--- conflicted
+++ resolved
@@ -355,11 +355,7 @@
             .with_children(|children| {
                 children.spawn(PointLightBundle {
                     point_light: PointLight {
-<<<<<<< HEAD
-                        color: Color::rgb(1.0, 1.0, 0.0),
-=======
                         color: Color::srgb(1.0, 1.0, 0.0),
->>>>>>> 4ca8cf5d
                         intensity: 500_000.0,
                         range: 10.0,
                         ..default()
