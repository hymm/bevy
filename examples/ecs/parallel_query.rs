--- conflicted
+++ resolved
@@ -23,11 +23,7 @@
 }
 
 // Move sprites according to their velocity
-<<<<<<< HEAD
-fn move_system(pool: Res<TaskPool>, mut sprites: Query<(&mut Transform, &Velocity)>) {
-=======
 fn move_system(mut sprites: Query<(&mut Transform, &Velocity)>) {
->>>>>>> 27c321e3
     // Compute the new location of each sprite in parallel on the
     // ComputeTaskPool using batches of 32 sprites
     //
@@ -42,15 +38,7 @@
 }
 
 // Bounce sprites outside the window
-<<<<<<< HEAD
-fn bounce_system(
-    pool: Res<TaskPool>,
-    windows: Res<Windows>,
-    mut sprites: Query<(&Transform, &mut Velocity)>,
-) {
-=======
 fn bounce_system(windows: Res<Windows>, mut sprites: Query<(&Transform, &mut Velocity)>) {
->>>>>>> 27c321e3
     let window = windows.primary();
     let width = window.width();
     let height = window.height();
