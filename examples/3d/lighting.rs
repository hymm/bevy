//! Illustrates different lights of various types and colors, some static, some moving over
//! a simple scene.

use std::f32::consts::PI;

use bevy::{
<<<<<<< HEAD
    pbr::{light_consts, CascadeShadowConfigBuilder},
=======
    color::palettes::css::*,
    pbr::CascadeShadowConfigBuilder,
>>>>>>> 4ca8cf5d
    prelude::*,
    render::camera::{Exposure, PhysicalCameraParameters},
};

fn main() {
    App::new()
        .add_plugins(DefaultPlugins)
        .insert_resource(Parameters(PhysicalCameraParameters {
            aperture_f_stops: 1.0,
            shutter_speed_s: 1.0 / 125.0,
            sensitivity_iso: 100.0,
        }))
        .add_systems(Startup, setup)
        .add_systems(Update, (update_exposure, movement, animate_light_direction))
        .run();
}

#[derive(Resource, Default, Deref, DerefMut)]
struct Parameters(PhysicalCameraParameters);

#[derive(Component)]
struct Movable;

/// set up a simple 3D scene
fn setup(
    parameters: Res<Parameters>,
    mut commands: Commands,
    mut meshes: ResMut<Assets<Mesh>>,
    mut materials: ResMut<Assets<StandardMaterial>>,
    asset_server: Res<AssetServer>,
) {
    // ground plane
    commands.spawn(PbrBundle {
        mesh: meshes.add(Plane3d::default().mesh().size(10.0, 10.0)),
        material: materials.add(StandardMaterial {
            base_color: Color::WHITE,
            perceptual_roughness: 1.0,
            ..default()
        }),
        ..default()
    });

    // left wall
    let mut transform = Transform::from_xyz(2.5, 2.5, 0.0);
    transform.rotate_z(PI / 2.);
    commands.spawn(PbrBundle {
        mesh: meshes.add(Cuboid::new(5.0, 0.15, 5.0)),
        transform,
        material: materials.add(StandardMaterial {
            base_color: INDIGO.into(),
            perceptual_roughness: 1.0,
            ..default()
        }),
        ..default()
    });
    // back (right) wall
    let mut transform = Transform::from_xyz(0.0, 2.5, -2.5);
    transform.rotate_x(PI / 2.);
    commands.spawn(PbrBundle {
        mesh: meshes.add(Cuboid::new(5.0, 0.15, 5.0)),
        transform,
        material: materials.add(StandardMaterial {
            base_color: INDIGO.into(),
            perceptual_roughness: 1.0,
            ..default()
        }),
        ..default()
    });

    // Bevy logo to demonstrate alpha mask shadows
    let mut transform = Transform::from_xyz(-2.2, 0.5, 1.0);
    transform.rotate_y(PI / 8.);
    commands.spawn((
        PbrBundle {
            mesh: meshes.add(Rectangle::new(2.0, 0.5)),
            transform,
            material: materials.add(StandardMaterial {
                base_color_texture: Some(asset_server.load("branding/bevy_logo_light.png")),
                perceptual_roughness: 1.0,
                alpha_mode: AlphaMode::Mask(0.5),
                cull_mode: None,
                ..default()
            }),
            ..default()
        },
        Movable,
    ));

    // cube
    commands.spawn((
        PbrBundle {
            mesh: meshes.add(Cuboid::default()),
            material: materials.add(StandardMaterial {
                base_color: DEEP_PINK.into(),
                ..default()
            }),
            transform: Transform::from_xyz(0.0, 0.5, 0.0),
            ..default()
        },
        Movable,
    ));
    // sphere
    commands.spawn((
        PbrBundle {
            mesh: meshes.add(Sphere::new(0.5).mesh().uv(32, 18)),
            material: materials.add(StandardMaterial {
                base_color: LIMEGREEN.into(),
                ..default()
            }),
            transform: Transform::from_xyz(1.5, 1.0, 1.5),
            ..default()
        },
        Movable,
    ));

    // ambient light
    commands.insert_resource(AmbientLight {
        color: ORANGE_RED.into(),
        brightness: 0.02,
    });

    // red point light
    commands
        .spawn(PointLightBundle {
            // transform: Transform::from_xyz(5.0, 8.0, 2.0),
            transform: Transform::from_xyz(1.0, 2.0, 0.0),
            point_light: PointLight {
                intensity: 100_000.0,
<<<<<<< HEAD
                color: Color::RED,
=======
                color: RED.into(),
>>>>>>> 4ca8cf5d
                shadows_enabled: true,
                ..default()
            },
            ..default()
        })
        .with_children(|builder| {
            builder.spawn(PbrBundle {
                mesh: meshes.add(Sphere::new(0.1).mesh().uv(32, 18)),
                material: materials.add(StandardMaterial {
                    base_color: RED.into(),
                    emissive: Color::linear_rgba(713.0, 0.0, 0.0, 0.0),
                    ..default()
                }),
                ..default()
            });
        });

    // green spot light
    commands
        .spawn(SpotLightBundle {
            transform: Transform::from_xyz(-1.0, 2.0, 0.0)
                .looking_at(Vec3::new(-1.0, 0.0, 0.0), Vec3::Z),
            spot_light: SpotLight {
                intensity: 100_000.0,
<<<<<<< HEAD
                color: Color::GREEN,
=======
                color: LIME.into(),
>>>>>>> 4ca8cf5d
                shadows_enabled: true,
                inner_angle: 0.6,
                outer_angle: 0.8,
                ..default()
            },
            ..default()
        })
        .with_children(|builder| {
            builder.spawn(PbrBundle {
                transform: Transform::from_rotation(Quat::from_rotation_x(PI / 2.0)),
                mesh: meshes.add(Capsule3d::new(0.1, 0.125)),
                material: materials.add(StandardMaterial {
                    base_color: LIME.into(),
                    emissive: Color::linear_rgba(0.0, 713.0, 0.0, 0.0),
                    ..default()
                }),
                ..default()
            });
        });

    // blue point light
    commands
        .spawn(PointLightBundle {
            // transform: Transform::from_xyz(5.0, 8.0, 2.0),
            transform: Transform::from_xyz(0.0, 4.0, 0.0),
            point_light: PointLight {
                intensity: 100_000.0,
<<<<<<< HEAD
                color: Color::BLUE,
=======
                color: BLUE.into(),
>>>>>>> 4ca8cf5d
                shadows_enabled: true,
                ..default()
            },
            ..default()
        })
        .with_children(|builder| {
            builder.spawn(PbrBundle {
                mesh: meshes.add(Sphere::new(0.1).mesh().uv(32, 18)),
                material: materials.add(StandardMaterial {
                    base_color: BLUE.into(),
                    emissive: Color::linear_rgba(0.0, 0.0, 713.0, 0.0),
                    ..default()
                }),
                ..default()
            });
        });

    // directional 'sun' light
    commands.spawn(DirectionalLightBundle {
        directional_light: DirectionalLight {
            illuminance: light_consts::lux::OVERCAST_DAY,
            shadows_enabled: true,
            ..default()
        },
        transform: Transform {
            translation: Vec3::new(0.0, 2.0, 0.0),
            rotation: Quat::from_rotation_x(-PI / 4.),
            ..default()
        },
        // The default cascade config is designed to handle large scenes.
        // As this example has a much smaller world, we can tighten the shadow
        // bounds for better visual quality.
        cascade_shadow_config: CascadeShadowConfigBuilder {
            first_cascade_far_bound: 4.0,
            maximum_distance: 10.0,
            ..default()
        }
        .into(),
        ..default()
    });

    // example instructions
    let style = TextStyle {
        font_size: 20.0,
        ..default()
    };
    commands.spawn(
        TextBundle::from_sections(vec![
            TextSection::new(
                format!("Aperture: f/{:.0}\n", parameters.aperture_f_stops),
                style.clone(),
            ),
            TextSection::new(
                format!(
                    "Shutter speed: 1/{:.0}s\n",
                    1.0 / parameters.shutter_speed_s
                ),
                style.clone(),
            ),
            TextSection::new(
                format!("Sensitivity: ISO {:.0}\n", parameters.sensitivity_iso),
                style.clone(),
            ),
            TextSection::new("\n\n", style.clone()),
            TextSection::new("Controls\n", style.clone()),
            TextSection::new("---------------\n", style.clone()),
            TextSection::new("Arrow keys - Move objects\n", style.clone()),
            TextSection::new("1/2 - Decrease/Increase aperture\n", style.clone()),
            TextSection::new("3/4 - Decrease/Increase shutter speed\n", style.clone()),
            TextSection::new("5/6 - Decrease/Increase sensitivity\n", style.clone()),
            TextSection::new("R - Reset exposure", style),
        ])
        .with_style(Style {
            position_type: PositionType::Absolute,
            top: Val::Px(12.0),
            left: Val::Px(12.0),
            ..default()
        }),
    );

    // camera
    commands.spawn(Camera3dBundle {
        transform: Transform::from_xyz(-2.0, 2.5, 5.0).looking_at(Vec3::ZERO, Vec3::Y),
        exposure: Exposure::from_physical_camera(**parameters),
        ..default()
    });
}

fn update_exposure(
    key_input: Res<ButtonInput<KeyCode>>,
    mut parameters: ResMut<Parameters>,
    mut exposure: Query<&mut Exposure>,
    mut text: Query<&mut Text>,
) {
    // TODO: Clamp values to a reasonable range
    let mut text = text.single_mut();
    if key_input.just_pressed(KeyCode::Digit2) {
        parameters.aperture_f_stops *= 2.0;
    } else if key_input.just_pressed(KeyCode::Digit1) {
        parameters.aperture_f_stops *= 0.5;
    }
    if key_input.just_pressed(KeyCode::Digit4) {
        parameters.shutter_speed_s *= 2.0;
    } else if key_input.just_pressed(KeyCode::Digit3) {
        parameters.shutter_speed_s *= 0.5;
    }
    if key_input.just_pressed(KeyCode::Digit6) {
        parameters.sensitivity_iso += 100.0;
    } else if key_input.just_pressed(KeyCode::Digit5) {
        parameters.sensitivity_iso -= 100.0;
    }
    if key_input.just_pressed(KeyCode::KeyR) {
        *parameters = Parameters::default();
    }

    text.sections[0].value = format!("Aperture: f/{:.0}\n", parameters.aperture_f_stops);
    text.sections[1].value = format!(
        "Shutter speed: 1/{:.0}s\n",
        1.0 / parameters.shutter_speed_s
    );
    text.sections[2].value = format!("Sensitivity: ISO {:.0}\n", parameters.sensitivity_iso);

    *exposure.single_mut() = Exposure::from_physical_camera(**parameters);
}

fn animate_light_direction(
    time: Res<Time>,
    mut query: Query<&mut Transform, With<DirectionalLight>>,
) {
    for mut transform in &mut query {
        transform.rotate_y(time.delta_seconds() * 0.5);
    }
}

fn movement(
    input: Res<ButtonInput<KeyCode>>,
    time: Res<Time>,
    mut query: Query<&mut Transform, With<Movable>>,
) {
    for mut transform in &mut query {
        let mut direction = Vec3::ZERO;
        if input.pressed(KeyCode::ArrowUp) {
            direction.y += 1.0;
        }
        if input.pressed(KeyCode::ArrowDown) {
            direction.y -= 1.0;
        }
        if input.pressed(KeyCode::ArrowLeft) {
            direction.x -= 1.0;
        }
        if input.pressed(KeyCode::ArrowRight) {
            direction.x += 1.0;
        }

        transform.translation += time.delta_seconds() * 2.0 * direction;
    }
}<|MERGE_RESOLUTION|>--- conflicted
+++ resolved
@@ -4,12 +4,8 @@
 use std::f32::consts::PI;
 
 use bevy::{
-<<<<<<< HEAD
-    pbr::{light_consts, CascadeShadowConfigBuilder},
-=======
     color::palettes::css::*,
     pbr::CascadeShadowConfigBuilder,
->>>>>>> 4ca8cf5d
     prelude::*,
     render::camera::{Exposure, PhysicalCameraParameters},
 };
@@ -138,11 +134,7 @@
             transform: Transform::from_xyz(1.0, 2.0, 0.0),
             point_light: PointLight {
                 intensity: 100_000.0,
-<<<<<<< HEAD
-                color: Color::RED,
-=======
                 color: RED.into(),
->>>>>>> 4ca8cf5d
                 shadows_enabled: true,
                 ..default()
             },
@@ -167,11 +159,7 @@
                 .looking_at(Vec3::new(-1.0, 0.0, 0.0), Vec3::Z),
             spot_light: SpotLight {
                 intensity: 100_000.0,
-<<<<<<< HEAD
-                color: Color::GREEN,
-=======
                 color: LIME.into(),
->>>>>>> 4ca8cf5d
                 shadows_enabled: true,
                 inner_angle: 0.6,
                 outer_angle: 0.8,
@@ -199,11 +187,7 @@
             transform: Transform::from_xyz(0.0, 4.0, 0.0),
             point_light: PointLight {
                 intensity: 100_000.0,
-<<<<<<< HEAD
-                color: Color::BLUE,
-=======
                 color: BLUE.into(),
->>>>>>> 4ca8cf5d
                 shadows_enabled: true,
                 ..default()
             },
