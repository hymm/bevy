--- conflicted
+++ resolved
@@ -60,11 +60,7 @@
     // Sun
     commands.spawn(DirectionalLightBundle {
         directional_light: DirectionalLight {
-<<<<<<< HEAD
-            color: Color::rgb(0.98, 0.95, 0.82),
-=======
             color: Color::srgb(0.98, 0.95, 0.82),
->>>>>>> 4ca8cf5d
             shadows_enabled: true,
             ..default()
         },
