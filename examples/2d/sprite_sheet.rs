--- conflicted
+++ resolved
@@ -42,26 +42,13 @@
     mut texture_atlas_layouts: ResMut<Assets<TextureAtlasLayout>>,
 ) {
     let texture = asset_server.load("textures/rpg/chars/gabe/gabe-idle-run.png");
-<<<<<<< HEAD
-    let layout = TextureAtlasLayout::from_grid(Vec2::new(24.0, 24.0), 7, 1, None, None);
-=======
     let layout = TextureAtlasLayout::from_grid(UVec2::splat(24), 7, 1, None, None);
->>>>>>> 4ca8cf5d
     let texture_atlas_layout = texture_atlas_layouts.add(layout);
     // Use only the subset of sprites in the sheet that make up the run animation
     let animation_indices = AnimationIndices { first: 1, last: 6 };
     commands.spawn(Camera2dBundle::default());
     commands.spawn((
-<<<<<<< HEAD
-        SpriteSheetBundle {
-            texture,
-            atlas: TextureAtlas {
-                layout: texture_atlas_layout,
-                index: animation_indices.first,
-            },
-=======
         SpriteBundle {
->>>>>>> 4ca8cf5d
             transform: Transform::from_scale(Vec3::splat(6.0)),
             texture,
             ..default()
