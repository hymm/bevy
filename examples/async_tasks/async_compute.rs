--- conflicted
+++ resolved
@@ -9,11 +9,6 @@
 use rand::Rng;
 use std::time::{Duration, Instant};
 
-<<<<<<< HEAD
-/// This example shows how to use the ECS and the [`TaskPool`] to
-/// spawn, poll, and complete tasks across systems and system ticks.
-=======
->>>>>>> 2e8dfc02
 fn main() {
     App::new()
         .insert_resource(Msaa { samples: 4 })
