//! This example shows how to use the ECS and blocking tasks on the [`ComputeTaskPool`]
//! to spawn, poll, and complete tasks across systems and system ticks.

use bevy::{
    ecs::{system::SystemState, world::CommandQueue},
    prelude::*,
    tasks::{block_on, futures_lite::future, ComputeTaskPool, Task},
};
use rand::Rng;
use std::time::Duration;

fn main() {
    App::new()
        .add_plugins(DefaultPlugins)
        .add_systems(Startup, (setup_env, add_assets, spawn_tasks))
        .add_systems(Update, handle_tasks)
        .run();
}

// Number of cubes to spawn across the x, y, and z axis
const NUM_CUBES: u32 = 6;

#[derive(Resource, Deref)]
struct BoxMeshHandle(Handle<Mesh>);

#[derive(Resource, Deref)]
struct BoxMaterialHandle(Handle<StandardMaterial>);

/// Startup system which runs only once and generates our Box Mesh
/// and Box Material assets, adds them to their respective Asset
/// Resources, and stores their handles as resources so we can access
/// them later when we're ready to render our Boxes
fn add_assets(
    mut commands: Commands,
    mut meshes: ResMut<Assets<Mesh>>,
    mut materials: ResMut<Assets<StandardMaterial>>,
) {
    let box_mesh_handle = meshes.add(Cuboid::new(0.25, 0.25, 0.25));
    commands.insert_resource(BoxMeshHandle(box_mesh_handle));

    let box_material_handle = materials.add(Color::srgb(1.0, 0.2, 0.3));
    commands.insert_resource(BoxMaterialHandle(box_material_handle));
}

#[derive(Component)]
struct ComputeTransform(Task<CommandQueue>);

/// This system generates tasks simulating computationally intensive
/// work that potentially spans multiple frames/ticks. A separate
/// system, [`handle_tasks`], will poll the spawned tasks on subsequent
/// frames/ticks, and use the results to spawn cubes
fn spawn_tasks(mut commands: Commands) {
    let thread_pool = ComputeTaskPool::get();
    for x in 0..NUM_CUBES {
        for y in 0..NUM_CUBES {
            for z in 0..NUM_CUBES {
                // Spawn a new blocking task on the ComputeTaskPool; the task will be
                // executed in the background, and the Task future returned by
                // spawn() can be used to poll for the result
                let entity = commands.spawn_empty().id();
<<<<<<< HEAD
                let task = thread_pool.spawn_blocking(move || {
                    let mut rng = rand::thread_rng();

                    let duration = Duration::from_secs_f32(rng.gen_range(0.05..0.2));
=======
                let task = thread_pool.spawn(async move {
                    let duration = Duration::from_secs_f32(rand::thread_rng().gen_range(0.05..5.0));
>>>>>>> 1f6642df

                    // Pretend this is a time-intensive function. :)
                    async_std::task::sleep(duration).await;

                    // Such hard work, all done!
                    let transform = Transform::from_xyz(x as f32, y as f32, z as f32);
                    let mut command_queue = CommandQueue::default();

                    // we use a raw command queue to pass a FnOnce(&mut World) back to be
                    // applied in a deferred manner.
                    command_queue.push(move |world: &mut World| {
                        let (box_mesh_handle, box_material_handle) = {
                            let mut system_state = SystemState::<(
                                Res<BoxMeshHandle>,
                                Res<BoxMaterialHandle>,
                            )>::new(world);
                            let (box_mesh_handle, box_material_handle) =
                                system_state.get_mut(world);

                            (box_mesh_handle.clone(), box_material_handle.clone())
                        };

                        world
                            .entity_mut(entity)
                            // Add our new `Mesh3d` and `MeshMaterial3d` to our tagged entity
                            .insert((
                                Mesh3d(box_mesh_handle),
                                MeshMaterial3d(box_material_handle),
                                transform,
                            ))
                            // Task is complete, so remove task component from entity
                            .remove::<ComputeTransform>();
                    });

                    command_queue
                });

                // Spawn new entity and add our new task as a component
                commands.entity(entity).insert(ComputeTransform(task));
            }
        }
    }
}

/// This system queries for entities that have our Task<Transform> component. It polls the
/// tasks to see if they're complete. If the task is complete it takes the result, adds a
/// new [`Mesh3d`] and [`MeshMaterial3d`] to the entity using the result from the task's work, and
/// removes the task component from the entity.
fn handle_tasks(mut commands: Commands, mut transform_tasks: Query<&mut ComputeTransform>) {
    for mut task in &mut transform_tasks {
        if let Some(mut commands_queue) = block_on(future::poll_once(&mut task.0)) {
            // append the returned command queue to have it execute later
            commands.append(&mut commands_queue);
        }
    }
}

/// This system is only used to setup light and camera for the environment
fn setup_env(mut commands: Commands) {
    // Used to center camera on spawned cubes
    let offset = if NUM_CUBES % 2 == 0 {
        (NUM_CUBES / 2) as f32 - 0.5
    } else {
        (NUM_CUBES / 2) as f32
    };

    // lights
    commands.spawn((PointLight::default(), Transform::from_xyz(4.0, 12.0, 15.0)));

    // camera
    commands.spawn((
        Camera3d::default(),
        Transform::from_xyz(offset, offset, 15.0)
            .looking_at(Vec3::new(offset, offset, 0.0), Vec3::Y),
    ));
}<|MERGE_RESOLUTION|>--- conflicted
+++ resolved
@@ -58,15 +58,8 @@
                 // executed in the background, and the Task future returned by
                 // spawn() can be used to poll for the result
                 let entity = commands.spawn_empty().id();
-<<<<<<< HEAD
-                let task = thread_pool.spawn_blocking(move || {
-                    let mut rng = rand::thread_rng();
-
-                    let duration = Duration::from_secs_f32(rng.gen_range(0.05..0.2));
-=======
                 let task = thread_pool.spawn(async move {
                     let duration = Duration::from_secs_f32(rand::thread_rng().gen_range(0.05..5.0));
->>>>>>> 1f6642df
 
                     // Pretend this is a time-intensive function. :)
                     async_std::task::sleep(duration).await;
