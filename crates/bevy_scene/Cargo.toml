--- conflicted
+++ resolved
@@ -10,11 +10,7 @@
 
 [features]
 default = ["serialize"]
-<<<<<<< HEAD
-serialize = ["dep:serde", "uuid/serde", "bevy_app/serialize"]
-=======
 serialize = ["dep:serde", "uuid/serde", "bevy_ecs/serialize"]
->>>>>>> f187d9c5
 
 [dependencies]
 # bevy
