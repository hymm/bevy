[package]
name = "bevy_scene"
<<<<<<< HEAD
version = "0.13.1"
=======
version = "0.14.0-dev"
>>>>>>> 4ca8cf5d
edition = "2021"
description = "Provides scene functionality for Bevy Engine"
homepage = "https://bevyengine.org"
repository = "https://github.com/bevyengine/bevy"
license = "MIT OR Apache-2.0"
keywords = ["bevy"]

[features]
default = ["serialize"]
serialize = ["dep:serde", "uuid/serde"]

[dependencies]
# bevy
<<<<<<< HEAD
bevy_app = { path = "../bevy_app", version = "0.13.1" }
bevy_asset = { path = "../bevy_asset", version = "0.13.1" }
bevy_derive = { path = "../bevy_derive", version = "0.13.1" }
bevy_ecs = { path = "../bevy_ecs", version = "0.13.1" }
bevy_reflect = { path = "../bevy_reflect", version = "0.13.1", features = [
  "bevy",
] }
bevy_hierarchy = { path = "../bevy_hierarchy", version = "0.13.1" }
bevy_transform = { path = "../bevy_transform", version = "0.13.1" }
bevy_utils = { path = "../bevy_utils", version = "0.13.1" }
bevy_render = { path = "../bevy_render", version = "0.13.1", optional = true }
=======
bevy_app = { path = "../bevy_app", version = "0.14.0-dev" }
bevy_asset = { path = "../bevy_asset", version = "0.14.0-dev" }
bevy_derive = { path = "../bevy_derive", version = "0.14.0-dev" }
bevy_ecs = { path = "../bevy_ecs", version = "0.14.0-dev" }
bevy_reflect = { path = "../bevy_reflect", version = "0.14.0-dev", features = [
  "bevy",
] }
bevy_hierarchy = { path = "../bevy_hierarchy", version = "0.14.0-dev" }
bevy_transform = { path = "../bevy_transform", version = "0.14.0-dev" }
bevy_utils = { path = "../bevy_utils", version = "0.14.0-dev" }
bevy_render = { path = "../bevy_render", version = "0.14.0-dev", optional = true }
>>>>>>> 4ca8cf5d

# other
serde = { version = "1.0", features = ["derive"], optional = true }
uuid = { version = "1.1", features = ["v4"] }
thiserror = "1.0"

[dev-dependencies]
postcard = { version = "1.0", features = ["alloc"] }
bincode = "1.3"
rmp-serde = "1.1"

[lints]
workspace = true

[package.metadata.docs.rs]
rustdoc-args = ["-Zunstable-options", "--cfg", "docsrs"]
all-features = true<|MERGE_RESOLUTION|>--- conflicted
+++ resolved
@@ -1,10 +1,6 @@
 [package]
 name = "bevy_scene"
-<<<<<<< HEAD
-version = "0.13.1"
-=======
 version = "0.14.0-dev"
->>>>>>> 4ca8cf5d
 edition = "2021"
 description = "Provides scene functionality for Bevy Engine"
 homepage = "https://bevyengine.org"
@@ -18,19 +14,6 @@
 
 [dependencies]
 # bevy
-<<<<<<< HEAD
-bevy_app = { path = "../bevy_app", version = "0.13.1" }
-bevy_asset = { path = "../bevy_asset", version = "0.13.1" }
-bevy_derive = { path = "../bevy_derive", version = "0.13.1" }
-bevy_ecs = { path = "../bevy_ecs", version = "0.13.1" }
-bevy_reflect = { path = "../bevy_reflect", version = "0.13.1", features = [
-  "bevy",
-] }
-bevy_hierarchy = { path = "../bevy_hierarchy", version = "0.13.1" }
-bevy_transform = { path = "../bevy_transform", version = "0.13.1" }
-bevy_utils = { path = "../bevy_utils", version = "0.13.1" }
-bevy_render = { path = "../bevy_render", version = "0.13.1", optional = true }
-=======
 bevy_app = { path = "../bevy_app", version = "0.14.0-dev" }
 bevy_asset = { path = "../bevy_asset", version = "0.14.0-dev" }
 bevy_derive = { path = "../bevy_derive", version = "0.14.0-dev" }
@@ -42,7 +25,6 @@
 bevy_transform = { path = "../bevy_transform", version = "0.14.0-dev" }
 bevy_utils = { path = "../bevy_utils", version = "0.14.0-dev" }
 bevy_render = { path = "../bevy_render", version = "0.14.0-dev", optional = true }
->>>>>>> 4ca8cf5d
 
 # other
 serde = { version = "1.0", features = ["derive"], optional = true }
