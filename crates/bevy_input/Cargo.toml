--- conflicted
+++ resolved
@@ -1,10 +1,6 @@
 [package]
 name = "bevy_input"
-<<<<<<< HEAD
-version = "0.13.1"
-=======
 version = "0.14.0-dev"
->>>>>>> 4ca8cf5d
 edition = "2021"
 description = "Provides input functionality for Bevy Engine"
 homepage = "https://bevyengine.org"
@@ -18,19 +14,11 @@
 
 [dependencies]
 # bevy
-<<<<<<< HEAD
-bevy_app = { path = "../bevy_app", version = "0.13.1" }
-bevy_ecs = { path = "../bevy_ecs", version = "0.13.1" }
-bevy_math = { path = "../bevy_math", version = "0.13.1" }
-bevy_utils = { path = "../bevy_utils", version = "0.13.1" }
-bevy_reflect = { path = "../bevy_reflect", version = "0.13.1", features = [
-=======
 bevy_app = { path = "../bevy_app", version = "0.14.0-dev" }
 bevy_ecs = { path = "../bevy_ecs", version = "0.14.0-dev" }
 bevy_math = { path = "../bevy_math", version = "0.14.0-dev" }
 bevy_utils = { path = "../bevy_utils", version = "0.14.0-dev" }
 bevy_reflect = { path = "../bevy_reflect", version = "0.14.0-dev", features = [
->>>>>>> 4ca8cf5d
   "glam",
   "smol_str",
 ] }
