--- conflicted
+++ resolved
@@ -1,10 +1,6 @@
 [package]
 name = "bevy_transform"
-<<<<<<< HEAD
-version = "0.13.1"
-=======
 version = "0.14.0-dev"
->>>>>>> 4ca8cf5d
 edition = "2021"
 description = "Provides transform functionality for Bevy Engine"
 homepage = "https://bevyengine.org"
@@ -14,15 +10,6 @@
 
 [dependencies]
 # bevy
-<<<<<<< HEAD
-bevy_app = { path = "../bevy_app", version = "0.13.1" }
-bevy_ecs = { path = "../bevy_ecs", version = "0.13.1", features = [
-  "bevy_reflect",
-] }
-bevy_hierarchy = { path = "../bevy_hierarchy", version = "0.13.1" }
-bevy_math = { path = "../bevy_math", version = "0.13.1" }
-bevy_reflect = { path = "../bevy_reflect", version = "0.13.1", features = [
-=======
 bevy_app = { path = "../bevy_app", version = "0.14.0-dev" }
 bevy_ecs = { path = "../bevy_ecs", version = "0.14.0-dev", features = [
   "bevy_reflect",
@@ -30,22 +17,16 @@
 bevy_hierarchy = { path = "../bevy_hierarchy", version = "0.14.0-dev" }
 bevy_math = { path = "../bevy_math", version = "0.14.0-dev" }
 bevy_reflect = { path = "../bevy_reflect", version = "0.14.0-dev", features = [
->>>>>>> 4ca8cf5d
   "bevy",
 ] }
 serde = { version = "1", features = ["derive"], optional = true }
 thiserror = "1.0"
 
 [dev-dependencies]
-<<<<<<< HEAD
-bevy_tasks = { path = "../bevy_tasks", version = "0.13.1" }
-bevy_math = { path = "../bevy_math", version = "0.13.1", features = ["approx"] }
-=======
 bevy_tasks = { path = "../bevy_tasks", version = "0.14.0-dev" }
 bevy_math = { path = "../bevy_math", version = "0.14.0-dev", features = [
   "approx",
 ] }
->>>>>>> 4ca8cf5d
 approx = "0.5.1"
 
 [features]
