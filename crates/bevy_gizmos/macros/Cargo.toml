[package]
name = "bevy_gizmos_macros"
<<<<<<< HEAD
version = "0.13.1"
=======
version = "0.14.0-dev"
>>>>>>> 4ca8cf5d
edition = "2021"
description = "Derive implementations for bevy_gizmos"
homepage = "https://bevyengine.org"
repository = "https://github.com/bevyengine/bevy"
license = "MIT OR Apache-2.0"
keywords = ["bevy"]

[lib]
proc-macro = true


[dependencies]
<<<<<<< HEAD
bevy_macro_utils = { path = "../../bevy_macro_utils", version = "0.13.1" }
=======
bevy_macro_utils = { path = "../../bevy_macro_utils", version = "0.14.0-dev" }
>>>>>>> 4ca8cf5d

syn = "2.0"
proc-macro2 = "1.0"
quote = "1.0"

[lints]
workspace = true

[package.metadata.docs.rs]
rustdoc-args = ["-Zunstable-options", "--cfg", "docsrs"]
all-features = true<|MERGE_RESOLUTION|>--- conflicted
+++ resolved
@@ -1,10 +1,6 @@
 [package]
 name = "bevy_gizmos_macros"
-<<<<<<< HEAD
-version = "0.13.1"
-=======
 version = "0.14.0-dev"
->>>>>>> 4ca8cf5d
 edition = "2021"
 description = "Derive implementations for bevy_gizmos"
 homepage = "https://bevyengine.org"
@@ -17,11 +13,7 @@
 
 
 [dependencies]
-<<<<<<< HEAD
-bevy_macro_utils = { path = "../../bevy_macro_utils", version = "0.13.1" }
-=======
 bevy_macro_utils = { path = "../../bevy_macro_utils", version = "0.14.0-dev" }
->>>>>>> 4ca8cf5d
 
 syn = "2.0"
 proc-macro2 = "1.0"
