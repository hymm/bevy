[package]
name = "bevy_gizmos"
<<<<<<< HEAD
version = "0.13.1"
=======
version = "0.14.0-dev"
>>>>>>> 4ca8cf5d
edition = "2021"
description = "Provides gizmos for Bevy Engine"
homepage = "https://bevyengine.org"
repository = "https://github.com/bevyengine/bevy"
license = "MIT OR Apache-2.0"
keywords = ["bevy"]

[features]
webgl = []
webgpu = []

[dependencies]
# Bevy
<<<<<<< HEAD
bevy_pbr = { path = "../bevy_pbr", version = "0.13.1", optional = true }
bevy_sprite = { path = "../bevy_sprite", version = "0.13.1", optional = true }
bevy_app = { path = "../bevy_app", version = "0.13.1" }
bevy_ecs = { path = "../bevy_ecs", version = "0.13.1" }
bevy_math = { path = "../bevy_math", version = "0.13.1" }
bevy_asset = { path = "../bevy_asset", version = "0.13.1" }
bevy_render = { path = "../bevy_render", version = "0.13.1" }
bevy_utils = { path = "../bevy_utils", version = "0.13.1" }
bevy_core = { path = "../bevy_core", version = "0.13.1" }
bevy_reflect = { path = "../bevy_reflect", version = "0.13.1" }
bevy_core_pipeline = { path = "../bevy_core_pipeline", version = "0.13.1" }
bevy_transform = { path = "../bevy_transform", version = "0.13.1" }
bevy_log = { path = "../bevy_log", version = "0.13.1" }
bevy_gizmos_macros = { path = "macros", version = "0.13.1" }
=======
bevy_pbr = { path = "../bevy_pbr", version = "0.14.0-dev", optional = true }
bevy_sprite = { path = "../bevy_sprite", version = "0.14.0-dev", optional = true }
bevy_app = { path = "../bevy_app", version = "0.14.0-dev" }
bevy_color = { path = "../bevy_color", version = "0.14.0-dev" }
bevy_ecs = { path = "../bevy_ecs", version = "0.14.0-dev" }
bevy_math = { path = "../bevy_math", version = "0.14.0-dev" }
bevy_asset = { path = "../bevy_asset", version = "0.14.0-dev" }
bevy_render = { path = "../bevy_render", version = "0.14.0-dev" }
bevy_utils = { path = "../bevy_utils", version = "0.14.0-dev" }
bevy_reflect = { path = "../bevy_reflect", version = "0.14.0-dev" }
bevy_core_pipeline = { path = "../bevy_core_pipeline", version = "0.14.0-dev" }
bevy_transform = { path = "../bevy_transform", version = "0.14.0-dev" }
bevy_gizmos_macros = { path = "macros", version = "0.14.0-dev" }

bytemuck = "1.0"
>>>>>>> 4ca8cf5d

[lints]
workspace = true

[package.metadata.docs.rs]
rustdoc-args = ["-Zunstable-options", "--cfg", "docsrs"]
all-features = true<|MERGE_RESOLUTION|>--- conflicted
+++ resolved
@@ -1,10 +1,6 @@
 [package]
 name = "bevy_gizmos"
-<<<<<<< HEAD
-version = "0.13.1"
-=======
 version = "0.14.0-dev"
->>>>>>> 4ca8cf5d
 edition = "2021"
 description = "Provides gizmos for Bevy Engine"
 homepage = "https://bevyengine.org"
@@ -18,22 +14,6 @@
 
 [dependencies]
 # Bevy
-<<<<<<< HEAD
-bevy_pbr = { path = "../bevy_pbr", version = "0.13.1", optional = true }
-bevy_sprite = { path = "../bevy_sprite", version = "0.13.1", optional = true }
-bevy_app = { path = "../bevy_app", version = "0.13.1" }
-bevy_ecs = { path = "../bevy_ecs", version = "0.13.1" }
-bevy_math = { path = "../bevy_math", version = "0.13.1" }
-bevy_asset = { path = "../bevy_asset", version = "0.13.1" }
-bevy_render = { path = "../bevy_render", version = "0.13.1" }
-bevy_utils = { path = "../bevy_utils", version = "0.13.1" }
-bevy_core = { path = "../bevy_core", version = "0.13.1" }
-bevy_reflect = { path = "../bevy_reflect", version = "0.13.1" }
-bevy_core_pipeline = { path = "../bevy_core_pipeline", version = "0.13.1" }
-bevy_transform = { path = "../bevy_transform", version = "0.13.1" }
-bevy_log = { path = "../bevy_log", version = "0.13.1" }
-bevy_gizmos_macros = { path = "macros", version = "0.13.1" }
-=======
 bevy_pbr = { path = "../bevy_pbr", version = "0.14.0-dev", optional = true }
 bevy_sprite = { path = "../bevy_sprite", version = "0.14.0-dev", optional = true }
 bevy_app = { path = "../bevy_app", version = "0.14.0-dev" }
@@ -49,7 +29,6 @@
 bevy_gizmos_macros = { path = "macros", version = "0.14.0-dev" }
 
 bytemuck = "1.0"
->>>>>>> 4ca8cf5d
 
 [lints]
 workspace = true
