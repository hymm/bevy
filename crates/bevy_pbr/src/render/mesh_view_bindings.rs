--- conflicted
+++ resolved
@@ -186,11 +186,7 @@
             (
                 2,
                 #[cfg(all(
-<<<<<<< HEAD
-                    not(ios_simulator),
-=======
                     not(feature = "ios_simulator"),
->>>>>>> 4ca8cf5d
                     any(
                         not(feature = "webgl"),
                         not(target_arch = "wasm32"),
@@ -199,11 +195,7 @@
                 ))]
                 texture_cube_array(TextureSampleType::Depth),
                 #[cfg(any(
-<<<<<<< HEAD
-                    ios_simulator,
-=======
                     feature = "ios_simulator",
->>>>>>> 4ca8cf5d
                     all(feature = "webgl", target_arch = "wasm32", not(feature = "webgpu"))
                 ))]
                 texture_cube(TextureSampleType::Depth),
