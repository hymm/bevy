use bevy_asset::{load_internal_asset, AssetId};
use bevy_core_pipeline::{
    core_3d::{AlphaMask3d, Opaque3d, Transmissive3d, Transparent3d, CORE_3D_DEPTH_FORMAT},
    deferred::{AlphaMask3dDeferred, Opaque3dDeferred},
};
use bevy_derive::{Deref, DerefMut};
use bevy_ecs::entity::EntityHashMap;
use bevy_ecs::{
    prelude::*,
    query::ROQueryItem,
    system::{lifetimeless::*, SystemParamItem, SystemState},
};
use bevy_math::{Affine3, Rect, UVec2, Vec4};
use bevy_render::{
    batching::{
        batch_and_prepare_binned_render_phase, batch_and_prepare_sorted_render_phase,
        sort_binned_render_phase, write_batched_instance_buffer, GetBatchData, GetBinnedBatchData,
        NoAutomaticBatching,
    },
    mesh::*,
    render_asset::RenderAssets,
    render_phase::{PhaseItem, RenderCommand, RenderCommandResult, TrackedRenderPass},
    render_resource::*,
    renderer::{RenderDevice, RenderQueue},
    texture::{BevyDefault, DefaultImageSampler, GpuImage, ImageSampler, TextureFormatPixelInfo},
    view::{ViewTarget, ViewUniformOffset, ViewVisibility},
    Extract,
};
use bevy_transform::components::GlobalTransform;
use bevy_utils::{tracing::error, Entry, HashMap, Parallel};

#[cfg(debug_assertions)]
use bevy_utils::warn_once;
use static_assertions::const_assert_eq;

use crate::render::{
    morph::{
        extract_morphs, no_automatic_morph_batching, prepare_morphs, MorphIndices, MorphUniform,
    },
    skin::no_automatic_skin_batching,
};
use crate::*;

use self::irradiance_volume::IRRADIANCE_VOLUMES_ARE_USABLE;

use super::skin::SkinIndices;

#[derive(Default)]
pub struct MeshRenderPlugin;

pub const FORWARD_IO_HANDLE: Handle<Shader> = Handle::weak_from_u128(2645551199423808407);
pub const MESH_VIEW_TYPES_HANDLE: Handle<Shader> = Handle::weak_from_u128(8140454348013264787);
pub const MESH_VIEW_BINDINGS_HANDLE: Handle<Shader> = Handle::weak_from_u128(9076678235888822571);
pub const MESH_TYPES_HANDLE: Handle<Shader> = Handle::weak_from_u128(2506024101911992377);
pub const MESH_BINDINGS_HANDLE: Handle<Shader> = Handle::weak_from_u128(16831548636314682308);
pub const MESH_FUNCTIONS_HANDLE: Handle<Shader> = Handle::weak_from_u128(6300874327833745635);
pub const MESH_SHADER_HANDLE: Handle<Shader> = Handle::weak_from_u128(3252377289100772450);
pub const SKINNING_HANDLE: Handle<Shader> = Handle::weak_from_u128(13215291596265391738);
pub const MORPH_HANDLE: Handle<Shader> = Handle::weak_from_u128(970982813587607345);

/// How many textures are allowed in the view bind group layout (`@group(0)`) before
/// broader compatibility with WebGL and WebGPU is at risk, due to the minimum guaranteed
/// values for `MAX_TEXTURE_IMAGE_UNITS` (in WebGL) and `maxSampledTexturesPerShaderStage` (in WebGPU),
/// currently both at 16.
///
/// We use 10 here because it still leaves us, in a worst case scenario, with 6 textures for the other bind groups.
///
/// See: <https://gpuweb.github.io/gpuweb/#limits>
#[cfg(debug_assertions)]
pub const MESH_PIPELINE_VIEW_LAYOUT_SAFE_MAX_TEXTURES: usize = 10;

impl Plugin for MeshRenderPlugin {
    fn build(&self, app: &mut App) {
        load_internal_asset!(app, FORWARD_IO_HANDLE, "forward_io.wgsl", Shader::from_wgsl);
        load_internal_asset!(
            app,
            MESH_VIEW_TYPES_HANDLE,
            "mesh_view_types.wgsl",
            Shader::from_wgsl_with_defs,
            vec![
                ShaderDefVal::UInt(
                    "MAX_DIRECTIONAL_LIGHTS".into(),
                    MAX_DIRECTIONAL_LIGHTS as u32
                ),
                ShaderDefVal::UInt(
                    "MAX_CASCADES_PER_LIGHT".into(),
                    MAX_CASCADES_PER_LIGHT as u32,
                )
            ]
        );
        load_internal_asset!(
            app,
            MESH_VIEW_BINDINGS_HANDLE,
            "mesh_view_bindings.wgsl",
            Shader::from_wgsl
        );
        load_internal_asset!(app, MESH_TYPES_HANDLE, "mesh_types.wgsl", Shader::from_wgsl);
        load_internal_asset!(
            app,
            MESH_FUNCTIONS_HANDLE,
            "mesh_functions.wgsl",
            Shader::from_wgsl
        );
        load_internal_asset!(app, MESH_SHADER_HANDLE, "mesh.wgsl", Shader::from_wgsl);
        load_internal_asset!(app, SKINNING_HANDLE, "skinning.wgsl", Shader::from_wgsl);
        load_internal_asset!(app, MORPH_HANDLE, "morph.wgsl", Shader::from_wgsl);

        app.add_systems(
            PostUpdate,
            (no_automatic_skin_batching, no_automatic_morph_batching),
        );

        if let Some(render_app) = app.get_sub_app_mut(RenderApp) {
            render_app
                .init_resource::<RenderMeshInstances>()
                .init_resource::<MeshBindGroups>()
                .init_resource::<SkinUniform>()
                .init_resource::<SkinIndices>()
                .init_resource::<MorphUniform>()
                .init_resource::<MorphIndices>()
                .allow_ambiguous_resource::<GpuArrayBuffer<MeshUniform>>()
                .add_systems(
                    ExtractSchedule,
                    (extract_meshes, extract_skins, extract_morphs),
                )
                .add_systems(
                    Render,
                    (
                        (
                            sort_binned_render_phase::<Opaque3d>,
                            sort_binned_render_phase::<AlphaMask3d>,
                            sort_binned_render_phase::<Shadow>,
                            sort_binned_render_phase::<Opaque3dDeferred>,
                            sort_binned_render_phase::<AlphaMask3dDeferred>,
                        )
                            .in_set(RenderSet::PhaseSort),
                        (
                            batch_and_prepare_binned_render_phase::<Opaque3d, MeshPipeline>,
                            batch_and_prepare_sorted_render_phase::<Transmissive3d, MeshPipeline>,
                            batch_and_prepare_sorted_render_phase::<Transparent3d, MeshPipeline>,
                            batch_and_prepare_binned_render_phase::<AlphaMask3d, MeshPipeline>,
                            batch_and_prepare_binned_render_phase::<Shadow, MeshPipeline>,
                            batch_and_prepare_binned_render_phase::<Opaque3dDeferred, MeshPipeline>,
                            batch_and_prepare_binned_render_phase::<
                                AlphaMask3dDeferred,
                                MeshPipeline,
                            >,
                        )
                            .in_set(RenderSet::PrepareResources),
                        write_batched_instance_buffer::<MeshPipeline>
                            .in_set(RenderSet::PrepareResourcesFlush),
                        prepare_skins.in_set(RenderSet::PrepareResources),
                        prepare_morphs.in_set(RenderSet::PrepareResources),
                        prepare_mesh_bind_group.in_set(RenderSet::PrepareBindGroups),
                        prepare_mesh_view_bind_groups.in_set(RenderSet::PrepareBindGroups),
                    ),
                );
        }
    }

    fn finish(&self, app: &mut App) {
        let mut mesh_bindings_shader_defs = Vec::with_capacity(1);

        if let Some(render_app) = app.get_sub_app_mut(RenderApp) {
            if let Some(per_object_buffer_batch_size) = GpuArrayBuffer::<MeshUniform>::batch_size(
                render_app.world().resource::<RenderDevice>(),
            ) {
                mesh_bindings_shader_defs.push(ShaderDefVal::UInt(
                    "PER_OBJECT_BUFFER_BATCH_SIZE".into(),
                    per_object_buffer_batch_size,
                ));
            }

            render_app
                .insert_resource(GpuArrayBuffer::<MeshUniform>::new(
                    render_app.world().resource::<RenderDevice>(),
                ))
                .init_resource::<MeshPipeline>();
        }

        // Load the mesh_bindings shader module here as it depends on runtime information about
        // whether storage buffers are supported, or the maximum uniform buffer binding size.
        load_internal_asset!(
            app,
            MESH_BINDINGS_HANDLE,
            "mesh_bindings.wgsl",
            Shader::from_wgsl_with_defs,
            mesh_bindings_shader_defs
        );
    }
}

#[derive(Component)]
pub struct MeshTransforms {
    pub transform: Affine3,
    pub previous_transform: Affine3,
    pub flags: u32,
}

#[derive(ShaderType, Clone)]
pub struct MeshUniform {
    // Affine 4x3 matrices transposed to 3x4
    pub transform: [Vec4; 3],
    pub previous_transform: [Vec4; 3],
    // 3x3 matrix packed in mat2x4 and f32 as:
    //   [0].xyz, [1].x,
    //   [1].yz, [2].xy
    //   [2].z
    pub inverse_transpose_model_a: [Vec4; 2],
    pub inverse_transpose_model_b: f32,
    pub flags: u32,
    // Four 16-bit unsigned normalized UV values packed into a `UVec2`:
    //
    //                         <--- MSB                   LSB --->
    //                         +---- min v ----+ +---- min u ----+
    //     lightmap_uv_rect.x: vvvvvvvv vvvvvvvv uuuuuuuu uuuuuuuu,
    //                         +---- max v ----+ +---- max u ----+
    //     lightmap_uv_rect.y: VVVVVVVV VVVVVVVV UUUUUUUU UUUUUUUU,
    //
    // (MSB: most significant bit; LSB: least significant bit.)
    pub lightmap_uv_rect: UVec2,
}

impl MeshUniform {
    pub fn new(mesh_transforms: &MeshTransforms, maybe_lightmap_uv_rect: Option<Rect>) -> Self {
        let (inverse_transpose_model_a, inverse_transpose_model_b) =
            mesh_transforms.transform.inverse_transpose_3x3();
        Self {
            transform: mesh_transforms.transform.to_transpose(),
            previous_transform: mesh_transforms.previous_transform.to_transpose(),
            lightmap_uv_rect: lightmap::pack_lightmap_uv_rect(maybe_lightmap_uv_rect),
            inverse_transpose_model_a,
            inverse_transpose_model_b,
            flags: mesh_transforms.flags,
        }
    }
}

// NOTE: These must match the bit flags in bevy_pbr/src/render/mesh_types.wgsl!
bitflags::bitflags! {
    #[repr(transparent)]
    pub struct MeshFlags: u32 {
        const SHADOW_RECEIVER             = 1 << 0;
        const TRANSMITTED_SHADOW_RECEIVER = 1 << 1;
        // Indicates the sign of the determinant of the 3x3 model matrix. If the sign is positive,
        // then the flag should be set, else it should not be set.
        const SIGN_DETERMINANT_MODEL_3X3  = 1 << 31;
        const NONE                        = 0;
        const UNINITIALIZED               = 0xFFFF;
    }
}

pub struct RenderMeshInstance {
    pub transforms: MeshTransforms,
    pub mesh_asset_id: AssetId<Mesh>,
    pub material_bind_group_id: AtomicMaterialBindGroupId,
    pub shadow_caster: bool,
    pub automatic_batching: bool,
}

impl RenderMeshInstance {
    pub fn should_batch(&self) -> bool {
<<<<<<< HEAD
        self.automatic_batching && self.material_bind_group_id.is_some()
=======
        self.automatic_batching && self.material_bind_group_id.get().is_some()
>>>>>>> 4ca8cf5d
    }
}

#[derive(Default, Resource, Deref, DerefMut)]
pub struct RenderMeshInstances(EntityHashMap<RenderMeshInstance>);

pub fn extract_meshes(
    mut render_mesh_instances: ResMut<RenderMeshInstances>,
    mut thread_local_queues: Local<Parallel<Vec<(Entity, RenderMeshInstance)>>>,
    meshes_query: Extract<
        Query<(
            Entity,
            &ViewVisibility,
            &GlobalTransform,
            Option<&PreviousGlobalTransform>,
            &Handle<Mesh>,
            Has<NotShadowReceiver>,
            Has<TransmittedShadowReceiver>,
            Has<NotShadowCaster>,
            Has<NoAutomaticBatching>,
        )>,
    >,
) {
    meshes_query.par_iter().for_each(
        |(
            entity,
            view_visibility,
            transform,
            previous_transform,
            handle,
            not_shadow_receiver,
            transmitted_receiver,
            not_shadow_caster,
            no_automatic_batching,
        )| {
            if !view_visibility.get() {
                return;
            }
            let transform = transform.affine();
            let previous_transform = previous_transform.map(|t| t.0).unwrap_or(transform);
            let mut flags = if not_shadow_receiver {
                MeshFlags::empty()
            } else {
                MeshFlags::SHADOW_RECEIVER
            };
            if transmitted_receiver {
                flags |= MeshFlags::TRANSMITTED_SHADOW_RECEIVER;
            }
            if transform.matrix3.determinant().is_sign_positive() {
                flags |= MeshFlags::SIGN_DETERMINANT_MODEL_3X3;
            }
            let transforms = MeshTransforms {
                transform: (&transform).into(),
                previous_transform: (&previous_transform).into(),
                flags: flags.bits(),
            };
            thread_local_queues.scope(|queue| {
                queue.push((
                    entity,
                    RenderMeshInstance {
                        mesh_asset_id: handle.id(),
                        transforms,
                        shadow_caster: !not_shadow_caster,
                        material_bind_group_id: AtomicMaterialBindGroupId::default(),
                        automatic_batching: !no_automatic_batching,
                    },
                ));
            });
        },
    );

    render_mesh_instances.clear();
    for queue in thread_local_queues.iter_mut() {
        render_mesh_instances.extend(queue.drain(..));
    }
}

#[derive(Resource, Clone)]
pub struct MeshPipeline {
    view_layouts: [MeshPipelineViewLayout; MeshPipelineViewLayoutKey::COUNT],
    // This dummy white texture is to be used in place of optional StandardMaterial textures
    pub dummy_white_gpu_image: GpuImage,
    pub clustered_forward_buffer_binding_type: BufferBindingType,
    pub mesh_layouts: MeshLayouts,
    /// `MeshUniform`s are stored in arrays in buffers. If storage buffers are available, they
    /// are used and this will be `None`, otherwise uniform buffers will be used with batches
    /// of this many `MeshUniform`s, stored at dynamic offsets within the uniform buffer.
    /// Use code like this in custom shaders:
    /// ```wgsl
    /// ##ifdef PER_OBJECT_BUFFER_BATCH_SIZE
    /// @group(1) @binding(0) var<uniform> mesh: array<Mesh, #{PER_OBJECT_BUFFER_BATCH_SIZE}u>;
    /// ##else
    /// @group(1) @binding(0) var<storage> mesh: array<Mesh>;
    /// ##endif // PER_OBJECT_BUFFER_BATCH_SIZE
    /// ```
    pub per_object_buffer_batch_size: Option<u32>,

    /// Whether binding arrays (a.k.a. bindless textures) are usable on the
    /// current render device.
    ///
    /// This affects whether reflection probes can be used.
    pub binding_arrays_are_usable: bool,
}

impl FromWorld for MeshPipeline {
    fn from_world(world: &mut World) -> Self {
        let mut system_state: SystemState<(
            Res<RenderDevice>,
            Res<DefaultImageSampler>,
            Res<RenderQueue>,
        )> = SystemState::new(world);
        let (render_device, default_sampler, render_queue) = system_state.get_mut(world);
        let clustered_forward_buffer_binding_type = render_device
            .get_supported_read_only_binding_type(CLUSTERED_FORWARD_STORAGE_BUFFER_COUNT);

        let view_layouts =
            generate_view_layouts(&render_device, clustered_forward_buffer_binding_type);

        // A 1x1x1 'all 1.0' texture to use as a dummy texture to use in place of optional StandardMaterial textures
        let dummy_white_gpu_image = {
            let image = Image::default();
            let texture = render_device.create_texture(&image.texture_descriptor);
            let sampler = match image.sampler {
                ImageSampler::Default => (**default_sampler).clone(),
                ImageSampler::Descriptor(ref descriptor) => {
                    render_device.create_sampler(&descriptor.as_wgpu())
                }
            };

            let format_size = image.texture_descriptor.format.pixel_size();
            render_queue.write_texture(
                texture.as_image_copy(),
                &image.data,
                ImageDataLayout {
                    offset: 0,
                    bytes_per_row: Some(image.width() * format_size as u32),
                    rows_per_image: None,
                },
                image.texture_descriptor.size,
            );

            let texture_view = texture.create_view(&TextureViewDescriptor::default());
            GpuImage {
                texture,
                texture_view,
                texture_format: image.texture_descriptor.format,
                sampler,
                size: image.size(),
                mip_level_count: image.texture_descriptor.mip_level_count,
            }
        };

        MeshPipeline {
            view_layouts,
            clustered_forward_buffer_binding_type,
            dummy_white_gpu_image,
            mesh_layouts: MeshLayouts::new(&render_device),
            per_object_buffer_batch_size: GpuArrayBuffer::<MeshUniform>::batch_size(&render_device),
            binding_arrays_are_usable: binding_arrays_are_usable(&render_device),
        }
    }
}

impl MeshPipeline {
    pub fn get_image_texture<'a>(
        &'a self,
        gpu_images: &'a RenderAssets<Image>,
        handle_option: &Option<Handle<Image>>,
    ) -> Option<(&'a TextureView, &'a Sampler)> {
        if let Some(handle) = handle_option {
            let gpu_image = gpu_images.get(handle)?;
            Some((&gpu_image.texture_view, &gpu_image.sampler))
        } else {
            Some((
                &self.dummy_white_gpu_image.texture_view,
                &self.dummy_white_gpu_image.sampler,
            ))
        }
    }

    pub fn get_view_layout(&self, layout_key: MeshPipelineViewLayoutKey) -> &BindGroupLayout {
        let index = layout_key.bits() as usize;
        let layout = &self.view_layouts[index];

        #[cfg(debug_assertions)]
        if layout.texture_count > MESH_PIPELINE_VIEW_LAYOUT_SAFE_MAX_TEXTURES {
            // Issue our own warning here because Naga's error message is a bit cryptic in this situation
            warn_once!("Too many textures in mesh pipeline view layout, this might cause us to hit `wgpu::Limits::max_sampled_textures_per_shader_stage` in some environments.");
        }

        &layout.bind_group_layout
    }
}

impl GetBatchData for MeshPipeline {
    type Param = (SRes<RenderMeshInstances>, SRes<RenderLightmaps>);
    // The material bind group ID, the mesh ID, and the lightmap ID,
    // respectively.
    type CompareData = (MaterialBindGroupId, AssetId<Mesh>, Option<AssetId<Image>>);

    type BufferData = MeshUniform;

    fn get_batch_data(
        (mesh_instances, lightmaps): &SystemParamItem<Self::Param>,
        entity: Entity,
    ) -> Option<(Self::BufferData, Option<Self::CompareData>)> {
        let mesh_instance = mesh_instances.get(&entity)?;
        let maybe_lightmap = lightmaps.render_lightmaps.get(&entity);

        Some((
            MeshUniform::new(
                &mesh_instance.transforms,
                maybe_lightmap.map(|lightmap| lightmap.uv_rect),
            ),
            mesh_instance.should_batch().then_some((
<<<<<<< HEAD
                mesh_instance.material_bind_group_id,
=======
                mesh_instance.material_bind_group_id.get(),
>>>>>>> 4ca8cf5d
                mesh_instance.mesh_asset_id,
                maybe_lightmap.map(|lightmap| lightmap.image),
            )),
        ))
    }
}

impl GetBinnedBatchData for MeshPipeline {
    type Param = (SRes<RenderMeshInstances>, SRes<RenderLightmaps>);

    type BufferData = MeshUniform;

    fn get_batch_data(
        (mesh_instances, lightmaps): &SystemParamItem<Self::Param>,
        entity: Entity,
    ) -> Option<Self::BufferData> {
        let mesh_instance = mesh_instances.get(&entity)?;
        let maybe_lightmap = lightmaps.render_lightmaps.get(&entity);

        Some(MeshUniform::new(
            &mesh_instance.transforms,
            maybe_lightmap.map(|lightmap| lightmap.uv_rect),
        ))
    }
}

bitflags::bitflags! {
    #[derive(Clone, Copy, Debug, PartialEq, Eq, Hash)]
    #[repr(transparent)]
    // NOTE: Apparently quadro drivers support up to 64x MSAA.
    /// MSAA uses the highest 3 bits for the MSAA log2(sample count) to support up to 128x MSAA.
    pub struct MeshPipelineKey: u32 {
        // Nothing
        const NONE                              = 0;

        // Inherited bits
        const MORPH_TARGETS                     = BaseMeshPipelineKey::MORPH_TARGETS.bits();

        // Flag bits
        const HDR                               = 1 << 0;
        const TONEMAP_IN_SHADER                 = 1 << 1;
        const DEBAND_DITHER                     = 1 << 2;
        const DEPTH_PREPASS                     = 1 << 3;
        const NORMAL_PREPASS                    = 1 << 4;
        const DEFERRED_PREPASS                  = 1 << 5;
        const MOTION_VECTOR_PREPASS             = 1 << 6;
        const MAY_DISCARD                       = 1 << 7; // Guards shader codepaths that may discard, allowing early depth tests in most cases
                                                            // See: https://www.khronos.org/opengl/wiki/Early_Fragment_Test
        const ENVIRONMENT_MAP                   = 1 << 8;
        const SCREEN_SPACE_AMBIENT_OCCLUSION    = 1 << 9;
        const DEPTH_CLAMP_ORTHO                 = 1 << 10;
        const TEMPORAL_JITTER                   = 1 << 11;
        const READS_VIEW_TRANSMISSION_TEXTURE   = 1 << 12;
        const LIGHTMAPPED                       = 1 << 13;
        const IRRADIANCE_VOLUME                 = 1 << 14;
        const LAST_FLAG                         = Self::IRRADIANCE_VOLUME.bits();

        // Bitfields
        const BLEND_RESERVED_BITS               = Self::BLEND_MASK_BITS << Self::BLEND_SHIFT_BITS; // ← Bitmask reserving bits for the blend state
        const BLEND_OPAQUE                      = 0 << Self::BLEND_SHIFT_BITS;                   // ← Values are just sequential within the mask, and can range from 0 to 3
        const BLEND_PREMULTIPLIED_ALPHA         = 1 << Self::BLEND_SHIFT_BITS;                   //
        const BLEND_MULTIPLY                    = 2 << Self::BLEND_SHIFT_BITS;                   // ← We still have room for one more value without adding more bits
        const BLEND_ALPHA                       = 3 << Self::BLEND_SHIFT_BITS;
        const MSAA_RESERVED_BITS                = Self::MSAA_MASK_BITS << Self::MSAA_SHIFT_BITS;
        const TONEMAP_METHOD_RESERVED_BITS      = Self::TONEMAP_METHOD_MASK_BITS << Self::TONEMAP_METHOD_SHIFT_BITS;
        const TONEMAP_METHOD_NONE               = 0 << Self::TONEMAP_METHOD_SHIFT_BITS;
        const TONEMAP_METHOD_REINHARD           = 1 << Self::TONEMAP_METHOD_SHIFT_BITS;
        const TONEMAP_METHOD_REINHARD_LUMINANCE = 2 << Self::TONEMAP_METHOD_SHIFT_BITS;
        const TONEMAP_METHOD_ACES_FITTED        = 3 << Self::TONEMAP_METHOD_SHIFT_BITS;
        const TONEMAP_METHOD_AGX                = 4 << Self::TONEMAP_METHOD_SHIFT_BITS;
        const TONEMAP_METHOD_SOMEWHAT_BORING_DISPLAY_TRANSFORM = 5 << Self::TONEMAP_METHOD_SHIFT_BITS;
        const TONEMAP_METHOD_TONY_MC_MAPFACE     = 6 << Self::TONEMAP_METHOD_SHIFT_BITS;
        const TONEMAP_METHOD_BLENDER_FILMIC      = 7 << Self::TONEMAP_METHOD_SHIFT_BITS;
        const SHADOW_FILTER_METHOD_RESERVED_BITS = Self::SHADOW_FILTER_METHOD_MASK_BITS << Self::SHADOW_FILTER_METHOD_SHIFT_BITS;
        const SHADOW_FILTER_METHOD_HARDWARE_2X2  = 0 << Self::SHADOW_FILTER_METHOD_SHIFT_BITS;
        const SHADOW_FILTER_METHOD_CASTANO_13    = 1 << Self::SHADOW_FILTER_METHOD_SHIFT_BITS;
        const SHADOW_FILTER_METHOD_JIMENEZ_14    = 2 << Self::SHADOW_FILTER_METHOD_SHIFT_BITS;
        const VIEW_PROJECTION_RESERVED_BITS     = Self::VIEW_PROJECTION_MASK_BITS << Self::VIEW_PROJECTION_SHIFT_BITS;
        const VIEW_PROJECTION_NONSTANDARD       = 0 << Self::VIEW_PROJECTION_SHIFT_BITS;
        const VIEW_PROJECTION_PERSPECTIVE       = 1 << Self::VIEW_PROJECTION_SHIFT_BITS;
        const VIEW_PROJECTION_ORTHOGRAPHIC      = 2 << Self::VIEW_PROJECTION_SHIFT_BITS;
        const VIEW_PROJECTION_RESERVED          = 3 << Self::VIEW_PROJECTION_SHIFT_BITS;
        const SCREEN_SPACE_SPECULAR_TRANSMISSION_RESERVED_BITS = Self::SCREEN_SPACE_SPECULAR_TRANSMISSION_MASK_BITS << Self::SCREEN_SPACE_SPECULAR_TRANSMISSION_SHIFT_BITS;
        const SCREEN_SPACE_SPECULAR_TRANSMISSION_LOW = 0 << Self::SCREEN_SPACE_SPECULAR_TRANSMISSION_SHIFT_BITS;
        const SCREEN_SPACE_SPECULAR_TRANSMISSION_MEDIUM = 1 << Self::SCREEN_SPACE_SPECULAR_TRANSMISSION_SHIFT_BITS;
        const SCREEN_SPACE_SPECULAR_TRANSMISSION_HIGH = 2 << Self::SCREEN_SPACE_SPECULAR_TRANSMISSION_SHIFT_BITS;
        const SCREEN_SPACE_SPECULAR_TRANSMISSION_ULTRA = 3 << Self::SCREEN_SPACE_SPECULAR_TRANSMISSION_SHIFT_BITS;
        const ALL_RESERVED_BITS =
            Self::BLEND_RESERVED_BITS.bits() |
            Self::MSAA_RESERVED_BITS.bits() |
            Self::TONEMAP_METHOD_RESERVED_BITS.bits() |
            Self::SHADOW_FILTER_METHOD_RESERVED_BITS.bits() |
            Self::VIEW_PROJECTION_RESERVED_BITS.bits() |
            Self::SCREEN_SPACE_SPECULAR_TRANSMISSION_RESERVED_BITS.bits();
    }
}

impl MeshPipelineKey {
    const MSAA_MASK_BITS: u32 = 0b111;
    const MSAA_SHIFT_BITS: u32 = Self::LAST_FLAG.bits().trailing_zeros();

    const BLEND_MASK_BITS: u32 = 0b11;
    const BLEND_SHIFT_BITS: u32 = Self::MSAA_MASK_BITS.count_ones() + Self::MSAA_SHIFT_BITS;

    const TONEMAP_METHOD_MASK_BITS: u32 = 0b111;
    const TONEMAP_METHOD_SHIFT_BITS: u32 =
        Self::BLEND_MASK_BITS.count_ones() + Self::BLEND_SHIFT_BITS;

    const SHADOW_FILTER_METHOD_MASK_BITS: u32 = 0b11;
    const SHADOW_FILTER_METHOD_SHIFT_BITS: u32 =
        Self::TONEMAP_METHOD_MASK_BITS.count_ones() + Self::TONEMAP_METHOD_SHIFT_BITS;

    const VIEW_PROJECTION_MASK_BITS: u32 = 0b11;
    const VIEW_PROJECTION_SHIFT_BITS: u32 =
        Self::SHADOW_FILTER_METHOD_MASK_BITS.count_ones() + Self::SHADOW_FILTER_METHOD_SHIFT_BITS;

    const SCREEN_SPACE_SPECULAR_TRANSMISSION_MASK_BITS: u32 = 0b11;
    const SCREEN_SPACE_SPECULAR_TRANSMISSION_SHIFT_BITS: u32 =
        Self::VIEW_PROJECTION_MASK_BITS.count_ones() + Self::VIEW_PROJECTION_SHIFT_BITS;

    pub fn from_msaa_samples(msaa_samples: u32) -> Self {
        let msaa_bits =
            (msaa_samples.trailing_zeros() & Self::MSAA_MASK_BITS) << Self::MSAA_SHIFT_BITS;
        Self::from_bits_retain(msaa_bits)
    }

    pub fn from_hdr(hdr: bool) -> Self {
        if hdr {
            MeshPipelineKey::HDR
        } else {
            MeshPipelineKey::NONE
        }
    }

    pub fn msaa_samples(&self) -> u32 {
        1 << ((self.bits() >> Self::MSAA_SHIFT_BITS) & Self::MSAA_MASK_BITS)
    }

    pub fn from_primitive_topology(primitive_topology: PrimitiveTopology) -> Self {
        let primitive_topology_bits = ((primitive_topology as u32)
            & BaseMeshPipelineKey::PRIMITIVE_TOPOLOGY_MASK_BITS)
            << BaseMeshPipelineKey::PRIMITIVE_TOPOLOGY_SHIFT_BITS;
        Self::from_bits_retain(primitive_topology_bits)
    }

    pub fn primitive_topology(&self) -> PrimitiveTopology {
        let primitive_topology_bits = (self.bits()
            >> BaseMeshPipelineKey::PRIMITIVE_TOPOLOGY_SHIFT_BITS)
            & BaseMeshPipelineKey::PRIMITIVE_TOPOLOGY_MASK_BITS;
        match primitive_topology_bits {
            x if x == PrimitiveTopology::PointList as u32 => PrimitiveTopology::PointList,
            x if x == PrimitiveTopology::LineList as u32 => PrimitiveTopology::LineList,
            x if x == PrimitiveTopology::LineStrip as u32 => PrimitiveTopology::LineStrip,
            x if x == PrimitiveTopology::TriangleList as u32 => PrimitiveTopology::TriangleList,
            x if x == PrimitiveTopology::TriangleStrip as u32 => PrimitiveTopology::TriangleStrip,
            _ => PrimitiveTopology::default(),
        }
    }
}

// Ensure that we didn't overflow the number of bits available in `MeshPipelineKey`.
const_assert_eq!(
    (((MeshPipelineKey::LAST_FLAG.bits() << 1) - 1) | MeshPipelineKey::ALL_RESERVED_BITS.bits())
        & BaseMeshPipelineKey::all().bits(),
    0
);

fn is_skinned(layout: &MeshVertexBufferLayoutRef) -> bool {
    layout.0.contains(Mesh::ATTRIBUTE_JOINT_INDEX)
        && layout.0.contains(Mesh::ATTRIBUTE_JOINT_WEIGHT)
}
pub fn setup_morph_and_skinning_defs(
    mesh_layouts: &MeshLayouts,
    layout: &MeshVertexBufferLayoutRef,
    offset: u32,
    key: &MeshPipelineKey,
    shader_defs: &mut Vec<ShaderDefVal>,
    vertex_attributes: &mut Vec<VertexAttributeDescriptor>,
) -> BindGroupLayout {
    let mut add_skin_data = || {
        shader_defs.push("SKINNED".into());
        vertex_attributes.push(Mesh::ATTRIBUTE_JOINT_INDEX.at_shader_location(offset));
        vertex_attributes.push(Mesh::ATTRIBUTE_JOINT_WEIGHT.at_shader_location(offset + 1));
    };
    let is_morphed = key.intersects(MeshPipelineKey::MORPH_TARGETS);
    let is_lightmapped = key.intersects(MeshPipelineKey::LIGHTMAPPED);
    match (is_skinned(layout), is_morphed, is_lightmapped) {
        (true, false, _) => {
            add_skin_data();
            mesh_layouts.skinned.clone()
        }
        (true, true, _) => {
            add_skin_data();
            shader_defs.push("MORPH_TARGETS".into());
            mesh_layouts.morphed_skinned.clone()
        }
        (false, true, _) => {
            shader_defs.push("MORPH_TARGETS".into());
            mesh_layouts.morphed.clone()
        }
        (false, false, true) => mesh_layouts.lightmapped.clone(),
        (false, false, false) => mesh_layouts.model_only.clone(),
    }
}

impl SpecializedMeshPipeline for MeshPipeline {
    type Key = MeshPipelineKey;

    fn specialize(
        &self,
        key: Self::Key,
        layout: &MeshVertexBufferLayoutRef,
    ) -> Result<RenderPipelineDescriptor, SpecializedMeshPipelineError> {
        let mut shader_defs = Vec::new();
        let mut vertex_attributes = Vec::new();

        // Let the shader code know that it's running in a mesh pipeline.
        shader_defs.push("MESH_PIPELINE".into());

        shader_defs.push("VERTEX_OUTPUT_INSTANCE_INDEX".into());

        if layout.0.contains(Mesh::ATTRIBUTE_POSITION) {
            shader_defs.push("VERTEX_POSITIONS".into());
            vertex_attributes.push(Mesh::ATTRIBUTE_POSITION.at_shader_location(0));
        }

        if layout.0.contains(Mesh::ATTRIBUTE_NORMAL) {
            shader_defs.push("VERTEX_NORMALS".into());
            vertex_attributes.push(Mesh::ATTRIBUTE_NORMAL.at_shader_location(1));
        }

        if layout.0.contains(Mesh::ATTRIBUTE_UV_0) {
            shader_defs.push("VERTEX_UVS".into());
            vertex_attributes.push(Mesh::ATTRIBUTE_UV_0.at_shader_location(2));
        }

        if layout.0.contains(Mesh::ATTRIBUTE_UV_1) {
            shader_defs.push("VERTEX_UVS_B".into());
            vertex_attributes.push(Mesh::ATTRIBUTE_UV_1.at_shader_location(3));
        }

        if layout.0.contains(Mesh::ATTRIBUTE_TANGENT) {
            shader_defs.push("VERTEX_TANGENTS".into());
            vertex_attributes.push(Mesh::ATTRIBUTE_TANGENT.at_shader_location(4));
        }

        if layout.0.contains(Mesh::ATTRIBUTE_COLOR) {
            shader_defs.push("VERTEX_COLORS".into());
            vertex_attributes.push(Mesh::ATTRIBUTE_COLOR.at_shader_location(5));
        }

        if cfg!(feature = "pbr_transmission_textures") {
            shader_defs.push("PBR_TRANSMISSION_TEXTURES_SUPPORTED".into());
        }

        let mut bind_group_layout = vec![self.get_view_layout(key.into()).clone()];

        if key.msaa_samples() > 1 {
            shader_defs.push("MULTISAMPLED".into());
        };

        bind_group_layout.push(setup_morph_and_skinning_defs(
            &self.mesh_layouts,
            layout,
            6,
            &key,
            &mut shader_defs,
            &mut vertex_attributes,
        ));

        if key.contains(MeshPipelineKey::SCREEN_SPACE_AMBIENT_OCCLUSION) {
            shader_defs.push("SCREEN_SPACE_AMBIENT_OCCLUSION".into());
        }

        let vertex_buffer_layout = layout.0.get_layout(&vertex_attributes)?;

        let (label, blend, depth_write_enabled);
        let pass = key.intersection(MeshPipelineKey::BLEND_RESERVED_BITS);
        let mut is_opaque = false;
        if pass == MeshPipelineKey::BLEND_ALPHA {
            label = "alpha_blend_mesh_pipeline".into();
            blend = Some(BlendState::ALPHA_BLENDING);
            // For the transparent pass, fragments that are closer will be alpha blended
            // but their depth is not written to the depth buffer
            depth_write_enabled = false;
        } else if pass == MeshPipelineKey::BLEND_PREMULTIPLIED_ALPHA {
            label = "premultiplied_alpha_mesh_pipeline".into();
            blend = Some(BlendState::PREMULTIPLIED_ALPHA_BLENDING);
            shader_defs.push("PREMULTIPLY_ALPHA".into());
            shader_defs.push("BLEND_PREMULTIPLIED_ALPHA".into());
            // For the transparent pass, fragments that are closer will be alpha blended
            // but their depth is not written to the depth buffer
            depth_write_enabled = false;
        } else if pass == MeshPipelineKey::BLEND_MULTIPLY {
            label = "multiply_mesh_pipeline".into();
            blend = Some(BlendState {
                color: BlendComponent {
                    src_factor: BlendFactor::Dst,
                    dst_factor: BlendFactor::OneMinusSrcAlpha,
                    operation: BlendOperation::Add,
                },
                alpha: BlendComponent::OVER,
            });
            shader_defs.push("PREMULTIPLY_ALPHA".into());
            shader_defs.push("BLEND_MULTIPLY".into());
            // For the multiply pass, fragments that are closer will be alpha blended
            // but their depth is not written to the depth buffer
            depth_write_enabled = false;
        } else {
            label = "opaque_mesh_pipeline".into();
            // BlendState::REPLACE is not needed here, and None will be potentially much faster in some cases
            blend = None;
            // For the opaque and alpha mask passes, fragments that are closer will replace
            // the current fragment value in the output and the depth is written to the
            // depth buffer
            depth_write_enabled = true;
            is_opaque = !key.contains(MeshPipelineKey::READS_VIEW_TRANSMISSION_TEXTURE);
        }

        if key.contains(MeshPipelineKey::NORMAL_PREPASS) {
            shader_defs.push("NORMAL_PREPASS".into());
        }

        if key.contains(MeshPipelineKey::DEPTH_PREPASS) {
            shader_defs.push("DEPTH_PREPASS".into());
        }

        if key.contains(MeshPipelineKey::MOTION_VECTOR_PREPASS) {
            shader_defs.push("MOTION_VECTOR_PREPASS".into());
        }

        if key.contains(MeshPipelineKey::DEFERRED_PREPASS) {
            shader_defs.push("DEFERRED_PREPASS".into());
        }

        if key.contains(MeshPipelineKey::NORMAL_PREPASS) && key.msaa_samples() == 1 && is_opaque {
            shader_defs.push("LOAD_PREPASS_NORMALS".into());
        }

        let view_projection = key.intersection(MeshPipelineKey::VIEW_PROJECTION_RESERVED_BITS);
        if view_projection == MeshPipelineKey::VIEW_PROJECTION_NONSTANDARD {
            shader_defs.push("VIEW_PROJECTION_NONSTANDARD".into());
        } else if view_projection == MeshPipelineKey::VIEW_PROJECTION_PERSPECTIVE {
            shader_defs.push("VIEW_PROJECTION_PERSPECTIVE".into());
        } else if view_projection == MeshPipelineKey::VIEW_PROJECTION_ORTHOGRAPHIC {
            shader_defs.push("VIEW_PROJECTION_ORTHOGRAPHIC".into());
        }

        #[cfg(all(feature = "webgl", target_arch = "wasm32", not(feature = "webgpu")))]
        shader_defs.push("WEBGL2".into());

        if key.contains(MeshPipelineKey::TONEMAP_IN_SHADER) {
            shader_defs.push("TONEMAP_IN_SHADER".into());

            let method = key.intersection(MeshPipelineKey::TONEMAP_METHOD_RESERVED_BITS);

            if method == MeshPipelineKey::TONEMAP_METHOD_NONE {
                shader_defs.push("TONEMAP_METHOD_NONE".into());
            } else if method == MeshPipelineKey::TONEMAP_METHOD_REINHARD {
                shader_defs.push("TONEMAP_METHOD_REINHARD".into());
            } else if method == MeshPipelineKey::TONEMAP_METHOD_REINHARD_LUMINANCE {
                shader_defs.push("TONEMAP_METHOD_REINHARD_LUMINANCE".into());
            } else if method == MeshPipelineKey::TONEMAP_METHOD_ACES_FITTED {
                shader_defs.push("TONEMAP_METHOD_ACES_FITTED ".into());
            } else if method == MeshPipelineKey::TONEMAP_METHOD_AGX {
                shader_defs.push("TONEMAP_METHOD_AGX".into());
            } else if method == MeshPipelineKey::TONEMAP_METHOD_SOMEWHAT_BORING_DISPLAY_TRANSFORM {
                shader_defs.push("TONEMAP_METHOD_SOMEWHAT_BORING_DISPLAY_TRANSFORM".into());
            } else if method == MeshPipelineKey::TONEMAP_METHOD_BLENDER_FILMIC {
                shader_defs.push("TONEMAP_METHOD_BLENDER_FILMIC".into());
            } else if method == MeshPipelineKey::TONEMAP_METHOD_TONY_MC_MAPFACE {
                shader_defs.push("TONEMAP_METHOD_TONY_MC_MAPFACE".into());
            }

            // Debanding is tied to tonemapping in the shader, cannot run without it.
            if key.contains(MeshPipelineKey::DEBAND_DITHER) {
                shader_defs.push("DEBAND_DITHER".into());
            }
        }

        if key.contains(MeshPipelineKey::MAY_DISCARD) {
            shader_defs.push("MAY_DISCARD".into());
        }

        if key.contains(MeshPipelineKey::ENVIRONMENT_MAP) {
            shader_defs.push("ENVIRONMENT_MAP".into());
        }

        if key.contains(MeshPipelineKey::IRRADIANCE_VOLUME) && IRRADIANCE_VOLUMES_ARE_USABLE {
            shader_defs.push("IRRADIANCE_VOLUME".into());
        }

        if key.contains(MeshPipelineKey::LIGHTMAPPED) {
            shader_defs.push("LIGHTMAP".into());
        }

        if key.contains(MeshPipelineKey::TEMPORAL_JITTER) {
            shader_defs.push("TEMPORAL_JITTER".into());
        }

        let shadow_filter_method =
            key.intersection(MeshPipelineKey::SHADOW_FILTER_METHOD_RESERVED_BITS);
        if shadow_filter_method == MeshPipelineKey::SHADOW_FILTER_METHOD_HARDWARE_2X2 {
            shader_defs.push("SHADOW_FILTER_METHOD_HARDWARE_2X2".into());
        } else if shadow_filter_method == MeshPipelineKey::SHADOW_FILTER_METHOD_CASTANO_13 {
            shader_defs.push("SHADOW_FILTER_METHOD_CASTANO_13".into());
        } else if shadow_filter_method == MeshPipelineKey::SHADOW_FILTER_METHOD_JIMENEZ_14 {
            shader_defs.push("SHADOW_FILTER_METHOD_JIMENEZ_14".into());
        }

        let blur_quality =
            key.intersection(MeshPipelineKey::SCREEN_SPACE_SPECULAR_TRANSMISSION_RESERVED_BITS);

        shader_defs.push(ShaderDefVal::Int(
            "SCREEN_SPACE_SPECULAR_TRANSMISSION_BLUR_TAPS".into(),
            match blur_quality {
                MeshPipelineKey::SCREEN_SPACE_SPECULAR_TRANSMISSION_LOW => 4,
                MeshPipelineKey::SCREEN_SPACE_SPECULAR_TRANSMISSION_MEDIUM => 8,
                MeshPipelineKey::SCREEN_SPACE_SPECULAR_TRANSMISSION_HIGH => 16,
                MeshPipelineKey::SCREEN_SPACE_SPECULAR_TRANSMISSION_ULTRA => 32,
                _ => unreachable!(), // Not possible, since the mask is 2 bits, and we've covered all 4 cases
            },
        ));

        if self.binding_arrays_are_usable {
            shader_defs.push("MULTIPLE_LIGHT_PROBES_IN_ARRAY".into());
        }

        if IRRADIANCE_VOLUMES_ARE_USABLE {
            shader_defs.push("IRRADIANCE_VOLUMES_ARE_USABLE".into());
        }

        let format = if key.contains(MeshPipelineKey::HDR) {
            ViewTarget::TEXTURE_FORMAT_HDR
        } else {
            TextureFormat::bevy_default()
        };

        // This is defined here so that custom shaders that use something other than
        // the mesh binding from bevy_pbr::mesh_bindings can easily make use of this
        // in their own shaders.
        if let Some(per_object_buffer_batch_size) = self.per_object_buffer_batch_size {
            shader_defs.push(ShaderDefVal::UInt(
                "PER_OBJECT_BUFFER_BATCH_SIZE".into(),
                per_object_buffer_batch_size,
            ));
        }

        let mut push_constant_ranges = Vec::with_capacity(1);
        if cfg!(all(
            feature = "webgl",
            target_arch = "wasm32",
            not(feature = "webgpu")
        )) {
            push_constant_ranges.push(PushConstantRange {
                stages: ShaderStages::VERTEX,
                range: 0..4,
            });
        }

        Ok(RenderPipelineDescriptor {
            vertex: VertexState {
                shader: MESH_SHADER_HANDLE,
                entry_point: "vertex".into(),
                shader_defs: shader_defs.clone(),
                buffers: vec![vertex_buffer_layout],
            },
            fragment: Some(FragmentState {
                shader: MESH_SHADER_HANDLE,
                shader_defs,
                entry_point: "fragment".into(),
                targets: vec![Some(ColorTargetState {
                    format,
                    blend,
                    write_mask: ColorWrites::ALL,
                })],
            }),
            layout: bind_group_layout,
            push_constant_ranges,
            primitive: PrimitiveState {
                front_face: FrontFace::Ccw,
                cull_mode: Some(Face::Back),
                unclipped_depth: false,
                polygon_mode: PolygonMode::Fill,
                conservative: false,
                topology: key.primitive_topology(),
                strip_index_format: None,
            },
            depth_stencil: Some(DepthStencilState {
                format: CORE_3D_DEPTH_FORMAT,
                depth_write_enabled,
                depth_compare: CompareFunction::GreaterEqual,
                stencil: StencilState {
                    front: StencilFaceState::IGNORE,
                    back: StencilFaceState::IGNORE,
                    read_mask: 0,
                    write_mask: 0,
                },
                bias: DepthBiasState {
                    constant: 0,
                    slope_scale: 0.0,
                    clamp: 0.0,
                },
            }),
            multisample: MultisampleState {
                count: key.msaa_samples(),
                mask: !0,
                alpha_to_coverage_enabled: false,
            },
            label: Some(label),
        })
    }
}

/// Bind groups for meshes currently loaded.
#[derive(Resource, Default)]
pub struct MeshBindGroups {
    model_only: Option<BindGroup>,
    skinned: Option<BindGroup>,
    morph_targets: HashMap<AssetId<Mesh>, BindGroup>,
    lightmaps: HashMap<AssetId<Image>, BindGroup>,
}
impl MeshBindGroups {
    pub fn reset(&mut self) {
        self.model_only = None;
        self.skinned = None;
        self.morph_targets.clear();
        self.lightmaps.clear();
    }
    /// Get the `BindGroup` for `GpuMesh` with given `handle_id` and lightmap
    /// key `lightmap`.
    pub fn get(
        &self,
        asset_id: AssetId<Mesh>,
        lightmap: Option<AssetId<Image>>,
        is_skinned: bool,
        morph: bool,
    ) -> Option<&BindGroup> {
        match (is_skinned, morph, lightmap) {
            (_, true, _) => self.morph_targets.get(&asset_id),
            (true, false, _) => self.skinned.as_ref(),
            (false, false, Some(lightmap)) => self.lightmaps.get(&lightmap),
            (false, false, None) => self.model_only.as_ref(),
        }
    }
}

#[allow(clippy::too_many_arguments)]
pub fn prepare_mesh_bind_group(
    meshes: Res<RenderAssets<Mesh>>,
    images: Res<RenderAssets<Image>>,
    mut groups: ResMut<MeshBindGroups>,
    mesh_pipeline: Res<MeshPipeline>,
    render_device: Res<RenderDevice>,
    mesh_uniforms: Res<GpuArrayBuffer<MeshUniform>>,
    skins_uniform: Res<SkinUniform>,
    weights_uniform: Res<MorphUniform>,
    render_lightmaps: Res<RenderLightmaps>,
) {
    groups.reset();
    let layouts = &mesh_pipeline.mesh_layouts;
    let Some(model) = mesh_uniforms.binding() else {
        return;
    };
    groups.model_only = Some(layouts.model_only(&render_device, &model));

    let skin = skins_uniform.buffer.buffer();
    if let Some(skin) = skin {
        groups.skinned = Some(layouts.skinned(&render_device, &model, skin));
    }

    if let Some(weights) = weights_uniform.buffer.buffer() {
        for (id, gpu_mesh) in meshes.iter() {
            if let Some(targets) = gpu_mesh.morph_targets.as_ref() {
                let group = if let Some(skin) = skin.filter(|_| is_skinned(&gpu_mesh.layout)) {
                    layouts.morphed_skinned(&render_device, &model, skin, weights, targets)
                } else {
                    layouts.morphed(&render_device, &model, weights, targets)
                };
                groups.morph_targets.insert(id, group);
            }
        }
    }

    // Create lightmap bindgroups.
    for &image_id in &render_lightmaps.all_lightmap_images {
        if let (Entry::Vacant(entry), Some(image)) =
            (groups.lightmaps.entry(image_id), images.get(image_id))
        {
            entry.insert(layouts.lightmapped(&render_device, &model, image));
        }
    }
}

pub struct SetMeshViewBindGroup<const I: usize>;
impl<P: PhaseItem, const I: usize> RenderCommand<P> for SetMeshViewBindGroup<I> {
    type Param = ();
    type ViewQuery = (
        Read<ViewUniformOffset>,
        Read<ViewLightsUniformOffset>,
        Read<ViewFogUniformOffset>,
        Read<ViewLightProbesUniformOffset>,
        Read<MeshViewBindGroup>,
    );
    type ItemQuery = ();

    #[inline]
    fn render<'w>(
        _item: &P,
        (view_uniform, view_lights, view_fog, view_light_probes, mesh_view_bind_group): ROQueryItem<
            'w,
            Self::ViewQuery,
        >,
        _entity: Option<()>,
        _: SystemParamItem<'w, '_, Self::Param>,
        pass: &mut TrackedRenderPass<'w>,
    ) -> RenderCommandResult {
        pass.set_bind_group(
            I,
            &mesh_view_bind_group.value,
            &[
                view_uniform.offset,
                view_lights.offset,
                view_fog.offset,
                **view_light_probes,
            ],
        );

        RenderCommandResult::Success
    }
}

pub struct SetMeshBindGroup<const I: usize>;
impl<P: PhaseItem, const I: usize> RenderCommand<P> for SetMeshBindGroup<I> {
    type Param = (
        SRes<MeshBindGroups>,
        SRes<RenderMeshInstances>,
        SRes<SkinIndices>,
        SRes<MorphIndices>,
        SRes<RenderLightmaps>,
    );
    type ViewQuery = ();
    type ItemQuery = ();

    #[inline]
    fn render<'w>(
        item: &P,
        _view: (),
        _item_query: Option<()>,
        (bind_groups, mesh_instances, skin_indices, morph_indices, lightmaps): SystemParamItem<
            'w,
            '_,
            Self::Param,
        >,
        pass: &mut TrackedRenderPass<'w>,
    ) -> RenderCommandResult {
        let bind_groups = bind_groups.into_inner();
        let mesh_instances = mesh_instances.into_inner();
        let skin_indices = skin_indices.into_inner();
        let morph_indices = morph_indices.into_inner();

        let entity = &item.entity();

        let Some(mesh) = mesh_instances.get(entity) else {
            return RenderCommandResult::Success;
        };
        let skin_index = skin_indices.get(entity);
        let morph_index = morph_indices.get(entity);

        let is_skinned = skin_index.is_some();
        let is_morphed = morph_index.is_some();

        let lightmap = lightmaps
            .render_lightmaps
            .get(entity)
            .map(|render_lightmap| render_lightmap.image);

        let Some(bind_group) =
            bind_groups.get(mesh.mesh_asset_id, lightmap, is_skinned, is_morphed)
        else {
            error!(
                "The MeshBindGroups resource wasn't set in the render phase. \
                It should be set by the prepare_mesh_bind_group system.\n\
                This is a bevy bug! Please open an issue."
            );
            return RenderCommandResult::Failure;
        };

        let mut dynamic_offsets: [u32; 3] = Default::default();
        let mut offset_count = 0;
        if let Some(dynamic_offset) = item.dynamic_offset() {
            dynamic_offsets[offset_count] = dynamic_offset.get();
            offset_count += 1;
        }
        if let Some(skin_index) = skin_index {
            dynamic_offsets[offset_count] = skin_index.index;
            offset_count += 1;
        }
        if let Some(morph_index) = morph_index {
            dynamic_offsets[offset_count] = morph_index.index;
            offset_count += 1;
        }
        pass.set_bind_group(I, bind_group, &dynamic_offsets[0..offset_count]);

        RenderCommandResult::Success
    }
}

pub struct DrawMesh;
impl<P: PhaseItem> RenderCommand<P> for DrawMesh {
    type Param = (SRes<RenderAssets<Mesh>>, SRes<RenderMeshInstances>);
    type ViewQuery = ();
    type ItemQuery = ();
    #[inline]
    fn render<'w>(
        item: &P,
        _view: (),
        _item_query: Option<()>,
        (meshes, mesh_instances): SystemParamItem<'w, '_, Self::Param>,
        pass: &mut TrackedRenderPass<'w>,
    ) -> RenderCommandResult {
        let meshes = meshes.into_inner();
        let mesh_instances = mesh_instances.into_inner();

        let Some(mesh_instance) = mesh_instances.get(&item.entity()) else {
            return RenderCommandResult::Failure;
        };
        let Some(gpu_mesh) = meshes.get(mesh_instance.mesh_asset_id) else {
            return RenderCommandResult::Failure;
        };

        pass.set_vertex_buffer(0, gpu_mesh.vertex_buffer.slice(..));

        let batch_range = item.batch_range();
        #[cfg(all(feature = "webgl", target_arch = "wasm32", not(feature = "webgpu")))]
        pass.set_push_constants(
            ShaderStages::VERTEX,
            0,
            &(batch_range.start as i32).to_le_bytes(),
        );
        match &gpu_mesh.buffer_info {
            GpuBufferInfo::Indexed {
                buffer,
                index_format,
                count,
            } => {
                pass.set_index_buffer(buffer.slice(..), 0, *index_format);
                pass.draw_indexed(0..*count, 0, batch_range.clone());
            }
            GpuBufferInfo::NonIndexed => {
                pass.draw(0..gpu_mesh.vertex_count, batch_range.clone());
            }
        }
        RenderCommandResult::Success
    }
}

#[cfg(test)]
mod tests {
    use super::MeshPipelineKey;
    #[test]
    fn mesh_key_msaa_samples() {
        for i in [1, 2, 4, 8, 16, 32, 64, 128] {
            assert_eq!(MeshPipelineKey::from_msaa_samples(i).msaa_samples(), i);
        }
    }
}<|MERGE_RESOLUTION|>--- conflicted
+++ resolved
@@ -260,11 +260,7 @@
 
 impl RenderMeshInstance {
     pub fn should_batch(&self) -> bool {
-<<<<<<< HEAD
-        self.automatic_batching && self.material_bind_group_id.is_some()
-=======
         self.automatic_batching && self.material_bind_group_id.get().is_some()
->>>>>>> 4ca8cf5d
     }
 }
 
@@ -480,11 +476,7 @@
                 maybe_lightmap.map(|lightmap| lightmap.uv_rect),
             ),
             mesh_instance.should_batch().then_some((
-<<<<<<< HEAD
-                mesh_instance.material_bind_group_id,
-=======
                 mesh_instance.material_bind_group_id.get(),
->>>>>>> 4ca8cf5d
                 mesh_instance.mesh_asset_id,
                 maybe_lightmap.map(|lightmap| lightmap.image),
             )),
