#[cfg(feature = "meshlet")]
use crate::meshlet::{
    prepare_material_meshlet_meshes_main_opaque_pass, queue_material_meshlet_meshes,
    MeshletGpuScene,
};
use crate::*;
use bevy_asset::{Asset, AssetEvent, AssetId, AssetServer};
use bevy_core_pipeline::{
    core_3d::{
        AlphaMask3d, Camera3d, Opaque3d, Opaque3dBinKey, ScreenSpaceTransmissionQuality,
        Transmissive3d, Transparent3d,
    },
    prepass::{
        DeferredPrepass, DepthPrepass, MotionVectorPrepass, NormalPrepass, OpaqueNoLightmap3dBinKey,
    },
    tonemapping::{DebandDither, Tonemapping},
};
use bevy_derive::{Deref, DerefMut};
use bevy_ecs::{
    prelude::*,
    system::{lifetimeless::SRes, SystemParamItem},
};
use bevy_reflect::Reflect;
use bevy_render::{
    camera::TemporalJitter,
    extract_instances::{ExtractInstancesPlugin, ExtractedInstances},
    extract_resource::ExtractResource,
    mesh::{Mesh, MeshVertexBufferLayoutRef},
    render_asset::RenderAssets,
    render_phase::*,
    render_resource::*,
    renderer::RenderDevice,
    texture::FallbackImage,
    view::{ExtractedView, Msaa, VisibleEntities},
    Extract,
};
use bevy_utils::{tracing::error, HashMap, HashSet};
use std::marker::PhantomData;
use std::sync::atomic::{AtomicU32, Ordering};
use std::{hash::Hash, num::NonZeroU32};

use self::{irradiance_volume::IrradianceVolume, prelude::EnvironmentMapLight};

/// Materials are used alongside [`MaterialPlugin`] and [`MaterialMeshBundle`]
/// to spawn entities that are rendered with a specific [`Material`] type. They serve as an easy to use high level
/// way to render [`Mesh`] entities with custom shader logic.
///
/// Materials must implement [`AsBindGroup`] to define how data will be transferred to the GPU and bound in shaders.
/// [`AsBindGroup`] can be derived, which makes generating bindings straightforward. See the [`AsBindGroup`] docs for details.
///
/// # Example
///
/// Here is a simple Material implementation. The [`AsBindGroup`] derive has many features. To see what else is available,
/// check out the [`AsBindGroup`] documentation.
/// ```
/// # use bevy_pbr::{Material, MaterialMeshBundle};
/// # use bevy_ecs::prelude::*;
/// # use bevy_reflect::TypePath;
/// # use bevy_render::{render_resource::{AsBindGroup, ShaderRef}, texture::Image};
/// # use bevy_color::LinearRgba;
/// # use bevy_color::palettes::basic::RED;
/// # use bevy_asset::{Handle, AssetServer, Assets, Asset};
///
/// #[derive(AsBindGroup, Debug, Clone, Asset, TypePath)]
/// pub struct CustomMaterial {
///     // Uniform bindings must implement `ShaderType`, which will be used to convert the value to
///     // its shader-compatible equivalent. Most core math types already implement `ShaderType`.
///     #[uniform(0)]
///     color: LinearRgba,
///     // Images can be bound as textures in shaders. If the Image's sampler is also needed, just
///     // add the sampler attribute with a different binding index.
///     #[texture(1)]
///     #[sampler(2)]
///     color_texture: Handle<Image>,
/// }
///
/// // All functions on `Material` have default impls. You only need to implement the
/// // functions that are relevant for your material.
/// impl Material for CustomMaterial {
///     fn fragment_shader() -> ShaderRef {
///         "shaders/custom_material.wgsl".into()
///     }
/// }
///
/// // Spawn an entity using `CustomMaterial`.
/// fn setup(mut commands: Commands, mut materials: ResMut<Assets<CustomMaterial>>, asset_server: Res<AssetServer>) {
///     commands.spawn(MaterialMeshBundle {
///         material: materials.add(CustomMaterial {
///             color: RED.into(),
///             color_texture: asset_server.load("some_image.png"),
///         }),
///         ..Default::default()
///     });
/// }
/// ```
/// In WGSL shaders, the material's binding would look like this:
///
/// ```wgsl
/// @group(2) @binding(0) var<uniform> color: vec4<f32>;
/// @group(2) @binding(1) var color_texture: texture_2d<f32>;
/// @group(2) @binding(2) var color_sampler: sampler;
/// ```
pub trait Material: Asset + AsBindGroup + Clone + Sized {
    /// Returns this material's vertex shader. If [`ShaderRef::Default`] is returned, the default mesh vertex shader
    /// will be used.
    fn vertex_shader() -> ShaderRef {
        ShaderRef::Default
    }

    /// Returns this material's fragment shader. If [`ShaderRef::Default`] is returned, the default mesh fragment shader
    /// will be used.
    #[allow(unused_variables)]
    fn fragment_shader() -> ShaderRef {
        ShaderRef::Default
    }

    /// Returns this material's [`AlphaMode`]. Defaults to [`AlphaMode::Opaque`].
    #[inline]
    fn alpha_mode(&self) -> AlphaMode {
        AlphaMode::Opaque
    }

    /// Returns if this material should be rendered by the deferred or forward renderer.
    /// for `AlphaMode::Opaque` or `AlphaMode::Mask` materials.
    /// If `OpaqueRendererMethod::Auto`, it will default to what is selected in the `DefaultOpaqueRendererMethod` resource.
    #[inline]
    fn opaque_render_method(&self) -> OpaqueRendererMethod {
        OpaqueRendererMethod::Forward
    }

    #[inline]
    /// Add a bias to the view depth of the mesh which can be used to force a specific render order.
    /// for meshes with similar depth, to avoid z-fighting.
    /// The bias is in depth-texture units so large values may be needed to overcome small depth differences.
    fn depth_bias(&self) -> f32 {
        0.0
    }

    #[inline]
    /// Returns whether the material would like to read from [`ViewTransmissionTexture`](bevy_core_pipeline::core_3d::ViewTransmissionTexture).
    ///
    /// This allows taking color output from the [`Opaque3d`] pass as an input, (for screen-space transmission) but requires
    /// rendering to take place in a separate [`Transmissive3d`] pass.
    fn reads_view_transmission_texture(&self) -> bool {
        false
    }

    /// Returns this material's prepass vertex shader. If [`ShaderRef::Default`] is returned, the default prepass vertex shader
    /// will be used.
    ///
    /// This is used for the various [prepasses](bevy_core_pipeline::prepass) as well as for generating the depth maps
    /// required for shadow mapping.
    fn prepass_vertex_shader() -> ShaderRef {
        ShaderRef::Default
    }

    /// Returns this material's prepass fragment shader. If [`ShaderRef::Default`] is returned, the default prepass fragment shader
    /// will be used.
    ///
    /// This is used for the various [prepasses](bevy_core_pipeline::prepass) as well as for generating the depth maps
    /// required for shadow mapping.
    #[allow(unused_variables)]
    fn prepass_fragment_shader() -> ShaderRef {
        ShaderRef::Default
    }

    /// Returns this material's deferred vertex shader. If [`ShaderRef::Default`] is returned, the default deferred vertex shader
    /// will be used.
    fn deferred_vertex_shader() -> ShaderRef {
        ShaderRef::Default
    }

    /// Returns this material's deferred fragment shader. If [`ShaderRef::Default`] is returned, the default deferred fragment shader
    /// will be used.
    #[allow(unused_variables)]
    fn deferred_fragment_shader() -> ShaderRef {
        ShaderRef::Default
    }

    /// Returns this material's [`crate::meshlet::MeshletMesh`] fragment shader. If [`ShaderRef::Default`] is returned,
    /// the default meshlet mesh fragment shader will be used.
    ///
    /// This is part of an experimental feature, and is unnecessary to implement unless you are using `MeshletMesh`'s.
    #[allow(unused_variables)]
    #[cfg(feature = "meshlet")]
    fn meshlet_mesh_fragment_shader() -> ShaderRef {
        ShaderRef::Default
    }

    /// Returns this material's [`crate::meshlet::MeshletMesh`] prepass fragment shader. If [`ShaderRef::Default`] is returned,
    /// the default meshlet mesh prepass fragment shader will be used.
    ///
    /// This is part of an experimental feature, and is unnecessary to implement unless you are using `MeshletMesh`'s.
    #[allow(unused_variables)]
    #[cfg(feature = "meshlet")]
    fn meshlet_mesh_prepass_fragment_shader() -> ShaderRef {
        ShaderRef::Default
    }

    /// Returns this material's [`crate::meshlet::MeshletMesh`] deferred fragment shader. If [`ShaderRef::Default`] is returned,
    /// the default meshlet mesh deferred fragment shader will be used.
    ///
    /// This is part of an experimental feature, and is unnecessary to implement unless you are using `MeshletMesh`'s.
    #[allow(unused_variables)]
    #[cfg(feature = "meshlet")]
    fn meshlet_mesh_deferred_fragment_shader() -> ShaderRef {
        ShaderRef::Default
    }

    /// Customizes the default [`RenderPipelineDescriptor`] for a specific entity using the entity's
    /// [`MaterialPipelineKey`] and [`MeshVertexBufferLayoutRef`] as input.
    #[allow(unused_variables)]
    #[inline]
    fn specialize(
        pipeline: &MaterialPipeline<Self>,
        descriptor: &mut RenderPipelineDescriptor,
        layout: &MeshVertexBufferLayoutRef,
        key: MaterialPipelineKey<Self>,
    ) -> Result<(), SpecializedMeshPipelineError> {
        Ok(())
    }
}

/// Adds the necessary ECS resources and render logic to enable rendering entities using the given [`Material`]
/// asset type.
pub struct MaterialPlugin<M: Material> {
    /// Controls if the prepass is enabled for the Material.
    /// For more information about what a prepass is, see the [`bevy_core_pipeline::prepass`] docs.
    ///
    /// When it is enabled, it will automatically add the [`PrepassPlugin`]
    /// required to make the prepass work on this Material.
    pub prepass_enabled: bool,
    /// Controls if shadows are enabled for the Material.
    pub shadows_enabled: bool,
    pub _marker: PhantomData<M>,
}

impl<M: Material> Default for MaterialPlugin<M> {
    fn default() -> Self {
        Self {
            prepass_enabled: true,
            shadows_enabled: true,
            _marker: Default::default(),
        }
    }
}

impl<M: Material> Plugin for MaterialPlugin<M>
where
    M::Data: PartialEq + Eq + Hash + Clone,
{
    fn build(&self, app: &mut App) {
        app.init_asset::<M>()
            .add_plugins(ExtractInstancesPlugin::<AssetId<M>>::extract_visible());

        if let Some(render_app) = app.get_sub_app_mut(RenderApp) {
            render_app
                .init_resource::<DrawFunctions<Shadow>>()
                .add_render_command::<Shadow, DrawPrepass<M>>()
                .add_render_command::<Transmissive3d, DrawMaterial<M>>()
                .add_render_command::<Transparent3d, DrawMaterial<M>>()
                .add_render_command::<Opaque3d, DrawMaterial<M>>()
                .add_render_command::<AlphaMask3d, DrawMaterial<M>>()
                .init_resource::<ExtractedMaterials<M>>()
                .init_resource::<RenderMaterials<M>>()
                .init_resource::<SpecializedMeshPipelines<MaterialPipeline<M>>>()
                .add_systems(ExtractSchedule, extract_materials::<M>)
                .add_systems(
                    Render,
                    (
                        prepare_materials::<M>
                            .in_set(RenderSet::PrepareAssets)
                            .after(prepare_assets::<Image>),
                        queue_material_meshes::<M>
                            .in_set(RenderSet::QueueMeshes)
                            .after(prepare_materials::<M>),
                    ),
                );

            if self.shadows_enabled {
                render_app.add_systems(
                    Render,
                    (queue_shadows::<M>
                        .in_set(RenderSet::QueueMeshes)
                        .after(prepare_materials::<M>),),
                );
            }

            #[cfg(feature = "meshlet")]
            render_app.add_systems(
                Render,
                (
                    prepare_material_meshlet_meshes_main_opaque_pass::<M>,
                    queue_material_meshlet_meshes::<M>,
                )
                    .chain()
                    .in_set(RenderSet::Queue)
                    .run_if(resource_exists::<MeshletGpuScene>),
            );
        }

        if self.shadows_enabled || self.prepass_enabled {
            // PrepassPipelinePlugin is required for shadow mapping and the optional PrepassPlugin
            app.add_plugins(PrepassPipelinePlugin::<M>::default());
        }

        if self.prepass_enabled {
            app.add_plugins(PrepassPlugin::<M>::default());
        }
    }

    fn finish(&self, app: &mut App) {
        if let Some(render_app) = app.get_sub_app_mut(RenderApp) {
            render_app.init_resource::<MaterialPipeline<M>>();
        }
    }
}

/// A key uniquely identifying a specialized [`MaterialPipeline`].
pub struct MaterialPipelineKey<M: Material> {
    pub mesh_key: MeshPipelineKey,
    pub bind_group_data: M::Data,
}

impl<M: Material> Eq for MaterialPipelineKey<M> where M::Data: PartialEq {}

impl<M: Material> PartialEq for MaterialPipelineKey<M>
where
    M::Data: PartialEq,
{
    fn eq(&self, other: &Self) -> bool {
        self.mesh_key == other.mesh_key && self.bind_group_data == other.bind_group_data
    }
}

impl<M: Material> Clone for MaterialPipelineKey<M>
where
    M::Data: Clone,
{
    fn clone(&self) -> Self {
        Self {
            mesh_key: self.mesh_key,
            bind_group_data: self.bind_group_data.clone(),
        }
    }
}

impl<M: Material> Hash for MaterialPipelineKey<M>
where
    M::Data: Hash,
{
    fn hash<H: std::hash::Hasher>(&self, state: &mut H) {
        self.mesh_key.hash(state);
        self.bind_group_data.hash(state);
    }
}

/// Render pipeline data for a given [`Material`].
#[derive(Resource)]
pub struct MaterialPipeline<M: Material> {
    pub mesh_pipeline: MeshPipeline,
    pub material_layout: BindGroupLayout,
    pub vertex_shader: Option<Handle<Shader>>,
    pub fragment_shader: Option<Handle<Shader>>,
    pub marker: PhantomData<M>,
}

impl<M: Material> Clone for MaterialPipeline<M> {
    fn clone(&self) -> Self {
        Self {
            mesh_pipeline: self.mesh_pipeline.clone(),
            material_layout: self.material_layout.clone(),
            vertex_shader: self.vertex_shader.clone(),
            fragment_shader: self.fragment_shader.clone(),
            marker: PhantomData,
        }
    }
}

impl<M: Material> SpecializedMeshPipeline for MaterialPipeline<M>
where
    M::Data: PartialEq + Eq + Hash + Clone,
{
    type Key = MaterialPipelineKey<M>;

    fn specialize(
        &self,
        key: Self::Key,
        layout: &MeshVertexBufferLayoutRef,
    ) -> Result<RenderPipelineDescriptor, SpecializedMeshPipelineError> {
        let mut descriptor = self.mesh_pipeline.specialize(key.mesh_key, layout)?;
        if let Some(vertex_shader) = &self.vertex_shader {
            descriptor.vertex.shader = vertex_shader.clone();
        }

        if let Some(fragment_shader) = &self.fragment_shader {
            descriptor.fragment.as_mut().unwrap().shader = fragment_shader.clone();
        }

        descriptor.layout.insert(2, self.material_layout.clone());

        M::specialize(self, &mut descriptor, layout, key)?;
        Ok(descriptor)
    }
}

impl<M: Material> FromWorld for MaterialPipeline<M> {
    fn from_world(world: &mut World) -> Self {
        let asset_server = world.resource::<AssetServer>();
        let render_device = world.resource::<RenderDevice>();

        MaterialPipeline {
            mesh_pipeline: world.resource::<MeshPipeline>().clone(),
            material_layout: M::bind_group_layout(render_device),
            vertex_shader: match M::vertex_shader() {
                ShaderRef::Default => None,
                ShaderRef::Handle(handle) => Some(handle),
                ShaderRef::Path(path) => Some(asset_server.load(path)),
            },
            fragment_shader: match M::fragment_shader() {
                ShaderRef::Default => None,
                ShaderRef::Handle(handle) => Some(handle),
                ShaderRef::Path(path) => Some(asset_server.load(path)),
            },
            marker: PhantomData,
        }
    }
}

type DrawMaterial<M> = (
    SetItemPipeline,
    SetMeshViewBindGroup<0>,
    SetMeshBindGroup<1>,
    SetMaterialBindGroup<M, 2>,
    DrawMesh,
);

/// Sets the bind group for a given [`Material`] at the configured `I` index.
pub struct SetMaterialBindGroup<M: Material, const I: usize>(PhantomData<M>);
impl<P: PhaseItem, M: Material, const I: usize> RenderCommand<P> for SetMaterialBindGroup<M, I> {
    type Param = (SRes<RenderMaterials<M>>, SRes<RenderMaterialInstances<M>>);
    type ViewQuery = ();
    type ItemQuery = ();

    #[inline]
    fn render<'w>(
        item: &P,
        _view: (),
        _item_query: Option<()>,
        (materials, material_instances): SystemParamItem<'w, '_, Self::Param>,
        pass: &mut TrackedRenderPass<'w>,
    ) -> RenderCommandResult {
        let materials = materials.into_inner();
        let material_instances = material_instances.into_inner();

        let Some(material_asset_id) = material_instances.get(&item.entity()) else {
            return RenderCommandResult::Failure;
        };
        let Some(material) = materials.get(material_asset_id) else {
            return RenderCommandResult::Failure;
        };
        pass.set_bind_group(I, &material.bind_group, &[]);
        RenderCommandResult::Success
    }
}

pub type RenderMaterialInstances<M> = ExtractedInstances<AssetId<M>>;

pub const fn alpha_mode_pipeline_key(alpha_mode: AlphaMode) -> MeshPipelineKey {
    match alpha_mode {
        // Premultiplied and Add share the same pipeline key
        // They're made distinct in the PBR shader, via `premultiply_alpha()`
        AlphaMode::Premultiplied | AlphaMode::Add => MeshPipelineKey::BLEND_PREMULTIPLIED_ALPHA,
        AlphaMode::Blend => MeshPipelineKey::BLEND_ALPHA,
        AlphaMode::Multiply => MeshPipelineKey::BLEND_MULTIPLY,
        AlphaMode::Mask(_) => MeshPipelineKey::MAY_DISCARD,
        _ => MeshPipelineKey::NONE,
    }
}

pub const fn tonemapping_pipeline_key(tonemapping: Tonemapping) -> MeshPipelineKey {
    match tonemapping {
        Tonemapping::None => MeshPipelineKey::TONEMAP_METHOD_NONE,
        Tonemapping::Reinhard => MeshPipelineKey::TONEMAP_METHOD_REINHARD,
        Tonemapping::ReinhardLuminance => MeshPipelineKey::TONEMAP_METHOD_REINHARD_LUMINANCE,
        Tonemapping::AcesFitted => MeshPipelineKey::TONEMAP_METHOD_ACES_FITTED,
        Tonemapping::AgX => MeshPipelineKey::TONEMAP_METHOD_AGX,
        Tonemapping::SomewhatBoringDisplayTransform => {
            MeshPipelineKey::TONEMAP_METHOD_SOMEWHAT_BORING_DISPLAY_TRANSFORM
        }
        Tonemapping::TonyMcMapface => MeshPipelineKey::TONEMAP_METHOD_TONY_MC_MAPFACE,
        Tonemapping::BlenderFilmic => MeshPipelineKey::TONEMAP_METHOD_BLENDER_FILMIC,
    }
}

pub const fn screen_space_specular_transmission_pipeline_key(
    screen_space_transmissive_blur_quality: ScreenSpaceTransmissionQuality,
) -> MeshPipelineKey {
    match screen_space_transmissive_blur_quality {
        ScreenSpaceTransmissionQuality::Low => {
            MeshPipelineKey::SCREEN_SPACE_SPECULAR_TRANSMISSION_LOW
        }
        ScreenSpaceTransmissionQuality::Medium => {
            MeshPipelineKey::SCREEN_SPACE_SPECULAR_TRANSMISSION_MEDIUM
        }
        ScreenSpaceTransmissionQuality::High => {
            MeshPipelineKey::SCREEN_SPACE_SPECULAR_TRANSMISSION_HIGH
        }
        ScreenSpaceTransmissionQuality::Ultra => {
            MeshPipelineKey::SCREEN_SPACE_SPECULAR_TRANSMISSION_ULTRA
        }
    }
}

#[allow(clippy::too_many_arguments)]
pub fn queue_material_meshes<M: Material>(
    opaque_draw_functions: Res<DrawFunctions<Opaque3d>>,
    alpha_mask_draw_functions: Res<DrawFunctions<AlphaMask3d>>,
    transmissive_draw_functions: Res<DrawFunctions<Transmissive3d>>,
    transparent_draw_functions: Res<DrawFunctions<Transparent3d>>,
    material_pipeline: Res<MaterialPipeline<M>>,
    mut pipelines: ResMut<SpecializedMeshPipelines<MaterialPipeline<M>>>,
    pipeline_cache: Res<PipelineCache>,
    msaa: Res<Msaa>,
    render_meshes: Res<RenderAssets<Mesh>>,
    render_materials: Res<RenderMaterials<M>>,
    render_mesh_instances: Res<RenderMeshInstances>,
    render_material_instances: Res<RenderMaterialInstances<M>>,
    render_lightmaps: Res<RenderLightmaps>,
    mut views: Query<(
        &ExtractedView,
        &VisibleEntities,
        Option<&Tonemapping>,
        Option<&DebandDither>,
        Option<&ShadowFilteringMethod>,
        Has<ScreenSpaceAmbientOcclusionSettings>,
        (
            Has<NormalPrepass>,
            Has<DepthPrepass>,
            Has<MotionVectorPrepass>,
            Has<DeferredPrepass>,
        ),
        Option<&Camera3d>,
        Has<TemporalJitter>,
        Option<&Projection>,
        &mut BinnedRenderPhase<Opaque3d>,
        &mut BinnedRenderPhase<AlphaMask3d>,
        &mut SortedRenderPhase<Transmissive3d>,
        &mut SortedRenderPhase<Transparent3d>,
        (
            Has<RenderViewLightProbes<EnvironmentMapLight>>,
            Has<RenderViewLightProbes<IrradianceVolume>>,
        ),
    )>,
) where
    M::Data: PartialEq + Eq + Hash + Clone,
{
    for (
        view,
        visible_entities,
        tonemapping,
        dither,
        shadow_filter_method,
        ssao,
        (normal_prepass, depth_prepass, motion_vector_prepass, deferred_prepass),
        camera_3d,
        temporal_jitter,
        projection,
        mut opaque_phase,
        mut alpha_mask_phase,
        mut transmissive_phase,
        mut transparent_phase,
        (has_environment_maps, has_irradiance_volumes),
    ) in &mut views
    {
        let draw_opaque_pbr = opaque_draw_functions.read().id::<DrawMaterial<M>>();
        let draw_alpha_mask_pbr = alpha_mask_draw_functions.read().id::<DrawMaterial<M>>();
        let draw_transmissive_pbr = transmissive_draw_functions.read().id::<DrawMaterial<M>>();
        let draw_transparent_pbr = transparent_draw_functions.read().id::<DrawMaterial<M>>();

        let mut view_key = MeshPipelineKey::from_msaa_samples(msaa.samples())
            | MeshPipelineKey::from_hdr(view.hdr);

        if normal_prepass {
            view_key |= MeshPipelineKey::NORMAL_PREPASS;
        }

        if depth_prepass {
            view_key |= MeshPipelineKey::DEPTH_PREPASS;
        }

        if motion_vector_prepass {
            view_key |= MeshPipelineKey::MOTION_VECTOR_PREPASS;
        }

        if deferred_prepass {
            view_key |= MeshPipelineKey::DEFERRED_PREPASS;
        }

        if temporal_jitter {
            view_key |= MeshPipelineKey::TEMPORAL_JITTER;
        }

        if has_environment_maps {
            view_key |= MeshPipelineKey::ENVIRONMENT_MAP;
        }

        if has_irradiance_volumes {
            view_key |= MeshPipelineKey::IRRADIANCE_VOLUME;
        }

        if let Some(projection) = projection {
            view_key |= match projection {
                Projection::Perspective(_) => MeshPipelineKey::VIEW_PROJECTION_PERSPECTIVE,
                Projection::Orthographic(_) => MeshPipelineKey::VIEW_PROJECTION_ORTHOGRAPHIC,
            };
        }

        match shadow_filter_method.unwrap_or(&ShadowFilteringMethod::default()) {
            ShadowFilteringMethod::Hardware2x2 => {
                view_key |= MeshPipelineKey::SHADOW_FILTER_METHOD_HARDWARE_2X2;
            }
            ShadowFilteringMethod::Castano13 => {
                view_key |= MeshPipelineKey::SHADOW_FILTER_METHOD_CASTANO_13;
            }
            ShadowFilteringMethod::Jimenez14 => {
                view_key |= MeshPipelineKey::SHADOW_FILTER_METHOD_JIMENEZ_14;
            }
        }

        if !view.hdr {
            if let Some(tonemapping) = tonemapping {
                view_key |= MeshPipelineKey::TONEMAP_IN_SHADER;
                view_key |= tonemapping_pipeline_key(*tonemapping);
            }
            if let Some(DebandDither::Enabled) = dither {
                view_key |= MeshPipelineKey::DEBAND_DITHER;
            }
        }
        if ssao {
            view_key |= MeshPipelineKey::SCREEN_SPACE_AMBIENT_OCCLUSION;
        }
        if let Some(camera_3d) = camera_3d {
            view_key |= screen_space_specular_transmission_pipeline_key(
                camera_3d.screen_space_specular_transmission_quality,
            );
        }

        let rangefinder = view.rangefinder3d();
        for visible_entity in &visible_entities.entities {
            let Some(material_asset_id) = render_material_instances.get(visible_entity) else {
                continue;
            };
            let Some(mesh_instance) = render_mesh_instances.get(visible_entity) else {
                continue;
            };
            let Some(mesh) = render_meshes.get(mesh_instance.mesh_asset_id) else {
                continue;
            };
            let Some(material) = render_materials.get(material_asset_id) else {
                continue;
            };

            let mut mesh_key = view_key
                | MeshPipelineKey::from_bits_retain(mesh.key_bits.bits())
                | material.properties.mesh_pipeline_key_bits;

            let lightmap_image = render_lightmaps
                .render_lightmaps
                .get(visible_entity)
                .map(|lightmap| lightmap.image);
            if lightmap_image.is_some() {
                mesh_key |= MeshPipelineKey::LIGHTMAPPED;
            }

            let pipeline_id = pipelines.specialize(
                &pipeline_cache,
                &material_pipeline,
                MaterialPipelineKey {
                    mesh_key,
                    bind_group_data: material.key.clone(),
                },
                &mesh.layout,
            );
            let pipeline_id = match pipeline_id {
                Ok(id) => id,
                Err(err) => {
                    error!("{}", err);
                    continue;
                }
            };

            mesh_instance
                .material_bind_group_id
                .set(material.get_bind_group_id());

            match material.properties.alpha_mode {
                AlphaMode::Opaque => {
                    if material.properties.reads_view_transmission_texture {
                        let distance = rangefinder
                            .distance_translation(&mesh_instance.transforms.transform.translation)
                            + material.properties.depth_bias;
                        transmissive_phase.add(Transmissive3d {
                            entity: *visible_entity,
                            draw_function: draw_transmissive_pbr,
                            pipeline: pipeline_id,
                            distance,
                            batch_range: 0..1,
                            dynamic_offset: None,
                        });
                    } else if material.properties.render_method == OpaqueRendererMethod::Forward {
                        let bin_key = Opaque3dBinKey {
                            draw_function: draw_opaque_pbr,
                            pipeline: pipeline_id,
                            asset_id: mesh_instance.mesh_asset_id,
                            material_bind_group_id: material.get_bind_group_id().0,
                            lightmap_image,
                        };
                        opaque_phase.add(bin_key, *visible_entity, mesh_instance.should_batch());
                    }
                }
                AlphaMode::Mask(_) => {
                    if material.properties.reads_view_transmission_texture {
                        let distance = rangefinder
                            .distance_translation(&mesh_instance.transforms.transform.translation)
                            + material.properties.depth_bias;
                        transmissive_phase.add(Transmissive3d {
                            entity: *visible_entity,
                            draw_function: draw_transmissive_pbr,
                            pipeline: pipeline_id,
                            distance,
                            batch_range: 0..1,
                            dynamic_offset: None,
                        });
                    } else if material.properties.render_method == OpaqueRendererMethod::Forward {
                        let bin_key = OpaqueNoLightmap3dBinKey {
                            draw_function: draw_alpha_mask_pbr,
                            pipeline: pipeline_id,
                            asset_id: mesh_instance.mesh_asset_id,
                            material_bind_group_id: material.get_bind_group_id().0,
                        };
                        alpha_mask_phase.add(
                            bin_key,
                            *visible_entity,
                            mesh_instance.should_batch(),
                        );
                    }
                }
                AlphaMode::Blend
                | AlphaMode::Premultiplied
                | AlphaMode::Add
                | AlphaMode::Multiply => {
                    let distance = rangefinder
                        .distance_translation(&mesh_instance.transforms.transform.translation)
                        + material.properties.depth_bias;
                    transparent_phase.add(Transparent3d {
                        entity: *visible_entity,
                        draw_function: draw_transparent_pbr,
                        pipeline: pipeline_id,
                        distance,
                        batch_range: 0..1,
                        dynamic_offset: None,
                    });
                }
            }
        }
    }
}

/// Default render method used for opaque materials.
#[derive(Default, Resource, Clone, Debug, ExtractResource, Reflect)]
pub struct DefaultOpaqueRendererMethod(OpaqueRendererMethod);

impl DefaultOpaqueRendererMethod {
    pub fn forward() -> Self {
        DefaultOpaqueRendererMethod(OpaqueRendererMethod::Forward)
    }

    pub fn deferred() -> Self {
        DefaultOpaqueRendererMethod(OpaqueRendererMethod::Deferred)
    }

    pub fn set_to_forward(&mut self) {
        self.0 = OpaqueRendererMethod::Forward;
    }

    pub fn set_to_deferred(&mut self) {
        self.0 = OpaqueRendererMethod::Deferred;
    }
}

/// Render method used for opaque materials.
///
/// The forward rendering main pass draws each mesh entity and shades it according to its
/// corresponding material and the lights that affect it. Some render features like Screen Space
/// Ambient Occlusion require running depth and normal prepasses, that are 'deferred'-like
/// prepasses over all mesh entities to populate depth and normal textures. This means that when
/// using render features that require running prepasses, multiple passes over all visible geometry
/// are required. This can be slow if there is a lot of geometry that cannot be batched into few
/// draws.
///
/// Deferred rendering runs a prepass to gather not only geometric information like depth and
/// normals, but also all the material properties like base color, emissive color, reflectance,
/// metalness, etc, and writes them into a deferred 'g-buffer' texture. The deferred main pass is
/// then a fullscreen pass that reads data from these textures and executes shading. This allows
/// for one pass over geometry, but is at the cost of not being able to use MSAA, and has heavier
/// bandwidth usage which can be unsuitable for low end mobile or other bandwidth-constrained devices.
///
/// If a material indicates `OpaqueRendererMethod::Auto`, `DefaultOpaqueRendererMethod` will be used.
#[derive(Default, Clone, Copy, Debug, PartialEq, Reflect)]
pub enum OpaqueRendererMethod {
    #[default]
    Forward,
    Deferred,
    Auto,
}

/// Common [`Material`] properties, calculated for a specific material instance.
pub struct MaterialProperties {
    /// Is this material should be rendered by the deferred renderer when.
    /// AlphaMode::Opaque or AlphaMode::Mask
    pub render_method: OpaqueRendererMethod,
    /// The [`AlphaMode`] of this material.
    pub alpha_mode: AlphaMode,
    /// The bits in the [`MeshPipelineKey`] for this material.
    ///
    /// These are precalculated so that we can just "or" them together in
    /// [`queue_material_meshes`].
    pub mesh_pipeline_key_bits: MeshPipelineKey,
    /// Add a bias to the view depth of the mesh which can be used to force a specific render order
    /// for meshes with equal depth, to avoid z-fighting.
    /// The bias is in depth-texture units so large values may be needed to overcome small depth differences.
    pub depth_bias: f32,
    /// Whether the material would like to read from [`ViewTransmissionTexture`](bevy_core_pipeline::core_3d::ViewTransmissionTexture).
    ///
    /// This allows taking color output from the [`Opaque3d`] pass as an input, (for screen-space transmission) but requires
    /// rendering to take place in a separate [`Transmissive3d`] pass.
    pub reads_view_transmission_texture: bool,
}

/// Data prepared for a [`Material`] instance.
pub struct PreparedMaterial<T: Material> {
    pub bindings: Vec<(u32, OwnedBindingResource)>,
    pub bind_group: BindGroup,
    pub key: T::Data,
    pub properties: MaterialProperties,
}

#[derive(Component, Clone, Copy, Default, PartialEq, Eq, Deref, DerefMut)]
pub struct MaterialBindGroupId(pub Option<BindGroupId>);

impl MaterialBindGroupId {
    pub fn new(id: BindGroupId) -> Self {
        Self(Some(id))
    }
}

impl From<BindGroup> for MaterialBindGroupId {
    fn from(value: BindGroup) -> Self {
        Self::new(value.id())
    }
}
<<<<<<< HEAD
=======

/// An atomic version of [`MaterialBindGroupId`] that can be read from and written to
/// safely from multiple threads.
#[derive(Default)]
pub struct AtomicMaterialBindGroupId(AtomicU32);

impl AtomicMaterialBindGroupId {
    /// Stores a value atomically. Uses [`Ordering::Relaxed`] so there is zero guarantee of ordering
    /// relative to other operations.
    ///
    /// See also:  [`AtomicU32::store`].
    pub fn set(&self, id: MaterialBindGroupId) {
        let id = if let Some(id) = id.0 {
            NonZeroU32::from(id).get()
        } else {
            0
        };
        self.0.store(id, Ordering::Relaxed);
    }

    /// Loads a value atomically. Uses [`Ordering::Relaxed`] so there is zero guarantee of ordering
    /// relative to other operations.
    ///
    /// See also:  [`AtomicU32::load`].
    pub fn get(&self) -> MaterialBindGroupId {
        MaterialBindGroupId(NonZeroU32::new(self.0.load(Ordering::Relaxed)).map(BindGroupId::from))
    }
}
>>>>>>> 4ca8cf5d

impl<T: Material> PreparedMaterial<T> {
    pub fn get_bind_group_id(&self) -> MaterialBindGroupId {
        MaterialBindGroupId(Some(self.bind_group.id()))
    }
}

#[derive(Resource)]
pub struct ExtractedMaterials<M: Material> {
    extracted: Vec<(AssetId<M>, M)>,
    removed: Vec<AssetId<M>>,
}

impl<M: Material> Default for ExtractedMaterials<M> {
    fn default() -> Self {
        Self {
            extracted: Default::default(),
            removed: Default::default(),
        }
    }
}

/// Stores all prepared representations of [`Material`] assets for as long as they exist.
#[derive(Resource, Deref, DerefMut)]
pub struct RenderMaterials<T: Material>(pub HashMap<AssetId<T>, PreparedMaterial<T>>);

impl<T: Material> Default for RenderMaterials<T> {
    fn default() -> Self {
        Self(Default::default())
    }
}

/// This system extracts all created or modified assets of the corresponding [`Material`] type
/// into the "render world".
pub fn extract_materials<M: Material>(
    mut commands: Commands,
    mut events: Extract<EventReader<AssetEvent<M>>>,
    assets: Extract<Res<Assets<M>>>,
) {
    let mut changed_assets = HashSet::default();
    let mut removed = Vec::new();
    for event in events.read() {
        #[allow(clippy::match_same_arms)]
        match event {
            AssetEvent::Added { id } | AssetEvent::Modified { id } => {
                changed_assets.insert(*id);
            }
            AssetEvent::Removed { id } => {
                changed_assets.remove(id);
                removed.push(*id);
            }
            AssetEvent::Unused { .. } => {}
            AssetEvent::LoadedWithDependencies { .. } => {
                // TODO: handle this
            }
        }
    }

    let mut extracted_assets = Vec::new();
    for id in changed_assets.drain() {
        if let Some(asset) = assets.get(id) {
            extracted_assets.push((id, asset.clone()));
        }
    }

    commands.insert_resource(ExtractedMaterials {
        extracted: extracted_assets,
        removed,
    });
}

/// All [`Material`] values of a given type that should be prepared next frame.
pub struct PrepareNextFrameMaterials<M: Material> {
    assets: Vec<(AssetId<M>, M)>,
}

impl<M: Material> Default for PrepareNextFrameMaterials<M> {
    fn default() -> Self {
        Self {
            assets: Default::default(),
        }
    }
}

/// This system prepares all assets of the corresponding [`Material`] type
/// which where extracted this frame for the GPU.
#[allow(clippy::too_many_arguments)]
pub fn prepare_materials<M: Material>(
    mut prepare_next_frame: Local<PrepareNextFrameMaterials<M>>,
    mut extracted_assets: ResMut<ExtractedMaterials<M>>,
    mut render_materials: ResMut<RenderMaterials<M>>,
    render_device: Res<RenderDevice>,
    images: Res<RenderAssets<Image>>,
    fallback_image: Res<FallbackImage>,
    pipeline: Res<MaterialPipeline<M>>,
    default_opaque_render_method: Res<DefaultOpaqueRendererMethod>,
) {
    let queued_assets = std::mem::take(&mut prepare_next_frame.assets);
    for (id, material) in queued_assets.into_iter() {
        if extracted_assets.removed.contains(&id) {
            continue;
        }

        match prepare_material(
            &material,
            &render_device,
            &images,
            &fallback_image,
            &pipeline,
            default_opaque_render_method.0,
        ) {
            Ok(prepared_asset) => {
                render_materials.insert(id, prepared_asset);
            }
            Err(AsBindGroupError::RetryNextUpdate) => {
                prepare_next_frame.assets.push((id, material));
            }
        }
    }

    for removed in std::mem::take(&mut extracted_assets.removed) {
        render_materials.remove(&removed);
    }

    for (id, material) in std::mem::take(&mut extracted_assets.extracted) {
        match prepare_material(
            &material,
            &render_device,
            &images,
            &fallback_image,
            &pipeline,
            default_opaque_render_method.0,
        ) {
            Ok(prepared_asset) => {
                render_materials.insert(id, prepared_asset);
            }
            Err(AsBindGroupError::RetryNextUpdate) => {
                prepare_next_frame.assets.push((id, material));
            }
        }
    }
}

fn prepare_material<M: Material>(
    material: &M,
    render_device: &RenderDevice,
    images: &RenderAssets<Image>,
    fallback_image: &FallbackImage,
    pipeline: &MaterialPipeline<M>,
    default_opaque_render_method: OpaqueRendererMethod,
) -> Result<PreparedMaterial<M>, AsBindGroupError> {
    let prepared = material.as_bind_group(
        &pipeline.material_layout,
        render_device,
        images,
        fallback_image,
    )?;
    let method = match material.opaque_render_method() {
        OpaqueRendererMethod::Forward => OpaqueRendererMethod::Forward,
        OpaqueRendererMethod::Deferred => OpaqueRendererMethod::Deferred,
        OpaqueRendererMethod::Auto => default_opaque_render_method,
    };

    let mut mesh_pipeline_key_bits = MeshPipelineKey::empty();
    mesh_pipeline_key_bits.set(
        MeshPipelineKey::READS_VIEW_TRANSMISSION_TEXTURE,
        material.reads_view_transmission_texture(),
    );
    mesh_pipeline_key_bits.insert(alpha_mode_pipeline_key(material.alpha_mode()));

    Ok(PreparedMaterial {
        bindings: prepared.bindings,
        bind_group: prepared.bind_group,
        key: prepared.data,
        properties: MaterialProperties {
            alpha_mode: material.alpha_mode(),
            depth_bias: material.depth_bias(),
            reads_view_transmission_texture: mesh_pipeline_key_bits
                .contains(MeshPipelineKey::READS_VIEW_TRANSMISSION_TEXTURE),
            render_method: method,
            mesh_pipeline_key_bits,
        },
    })
}<|MERGE_RESOLUTION|>--- conflicted
+++ resolved
@@ -860,8 +860,6 @@
         Self::new(value.id())
     }
 }
-<<<<<<< HEAD
-=======
 
 /// An atomic version of [`MaterialBindGroupId`] that can be read from and written to
 /// safely from multiple threads.
@@ -890,7 +888,6 @@
         MaterialBindGroupId(NonZeroU32::new(self.0.load(Ordering::Relaxed)).map(BindGroupId::from))
     }
 }
->>>>>>> 4ca8cf5d
 
 impl<T: Material> PreparedMaterial<T> {
     pub fn get_bind_group_id(&self) -> MaterialBindGroupId {
