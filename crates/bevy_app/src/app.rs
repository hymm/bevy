--- conflicted
+++ resolved
@@ -919,7 +919,6 @@
 
 #[cfg(test)]
 mod tests {
-<<<<<<< HEAD
     use std::sync::Mutex;
     use std::{marker::PhantomData, mem};
 
@@ -928,23 +927,6 @@
     use bevy_ecs::{event::EventWriter, schedule::ScheduleLabel, system::Commands};
 
     use crate::{App, AppExit, Plugin, Update};
-=======
-    use std::{iter, marker::PhantomData, mem, sync::Mutex};
-
-    use bevy_ecs::{
-        change_detection::{DetectChanges, ResMut},
-        component::Component,
-        entity::Entity,
-        event::EventWriter,
-        query::With,
-        removal_detection::RemovedComponents,
-        schedule::{IntoSystemConfigs, ScheduleLabel},
-        system::{Commands, Query, Resource},
-        world::{FromWorld, World},
-    };
-
-    use crate::{App, AppExit, Plugin, SubApp, Update};
->>>>>>> f187d9c5
 
     struct PluginA;
     impl Plugin for PluginA {
@@ -1148,8 +1130,6 @@
     }
 
     #[test]
-<<<<<<< HEAD
-=======
     fn test_update_clears_trackers_once() {
         #[derive(Component, Copy, Clone)]
         struct Foo;
@@ -1206,7 +1186,6 @@
     }
 
     #[test]
->>>>>>> f187d9c5
     fn runner_returns_correct_exit_code() {
         fn raise_exits(mut exits: EventWriter<AppExit>) {
             // Exit codes chosen by a fair dice roll.
