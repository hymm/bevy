--- conflicted
+++ resolved
@@ -931,17 +931,8 @@
 
 #[cfg(test)]
 mod tests {
-<<<<<<< HEAD
     use std::sync::Mutex;
     use std::{marker::PhantomData, mem};
-
-    use bevy_ecs::prelude::{Resource, World};
-    use bevy_ecs::world::FromWorld;
-    use bevy_ecs::{event::EventWriter, schedule::ScheduleLabel, system::Commands};
-
-    use crate::{App, AppExit, Plugin, Update};
-=======
-    use std::{iter, marker::PhantomData, mem, sync::Mutex};
 
     use bevy_ecs::{
         change_detection::{DetectChanges, ResMut},
@@ -955,8 +946,7 @@
         world::{FromWorld, World},
     };
 
-    use crate::{App, AppExit, Plugin, SubApp, Update};
->>>>>>> 336fddb1
+    use crate::{App, AppExit, Plugin, Update};
 
     struct PluginA;
     impl Plugin for PluginA {
