[package]
name = "bevy_dynamic_plugin"
<<<<<<< HEAD
version = "0.13.1"
=======
version = "0.14.0-dev"
>>>>>>> 4ca8cf5d
edition = "2021"
description = "Provides dynamic plugin loading capabilities for non-wasm platforms"
homepage = "https://bevyengine.org"
repository = "https://github.com/bevyengine/bevy"
license = "MIT OR Apache-2.0"
keywords = ["bevy"]

[dependencies]
# bevy
<<<<<<< HEAD
bevy_app = { path = "../bevy_app", version = "0.13.1" }
=======
bevy_app = { path = "../bevy_app", version = "0.14.0-dev" }
>>>>>>> 4ca8cf5d

# other
libloading = { version = "0.8" }
thiserror = "1.0"

[lints]
workspace = true

[package.metadata.docs.rs]
rustdoc-args = ["-Zunstable-options", "--cfg", "docsrs"]
all-features = true<|MERGE_RESOLUTION|>--- conflicted
+++ resolved
@@ -1,10 +1,6 @@
 [package]
 name = "bevy_dynamic_plugin"
-<<<<<<< HEAD
-version = "0.13.1"
-=======
 version = "0.14.0-dev"
->>>>>>> 4ca8cf5d
 edition = "2021"
 description = "Provides dynamic plugin loading capabilities for non-wasm platforms"
 homepage = "https://bevyengine.org"
@@ -14,11 +10,7 @@
 
 [dependencies]
 # bevy
-<<<<<<< HEAD
-bevy_app = { path = "../bevy_app", version = "0.13.1" }
-=======
 bevy_app = { path = "../bevy_app", version = "0.14.0-dev" }
->>>>>>> 4ca8cf5d
 
 # other
 libloading = { version = "0.8" }
