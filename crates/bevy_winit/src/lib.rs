#![cfg_attr(docsrs, feature(doc_auto_cfg))]
#![forbid(unsafe_code)]
#![doc(
    html_logo_url = "https://bevyengine.org/assets/icon.png",
    html_favicon_url = "https://bevyengine.org/assets/icon.png"
)]

//! `bevy_winit` provides utilities to handle window creation and the eventloop through [`winit`]
//!
//! Most commonly, the [`WinitPlugin`] is used as part of
//! [`DefaultPlugins`](https://docs.rs/bevy/latest/bevy/struct.DefaultPlugins.html).
//! The app's [runner](bevy_app::App::runner) is set by `WinitPlugin` and handles the `winit` [`EventLoop`].
//! See `winit_runner` for details.

use bevy_window::RawHandleWrapperHolder;
use std::marker::PhantomData;
use winit::event_loop::EventLoop;
#[cfg(target_os = "android")]
pub use winit::platform::android::activity as android_activity;

use bevy_a11y::AccessibilityRequested;
use bevy_app::{App, Last, Plugin};
use bevy_ecs::prelude::*;
#[allow(deprecated)]
use bevy_window::{exit_on_all_closed, Window, WindowCreated};
pub use system::create_windows;
use system::{changed_windows, despawn_windows};
pub use winit_config::*;
pub use winit_event::*;
pub use winit_windows::*;

<<<<<<< HEAD
use bevy_app::{App, AppExit, Last, Plugin, PluginsState};
use bevy_ecs::event::ManualEventReader;
use bevy_ecs::prelude::*;
use bevy_ecs::system::SystemState;
#[cfg(target_os = "macos")]
use bevy_input::{
    keyboard::{Key, KeyCode, KeyboardInput},
    ButtonState,
};
use bevy_input::{
    mouse::{MouseButtonInput, MouseMotion, MouseScrollUnit, MouseWheel},
    touchpad::{TouchpadMagnify, TouchpadRotate},
};
use bevy_math::{ivec2, DVec2, Vec2};
#[cfg(not(target_arch = "wasm32"))]
use bevy_tasks::tick_global_task_pools_on_main_thread;
use bevy_utils::tracing::{error, trace, warn};
use bevy_window::{
    exit_on_all_closed, ApplicationLifetime, CursorEntered, CursorLeft, CursorMoved,
    FileDragAndDrop, Ime, ReceivedCharacter, RequestRedraw, Window,
    WindowBackendScaleFactorChanged, WindowCloseRequested, WindowCreated, WindowDestroyed,
    WindowFocused, WindowMoved, WindowOccluded, WindowResized, WindowScaleFactorChanged,
    WindowThemeChanged,
};
#[cfg(target_os = "android")]
use bevy_window::{PrimaryWindow, RawHandleWrapper};

#[cfg(target_os = "android")]
pub use winit::platform::android::activity as android_activity;

use winit::event::StartCause;
#[cfg(target_os = "macos")]
use winit::{event::Modifiers, keyboard::ModifiersKeyState};
use winit::{
    event::{self, DeviceEvent, Event, WindowEvent},
    event_loop::{ControlFlow, EventLoop, EventLoopBuilder, EventLoopWindowTarget},
};

use crate::accessibility::{AccessKitAdapters, AccessKitPlugin, WinitActionHandlers};
use crate::converters::convert_winit_theme;
=======
use crate::accessibility::{AccessKitAdapters, AccessKitPlugin, WinitActionRequestHandlers};
use crate::state::winit_runner;

pub mod accessibility;
mod converters;
mod state;
mod system;
mod winit_config;
pub mod winit_event;
mod winit_windows;
>>>>>>> f187d9c5

/// [`AndroidApp`] provides an interface to query the application state as well as monitor events
/// (for example lifecycle and input events).
#[cfg(target_os = "android")]
pub static ANDROID_APP: std::sync::OnceLock<android_activity::AndroidApp> =
    std::sync::OnceLock::new();

/// A [`Plugin`] that uses `winit` to create and manage windows, and receive window and input
/// events.
///
/// This plugin will add systems and resources that sync with the `winit` backend and also
/// replace the existing [`App`] runner with one that constructs an [event loop](EventLoop) to
/// receive window and input events from the OS.
///
/// The `T` event type can be used to pass custom events to the `winit`'s loop, and handled as events
/// in systems.
#[derive(Default)]
pub struct WinitPlugin<T: Event = WakeUp> {
    /// Allows the window (and the event loop) to be created on any thread
    /// instead of only the main thread.
    ///
    /// See [`EventLoopBuilder::build`] for more information on this.
    ///
    /// # Supported platforms
    ///
    /// Only works on Linux (X11/Wayland) and Windows.
    /// This field is ignored on other platforms.
    pub run_on_any_thread: bool,
    marker: PhantomData<T>,
}

impl<T: Event> Plugin for WinitPlugin<T> {
    fn name(&self) -> &str {
        "bevy_winit::WinitPlugin"
    }

    fn build(&self, app: &mut App) {
        let mut event_loop_builder = EventLoop::<T>::with_user_event();

        // linux check is needed because x11 might be enabled on other platforms.
        #[cfg(all(target_os = "linux", feature = "x11"))]
        {
            use winit::platform::x11::EventLoopBuilderExtX11;

            // This allows a Bevy app to be started and ran outside the main thread.
            // A use case for this is to allow external applications to spawn a thread
            // which runs a Bevy app without requiring the Bevy app to need to reside on
            // the main thread, which can be problematic.
            event_loop_builder.with_any_thread(self.run_on_any_thread);
        }

        // linux check is needed because wayland might be enabled on other platforms.
        #[cfg(all(target_os = "linux", feature = "wayland"))]
        {
            use winit::platform::wayland::EventLoopBuilderExtWayland;
            event_loop_builder.with_any_thread(self.run_on_any_thread);
        }

        #[cfg(target_os = "windows")]
        {
            use winit::platform::windows::EventLoopBuilderExtWindows;
            event_loop_builder.with_any_thread(self.run_on_any_thread);
        }

        #[cfg(target_os = "android")]
        {
            use winit::platform::android::EventLoopBuilderExtAndroid;
            let msg = "Bevy must be setup with the #[bevy_main] macro on Android";
            event_loop_builder.with_android_app(ANDROID_APP.get().expect(msg).clone());
        }

        app.init_non_send_resource::<WinitWindows>()
            .init_resource::<WinitSettings>()
            .add_event::<WinitEvent>()
            .set_runner(winit_runner::<T>)
            .add_systems(
                Last,
                (
                    // `exit_on_all_closed` only checks if windows exist but doesn't access data,
                    // so we don't need to care about its ordering relative to `changed_windows`
                    changed_windows.ambiguous_with(exit_on_all_closed),
                    despawn_windows,
                )
                    .chain(),
            );

        app.add_plugins(AccessKitPlugin);

        let event_loop = event_loop_builder
            .build()
            .expect("Failed to build event loop");

        // `winit`'s windows are bound to the event loop that created them, so the event loop must
        // be inserted as a resource here to pass it onto the runner.
        app.insert_non_send_resource(event_loop);
    }
}

/// The default event that can be used to wake the window loop
/// Wakes up the loop if in wait state
#[derive(Debug, Default, Clone, Copy, Event)]
pub struct WakeUp;

/// The [`winit::event_loop::EventLoopProxy`] with the specific [`winit::event::Event::UserEvent`] used in the [`winit_runner`].
///
/// The `EventLoopProxy` can be used to request a redraw from outside bevy.
///
/// Use `NonSend<EventLoopProxy>` to receive this resource.
pub type EventLoopProxy<T> = winit::event_loop::EventLoopProxy<T>;

trait AppSendEvent {
    fn send(&mut self, event: impl Into<WinitEvent>);
}

impl AppSendEvent for Vec<WinitEvent> {
    fn send(&mut self, event: impl Into<WinitEvent>) {
        self.push(Into::<WinitEvent>::into(event));
    }
}

/// The parameters of the [`create_windows`] system.
pub type CreateWindowParams<'w, 's, F = ()> = (
    Commands<'w, 's>,
    Query<
        'w,
        's,
        (
            Entity,
            &'static mut Window,
            Option<&'static RawHandleWrapperHolder>,
        ),
        F,
    >,
    EventWriter<'w, WindowCreated>,
    NonSendMut<'w, WinitWindows>,
    NonSendMut<'w, AccessKitAdapters>,
    ResMut<'w, WinitActionRequestHandlers>,
    Res<'w, AccessibilityRequested>,
<<<<<<< HEAD
);

/// The [`winit::event_loop::EventLoopProxy`] with the specific [`winit::event::Event::UserEvent`] used in the [`winit_runner`].
///
/// The `EventLoopProxy` can be used to request a redraw from outside bevy.
///
/// Use `NonSend<EventLoopProxy>` to receive this resource.
pub type EventLoopProxy = winit::event_loop::EventLoopProxy<UserEvent>;

type UserEvent = RequestRedraw;

/// The default [`App::runner`] for the [`WinitPlugin`] plugin.
///
/// Overriding the app's [runner](bevy_app::App::runner) while using `WinitPlugin` will bypass the
/// `EventLoop`.
pub fn winit_runner(mut app: App) {
    if app.plugins_state() == PluginsState::Ready {
        app.finish();
        app.cleanup();
    }

    let event_loop = app
        .world_mut()
        .remove_non_send_resource::<EventLoop<UserEvent>>()
        .unwrap();

    app.world_mut()
        .insert_non_send_resource(event_loop.create_proxy());

    let mut runner_state = WinitAppRunnerState::default();

    // prepare structures to access data in the world
    let mut app_exit_event_reader = ManualEventReader::<AppExit>::default();
    let mut redraw_event_reader = ManualEventReader::<RequestRedraw>::default();

    let mut focused_windows_state: SystemState<(Res<WinitSettings>, Query<&Window>)> =
        SystemState::new(app.world_mut());

    let mut event_writer_system_state: SystemState<(
        EventWriter<WindowResized>,
        NonSend<WinitWindows>,
        Query<(&mut Window, &mut CachedWindow)>,
        NonSend<AccessKitAdapters>,
    )> = SystemState::new(app.world_mut());

    let mut create_window =
        SystemState::<CreateWindowParams<Added<Window>>>::from_world(app.world_mut());
    let mut winit_events = Vec::default();
    // set up the event loop
    let event_handler = move |event, event_loop: &EventLoopWindowTarget<UserEvent>| {
        handle_winit_event(
            &mut app,
            &mut app_exit_event_reader,
            &mut runner_state,
            &mut create_window,
            &mut event_writer_system_state,
            &mut focused_windows_state,
            &mut redraw_event_reader,
            &mut winit_events,
            event,
            event_loop,
        );
    };

    trace!("starting winit event loop");
    // TODO(clean): the winit docs mention using `spawn` instead of `run` on WASM.
    if let Err(err) = event_loop.run(event_handler) {
        error!("winit event loop returned an error: {err}");
    }
}

#[allow(clippy::too_many_arguments /* TODO: probs can reduce # of args */)]
fn handle_winit_event(
    app: &mut App,
    app_exit_event_reader: &mut ManualEventReader<AppExit>,
    runner_state: &mut WinitAppRunnerState,
    create_window: &mut SystemState<CreateWindowParams<Added<Window>>>,
    event_writer_system_state: &mut SystemState<(
        EventWriter<WindowResized>,
        NonSend<WinitWindows>,
        Query<(&mut Window, &mut CachedWindow)>,
        NonSend<AccessKitAdapters>,
    )>,
    focused_windows_state: &mut SystemState<(Res<WinitSettings>, Query<&Window>)>,
    redraw_event_reader: &mut ManualEventReader<RequestRedraw>,
    winit_events: &mut Vec<WinitEvent>,
    event: Event<UserEvent>,
    event_loop: &EventLoopWindowTarget<UserEvent>,
) {
    #[cfg(feature = "trace")]
    let _span = bevy_utils::tracing::info_span!("winit event_handler").entered();

    if app.plugins_state() != PluginsState::Cleaned {
        if app.plugins_state() != PluginsState::Ready {
            #[cfg(not(target_arch = "wasm32"))]
            tick_global_task_pools_on_main_thread();
        } else {
            app.finish();
            app.cleanup();
        }
        runner_state.redraw_requested = true;

        if let Some(app_exit_events) = app.world().get_resource::<Events<AppExit>>() {
            if app_exit_event_reader.read(app_exit_events).last().is_some() {
                event_loop.exit();
                return;
            }
        }
    }

    match event {
        Event::AboutToWait => {
            let (config, windows) = focused_windows_state.get(app.world());
            let focused = windows.iter().any(|window| window.focused);
            let mut should_update = match config.update_mode(focused) {
                UpdateMode::Continuous => {
                    runner_state.redraw_requested
                        || runner_state.window_event_received
                        || runner_state.device_event_received
                }
                UpdateMode::Reactive { .. } => {
                    runner_state.wait_elapsed
                        || runner_state.redraw_requested
                        || runner_state.window_event_received
                        || runner_state.device_event_received
                }
                UpdateMode::ReactiveLowPower { .. } => {
                    runner_state.wait_elapsed
                        || runner_state.redraw_requested
                        || runner_state.window_event_received
                }
            };

            // Ensure that an update is triggered on the first iterations for app initialization
            if runner_state.startup_forced_updates > 0 {
                runner_state.startup_forced_updates -= 1;
                should_update = true;
            }

            // Trigger one last update to enter suspended state
            if runner_state.active == ActiveState::WillSuspend {
                should_update = true;
            }

            if should_update {
                let visible = windows.iter().any(|window| window.visible);
                let (_, winit_windows, _, _) = event_writer_system_state.get_mut(app.world_mut());
                if visible && runner_state.active != ActiveState::WillSuspend {
                    for window in winit_windows.windows.values() {
                        window.request_redraw();
                    }
                } else {
                    // there are no windows, or they are not visible.
                    // Winit won't send events on some platforms, so trigger an update manually.
                    run_app_update_if_should(
                        runner_state,
                        app,
                        focused_windows_state,
                        event_loop,
                        create_window,
                        app_exit_event_reader,
                        redraw_event_reader,
                        winit_events,
                    );
                    if runner_state.active != ActiveState::Suspended {
                        event_loop.set_control_flow(ControlFlow::Poll);
                    }
                }
            }
        }
        Event::NewEvents(cause) => {
            runner_state.wait_elapsed = match cause {
                StartCause::WaitCancelled {
                    requested_resume: Some(resume),
                    ..
                } => resume >= Instant::now(),
                _ => true,
            };
        }
        Event::WindowEvent {
            event, window_id, ..
        } => {
            let (mut window_resized, winit_windows, mut windows, access_kit_adapters) =
                event_writer_system_state.get_mut(app.world_mut());

            let Some(window) = winit_windows.get_window_entity(window_id) else {
                warn!("Skipped event {event:?} for unknown winit Window Id {window_id:?}");
                return;
            };

            let Ok((mut win, _)) = windows.get_mut(window) else {
                warn!("Window {window:?} is missing `Window` component, skipping event {event:?}");
                return;
            };

            // Allow AccessKit to respond to `WindowEvent`s before they reach
            // the engine.
            if let Some(adapter) = access_kit_adapters.get(&window) {
                if let Some(winit_window) = winit_windows.get_window(window) {
                    adapter.process_event(winit_window, &event);
                }
            }

            runner_state.window_event_received = true;

            match event {
                WindowEvent::Resized(size) => {
                    react_to_resize(&mut win, size, &mut window_resized, window);
                }
                WindowEvent::CloseRequested => winit_events.send(WindowCloseRequested { window }),
                WindowEvent::KeyboardInput { ref event, .. } => {
                    if event.state.is_pressed() {
                        if let Some(char) = &event.text {
                            let char = char.clone();
                            winit_events.send(ReceivedCharacter { window, char });
                        }
                    }

                    let keyboard_event = converters::convert_keyboard_input(event, window);

                    #[cfg(not(target_os = "macos"))]
                    winit_events.send(keyboard_event);

                    #[cfg(target_os = "macos")]
                    {
                        // Send a `KeyboardInput` event if this key is not a modifier.
                        let mod_keys = [Key::Alt, Key::Control, Key::Shift, Key::Super];
                        if !mod_keys.contains(&keyboard_event.logical_key) {
                            winit_events.send(keyboard_event);
                        }
                    }
                }
                #[cfg(target_os = "macos")]
                WindowEvent::ModifiersChanged(mods) => {
                    // Check if the state of any modifier key has changed.
                    let checks: [(KeyCode, Key, &mut dyn FnMut(Modifiers) -> ModifiersKeyState);
                        8] = [
                        (KeyCode::SuperLeft, Key::Super, &mut |mods| {
                            mods.lsuper_state()
                        }),
                        (KeyCode::SuperRight, Key::Super, &mut |mods| {
                            mods.rsuper_state()
                        }),
                        (KeyCode::ShiftLeft, Key::Shift, &mut |mods| {
                            mods.lshift_state()
                        }),
                        (KeyCode::ShiftRight, Key::Shift, &mut |mods| {
                            mods.rshift_state()
                        }),
                        (KeyCode::AltLeft, Key::Alt, &mut |mods| mods.lalt_state()),
                        (KeyCode::AltRight, Key::Alt, &mut |mods| mods.ralt_state()),
                        (KeyCode::ControlLeft, Key::Control, &mut |mods| {
                            mods.lcontrol_state()
                        }),
                        (KeyCode::ControlRight, Key::Control, &mut |mods| {
                            mods.rcontrol_state()
                        }),
                    ];

                    for (key_code, key, f) in checks {
                        let new = f(mods);
                        let old = f(runner_state.keyboard_modifiers);

                        if new != old {
                            winit_events.send(KeyboardInput {
                                key_code,
                                logical_key: key,
                                state: if new == ModifiersKeyState::Pressed {
                                    ButtonState::Pressed
                                } else {
                                    ButtonState::Released
                                },
                                window,
                            });
                        }
                    }

                    runner_state.keyboard_modifiers = mods;
                }
                WindowEvent::CursorMoved { position, .. } => {
                    let physical_position = DVec2::new(position.x, position.y);

                    let last_position = win.physical_cursor_position();
                    let delta = last_position.map(|last_pos| {
                        (physical_position.as_vec2() - last_pos) / win.resolution.scale_factor()
                    });

                    win.set_physical_cursor_position(Some(physical_position));
                    let position =
                        (physical_position / win.resolution.scale_factor() as f64).as_vec2();
                    winit_events.send(CursorMoved {
                        window,
                        position,
                        delta,
                    });
                }
                WindowEvent::CursorEntered { .. } => {
                    winit_events.send(CursorEntered { window });
                }
                WindowEvent::CursorLeft { .. } => {
                    win.set_physical_cursor_position(None);
                    winit_events.send(CursorLeft { window });
                }
                WindowEvent::MouseInput { state, button, .. } => {
                    winit_events.send(MouseButtonInput {
                        button: converters::convert_mouse_button(button),
                        state: converters::convert_element_state(state),
                        window,
                    });
                }
                WindowEvent::TouchpadMagnify { delta, .. } => {
                    winit_events.send(TouchpadMagnify(delta as f32));
                }
                WindowEvent::TouchpadRotate { delta, .. } => {
                    winit_events.send(TouchpadRotate(delta));
                }
                WindowEvent::MouseWheel { delta, .. } => match delta {
                    event::MouseScrollDelta::LineDelta(x, y) => {
                        winit_events.send(MouseWheel {
                            unit: MouseScrollUnit::Line,
                            x,
                            y,
                            window,
                        });
                    }
                    event::MouseScrollDelta::PixelDelta(p) => {
                        winit_events.send(MouseWheel {
                            unit: MouseScrollUnit::Pixel,
                            x: p.x as f32,
                            y: p.y as f32,
                            window,
                        });
                    }
                },
                WindowEvent::Touch(touch) => {
                    let location = touch
                        .location
                        .to_logical(win.resolution.scale_factor() as f64);
                    winit_events.send(converters::convert_touch_input(touch, location, window));
                }
                WindowEvent::ScaleFactorChanged {
                    scale_factor,
                    mut inner_size_writer,
                } => {
                    let prior_factor = win.resolution.scale_factor();
                    win.resolution.set_scale_factor(scale_factor as f32);
                    // Note: this may be different from new_scale_factor if
                    // `scale_factor_override` is set to Some(thing)
                    let new_factor = win.resolution.scale_factor();

                    let mut new_inner_size =
                        PhysicalSize::new(win.physical_width(), win.physical_height());
                    let scale_factor_override = win.resolution.scale_factor_override();
                    if let Some(forced_factor) = scale_factor_override {
                        // This window is overriding the OS-suggested DPI, so its physical size
                        // should be set based on the overriding value. Its logical size already
                        // incorporates any resize constraints.
                        let maybe_new_inner_size = LogicalSize::new(win.width(), win.height())
                            .to_physical::<u32>(forced_factor as f64);
                        if let Err(err) = inner_size_writer.request_inner_size(new_inner_size) {
                            warn!("Winit Failed to resize the window: {err}");
                        } else {
                            new_inner_size = maybe_new_inner_size;
                        }
                    }
                    let new_logical_width = new_inner_size.width as f32 / new_factor;
                    let new_logical_height = new_inner_size.height as f32 / new_factor;

                    let width_equal = relative_eq!(win.width(), new_logical_width);
                    let height_equal = relative_eq!(win.height(), new_logical_height);
                    win.resolution
                        .set_physical_resolution(new_inner_size.width, new_inner_size.height);

                    winit_events.send(WindowBackendScaleFactorChanged {
                        window,
                        scale_factor,
                    });
                    if scale_factor_override.is_none() && !relative_eq!(new_factor, prior_factor) {
                        winit_events.send(WindowScaleFactorChanged {
                            window,
                            scale_factor,
                        });
                    }

                    if !width_equal || !height_equal {
                        winit_events.send(WindowResized {
                            window,
                            width: new_logical_width,
                            height: new_logical_height,
                        });
                    }
                }
                WindowEvent::Focused(focused) => {
                    win.focused = focused;
                    winit_events.send(WindowFocused { window, focused });
                }
                WindowEvent::Occluded(occluded) => {
                    winit_events.send(WindowOccluded { window, occluded });
                }
                WindowEvent::DroppedFile(path_buf) => {
                    winit_events.send(FileDragAndDrop::DroppedFile { window, path_buf });
                }
                WindowEvent::HoveredFile(path_buf) => {
                    winit_events.send(FileDragAndDrop::HoveredFile { window, path_buf });
                }
                WindowEvent::HoveredFileCancelled => {
                    winit_events.send(FileDragAndDrop::HoveredFileCanceled { window });
                }
                WindowEvent::Moved(position) => {
                    let position = ivec2(position.x, position.y);
                    win.position.set(position);
                    winit_events.send(WindowMoved { window, position });
                }
                WindowEvent::Ime(event) => match event {
                    event::Ime::Preedit(value, cursor) => {
                        winit_events.send(Ime::Preedit {
                            window,
                            value,
                            cursor,
                        });
                    }
                    event::Ime::Commit(value) => {
                        winit_events.send(Ime::Commit { window, value });
                    }
                    event::Ime::Enabled => {
                        winit_events.send(Ime::Enabled { window });
                    }
                    event::Ime::Disabled => {
                        winit_events.send(Ime::Disabled { window });
                    }
                },
                WindowEvent::ThemeChanged(theme) => {
                    winit_events.send(WindowThemeChanged {
                        window,
                        theme: convert_winit_theme(theme),
                    });
                }
                WindowEvent::Destroyed => {
                    winit_events.send(WindowDestroyed { window });
                }
                WindowEvent::RedrawRequested => {
                    run_app_update_if_should(
                        runner_state,
                        app,
                        focused_windows_state,
                        event_loop,
                        create_window,
                        app_exit_event_reader,
                        redraw_event_reader,
                        winit_events,
                    );
                }
                _ => {}
            }

            let mut windows = app.world_mut().query::<(&mut Window, &mut CachedWindow)>();
            if let Ok((window_component, mut cache)) = windows.get_mut(app.world_mut(), window) {
                if window_component.is_changed() {
                    cache.window = window_component.clone();
                }
            }
        }
        Event::DeviceEvent { event, .. } => {
            runner_state.device_event_received = true;
            if let DeviceEvent::MouseMotion { delta: (x, y) } = event {
                let delta = Vec2::new(x as f32, y as f32);
                winit_events.send(MouseMotion { delta });
            }
        }
        Event::Suspended => {
            winit_events.send(ApplicationLifetime::Suspended);
            // Mark the state as `WillSuspend`. This will let the schedule run one last time
            // before actually suspending to let the application react
            runner_state.active = ActiveState::WillSuspend;
        }
        Event::Resumed => {
            #[cfg(any(target_os = "android", target_os = "ios", target_os = "macos"))]
            {
                if runner_state.active == ActiveState::NotYetStarted {
                    create_windows(event_loop, create_window.get_mut(app.world_mut()));
                    create_window.apply(app.world_mut());
                }
            }

            match runner_state.active {
                ActiveState::NotYetStarted => winit_events.send(ApplicationLifetime::Started),
                _ => winit_events.send(ApplicationLifetime::Resumed),
            }
            runner_state.active = ActiveState::Active;
            runner_state.redraw_requested = true;
            #[cfg(target_os = "android")]
            {
                // Get windows that are cached but without raw handles. Those window were already created, but got their
                // handle wrapper removed when the app was suspended.
                let mut query = app
                        .world_mut()
                        .query_filtered::<(Entity, &Window), (With<CachedWindow>, Without<bevy_window::RawHandleWrapper>)>();
                if let Ok((entity, window)) = query.get_single(app.world()) {
                    use raw_window_handle::{HasDisplayHandle, HasWindowHandle};
                    let window = window.clone();

                    let (
                        ..,
                        mut winit_windows,
                        mut adapters,
                        mut handlers,
                        accessibility_requested,
                    ) = create_window.get_mut(app.world_mut());

                    let winit_window = winit_windows.create_window(
                        event_loop,
                        entity,
                        &window,
                        &mut adapters,
                        &mut handlers,
                        &accessibility_requested,
                    );

                    let wrapper = RawHandleWrapper {
                        window_handle: winit_window.window_handle().unwrap().as_raw(),
                        display_handle: winit_window.display_handle().unwrap().as_raw(),
                    };

                    app.world_mut().entity_mut(entity).insert(wrapper);
                }
                event_loop.set_control_flow(ControlFlow::Wait);
            }
        }
        Event::UserEvent(RequestRedraw) => {
            runner_state.redraw_requested = true;
        }
        _ => (),
    }

    // We drain events after every received winit event in addition to on app update to ensure
    // the work of pushing events into event queues is spread out over time in case the app becomes
    // dormant for a long stretch.
    forward_winit_events(winit_events, app);
}

#[allow(clippy::too_many_arguments)]
fn run_app_update_if_should(
    runner_state: &mut WinitAppRunnerState,
    app: &mut App,
    focused_windows_state: &mut SystemState<(Res<WinitSettings>, Query<&Window>)>,
    event_loop: &EventLoopWindowTarget<UserEvent>,
    create_window: &mut SystemState<CreateWindowParams<Added<Window>>>,
    app_exit_event_reader: &mut ManualEventReader<AppExit>,
    redraw_event_reader: &mut ManualEventReader<RequestRedraw>,
    winit_events: &mut Vec<WinitEvent>,
) {
    runner_state.reset_on_update();

    if !runner_state.active.should_run() {
        return;
    }

    forward_winit_events(winit_events, app);

    if runner_state.active == ActiveState::WillSuspend {
        runner_state.active = ActiveState::Suspended;
        #[cfg(target_os = "android")]
        {
            // Remove the `RawHandleWrapper` from the primary window.
            // This will trigger the surface destruction.
            let mut query = app
                .world_mut()
                .query_filtered::<Entity, With<PrimaryWindow>>();
            let entity = query.single(app.world());
            app.world_mut()
                .entity_mut(entity)
                .remove::<RawHandleWrapper>();
            event_loop.set_control_flow(ControlFlow::Wait);
        }
    }

    if app.plugins_state() == PluginsState::Cleaned {
        runner_state.last_update = Instant::now();

        app.update();

        // decide when to run the next update
        let (config, windows) = focused_windows_state.get(app.world());
        let focused = windows.iter().any(|window| window.focused);
        match config.update_mode(focused) {
            UpdateMode::Continuous => {
                runner_state.redraw_requested = true;
                event_loop.set_control_flow(ControlFlow::Wait);
            }
            UpdateMode::Reactive { wait } | UpdateMode::ReactiveLowPower { wait } => {
                // TODO(bug): this is unexpected behavior.
                // When Reactive, user expects bevy to actually wait that amount of time,
                // and not potentially infinitely depending on platform specifics (which this does)
                // Need to verify the platform specifics (whether this can occur in
                // rare-but-possible cases) and replace this with a panic or a log warn!
                if let Some(next) = runner_state.last_update.checked_add(*wait) {
                    event_loop.set_control_flow(ControlFlow::WaitUntil(next));
                } else {
                    event_loop.set_control_flow(ControlFlow::Wait);
                }
            }
        }

        if let Some(app_redraw_events) = app.world().get_resource::<Events<RequestRedraw>>() {
            if redraw_event_reader.read(app_redraw_events).last().is_some() {
                runner_state.redraw_requested = true;
            }
        }

        if let Some(app_exit_events) = app.world().get_resource::<Events<AppExit>>() {
            if app_exit_event_reader.read(app_exit_events).last().is_some() {
                event_loop.exit();
            }
        }
    }

    // create any new windows
    // (even if app did not update, some may have been created by plugin setup)
    create_windows(event_loop, create_window.get_mut(app.world_mut()));
    create_window.apply(app.world_mut());
}

fn react_to_resize(
    win: &mut Mut<'_, Window>,
    size: winit::dpi::PhysicalSize<u32>,
    window_resized: &mut EventWriter<WindowResized>,
    window: Entity,
) {
    win.resolution
        .set_physical_resolution(size.width, size.height);

    window_resized.send(WindowResized {
        window,
        width: win.width(),
        height: win.height(),
    });
}
=======
);
>>>>>>> f187d9c5
<|MERGE_RESOLUTION|>--- conflicted
+++ resolved
@@ -29,48 +29,6 @@
 pub use winit_event::*;
 pub use winit_windows::*;
 
-<<<<<<< HEAD
-use bevy_app::{App, AppExit, Last, Plugin, PluginsState};
-use bevy_ecs::event::ManualEventReader;
-use bevy_ecs::prelude::*;
-use bevy_ecs::system::SystemState;
-#[cfg(target_os = "macos")]
-use bevy_input::{
-    keyboard::{Key, KeyCode, KeyboardInput},
-    ButtonState,
-};
-use bevy_input::{
-    mouse::{MouseButtonInput, MouseMotion, MouseScrollUnit, MouseWheel},
-    touchpad::{TouchpadMagnify, TouchpadRotate},
-};
-use bevy_math::{ivec2, DVec2, Vec2};
-#[cfg(not(target_arch = "wasm32"))]
-use bevy_tasks::tick_global_task_pools_on_main_thread;
-use bevy_utils::tracing::{error, trace, warn};
-use bevy_window::{
-    exit_on_all_closed, ApplicationLifetime, CursorEntered, CursorLeft, CursorMoved,
-    FileDragAndDrop, Ime, ReceivedCharacter, RequestRedraw, Window,
-    WindowBackendScaleFactorChanged, WindowCloseRequested, WindowCreated, WindowDestroyed,
-    WindowFocused, WindowMoved, WindowOccluded, WindowResized, WindowScaleFactorChanged,
-    WindowThemeChanged,
-};
-#[cfg(target_os = "android")]
-use bevy_window::{PrimaryWindow, RawHandleWrapper};
-
-#[cfg(target_os = "android")]
-pub use winit::platform::android::activity as android_activity;
-
-use winit::event::StartCause;
-#[cfg(target_os = "macos")]
-use winit::{event::Modifiers, keyboard::ModifiersKeyState};
-use winit::{
-    event::{self, DeviceEvent, Event, WindowEvent},
-    event_loop::{ControlFlow, EventLoop, EventLoopBuilder, EventLoopWindowTarget},
-};
-
-use crate::accessibility::{AccessKitAdapters, AccessKitPlugin, WinitActionHandlers};
-use crate::converters::convert_winit_theme;
-=======
 use crate::accessibility::{AccessKitAdapters, AccessKitPlugin, WinitActionRequestHandlers};
 use crate::state::winit_runner;
 
@@ -81,7 +39,6 @@
 mod winit_config;
 pub mod winit_event;
 mod winit_windows;
->>>>>>> f187d9c5
 
 /// [`AndroidApp`] provides an interface to query the application state as well as monitor events
 /// (for example lifecycle and input events).
@@ -220,644 +177,4 @@
     NonSendMut<'w, AccessKitAdapters>,
     ResMut<'w, WinitActionRequestHandlers>,
     Res<'w, AccessibilityRequested>,
-<<<<<<< HEAD
-);
-
-/// The [`winit::event_loop::EventLoopProxy`] with the specific [`winit::event::Event::UserEvent`] used in the [`winit_runner`].
-///
-/// The `EventLoopProxy` can be used to request a redraw from outside bevy.
-///
-/// Use `NonSend<EventLoopProxy>` to receive this resource.
-pub type EventLoopProxy = winit::event_loop::EventLoopProxy<UserEvent>;
-
-type UserEvent = RequestRedraw;
-
-/// The default [`App::runner`] for the [`WinitPlugin`] plugin.
-///
-/// Overriding the app's [runner](bevy_app::App::runner) while using `WinitPlugin` will bypass the
-/// `EventLoop`.
-pub fn winit_runner(mut app: App) {
-    if app.plugins_state() == PluginsState::Ready {
-        app.finish();
-        app.cleanup();
-    }
-
-    let event_loop = app
-        .world_mut()
-        .remove_non_send_resource::<EventLoop<UserEvent>>()
-        .unwrap();
-
-    app.world_mut()
-        .insert_non_send_resource(event_loop.create_proxy());
-
-    let mut runner_state = WinitAppRunnerState::default();
-
-    // prepare structures to access data in the world
-    let mut app_exit_event_reader = ManualEventReader::<AppExit>::default();
-    let mut redraw_event_reader = ManualEventReader::<RequestRedraw>::default();
-
-    let mut focused_windows_state: SystemState<(Res<WinitSettings>, Query<&Window>)> =
-        SystemState::new(app.world_mut());
-
-    let mut event_writer_system_state: SystemState<(
-        EventWriter<WindowResized>,
-        NonSend<WinitWindows>,
-        Query<(&mut Window, &mut CachedWindow)>,
-        NonSend<AccessKitAdapters>,
-    )> = SystemState::new(app.world_mut());
-
-    let mut create_window =
-        SystemState::<CreateWindowParams<Added<Window>>>::from_world(app.world_mut());
-    let mut winit_events = Vec::default();
-    // set up the event loop
-    let event_handler = move |event, event_loop: &EventLoopWindowTarget<UserEvent>| {
-        handle_winit_event(
-            &mut app,
-            &mut app_exit_event_reader,
-            &mut runner_state,
-            &mut create_window,
-            &mut event_writer_system_state,
-            &mut focused_windows_state,
-            &mut redraw_event_reader,
-            &mut winit_events,
-            event,
-            event_loop,
-        );
-    };
-
-    trace!("starting winit event loop");
-    // TODO(clean): the winit docs mention using `spawn` instead of `run` on WASM.
-    if let Err(err) = event_loop.run(event_handler) {
-        error!("winit event loop returned an error: {err}");
-    }
-}
-
-#[allow(clippy::too_many_arguments /* TODO: probs can reduce # of args */)]
-fn handle_winit_event(
-    app: &mut App,
-    app_exit_event_reader: &mut ManualEventReader<AppExit>,
-    runner_state: &mut WinitAppRunnerState,
-    create_window: &mut SystemState<CreateWindowParams<Added<Window>>>,
-    event_writer_system_state: &mut SystemState<(
-        EventWriter<WindowResized>,
-        NonSend<WinitWindows>,
-        Query<(&mut Window, &mut CachedWindow)>,
-        NonSend<AccessKitAdapters>,
-    )>,
-    focused_windows_state: &mut SystemState<(Res<WinitSettings>, Query<&Window>)>,
-    redraw_event_reader: &mut ManualEventReader<RequestRedraw>,
-    winit_events: &mut Vec<WinitEvent>,
-    event: Event<UserEvent>,
-    event_loop: &EventLoopWindowTarget<UserEvent>,
-) {
-    #[cfg(feature = "trace")]
-    let _span = bevy_utils::tracing::info_span!("winit event_handler").entered();
-
-    if app.plugins_state() != PluginsState::Cleaned {
-        if app.plugins_state() != PluginsState::Ready {
-            #[cfg(not(target_arch = "wasm32"))]
-            tick_global_task_pools_on_main_thread();
-        } else {
-            app.finish();
-            app.cleanup();
-        }
-        runner_state.redraw_requested = true;
-
-        if let Some(app_exit_events) = app.world().get_resource::<Events<AppExit>>() {
-            if app_exit_event_reader.read(app_exit_events).last().is_some() {
-                event_loop.exit();
-                return;
-            }
-        }
-    }
-
-    match event {
-        Event::AboutToWait => {
-            let (config, windows) = focused_windows_state.get(app.world());
-            let focused = windows.iter().any(|window| window.focused);
-            let mut should_update = match config.update_mode(focused) {
-                UpdateMode::Continuous => {
-                    runner_state.redraw_requested
-                        || runner_state.window_event_received
-                        || runner_state.device_event_received
-                }
-                UpdateMode::Reactive { .. } => {
-                    runner_state.wait_elapsed
-                        || runner_state.redraw_requested
-                        || runner_state.window_event_received
-                        || runner_state.device_event_received
-                }
-                UpdateMode::ReactiveLowPower { .. } => {
-                    runner_state.wait_elapsed
-                        || runner_state.redraw_requested
-                        || runner_state.window_event_received
-                }
-            };
-
-            // Ensure that an update is triggered on the first iterations for app initialization
-            if runner_state.startup_forced_updates > 0 {
-                runner_state.startup_forced_updates -= 1;
-                should_update = true;
-            }
-
-            // Trigger one last update to enter suspended state
-            if runner_state.active == ActiveState::WillSuspend {
-                should_update = true;
-            }
-
-            if should_update {
-                let visible = windows.iter().any(|window| window.visible);
-                let (_, winit_windows, _, _) = event_writer_system_state.get_mut(app.world_mut());
-                if visible && runner_state.active != ActiveState::WillSuspend {
-                    for window in winit_windows.windows.values() {
-                        window.request_redraw();
-                    }
-                } else {
-                    // there are no windows, or they are not visible.
-                    // Winit won't send events on some platforms, so trigger an update manually.
-                    run_app_update_if_should(
-                        runner_state,
-                        app,
-                        focused_windows_state,
-                        event_loop,
-                        create_window,
-                        app_exit_event_reader,
-                        redraw_event_reader,
-                        winit_events,
-                    );
-                    if runner_state.active != ActiveState::Suspended {
-                        event_loop.set_control_flow(ControlFlow::Poll);
-                    }
-                }
-            }
-        }
-        Event::NewEvents(cause) => {
-            runner_state.wait_elapsed = match cause {
-                StartCause::WaitCancelled {
-                    requested_resume: Some(resume),
-                    ..
-                } => resume >= Instant::now(),
-                _ => true,
-            };
-        }
-        Event::WindowEvent {
-            event, window_id, ..
-        } => {
-            let (mut window_resized, winit_windows, mut windows, access_kit_adapters) =
-                event_writer_system_state.get_mut(app.world_mut());
-
-            let Some(window) = winit_windows.get_window_entity(window_id) else {
-                warn!("Skipped event {event:?} for unknown winit Window Id {window_id:?}");
-                return;
-            };
-
-            let Ok((mut win, _)) = windows.get_mut(window) else {
-                warn!("Window {window:?} is missing `Window` component, skipping event {event:?}");
-                return;
-            };
-
-            // Allow AccessKit to respond to `WindowEvent`s before they reach
-            // the engine.
-            if let Some(adapter) = access_kit_adapters.get(&window) {
-                if let Some(winit_window) = winit_windows.get_window(window) {
-                    adapter.process_event(winit_window, &event);
-                }
-            }
-
-            runner_state.window_event_received = true;
-
-            match event {
-                WindowEvent::Resized(size) => {
-                    react_to_resize(&mut win, size, &mut window_resized, window);
-                }
-                WindowEvent::CloseRequested => winit_events.send(WindowCloseRequested { window }),
-                WindowEvent::KeyboardInput { ref event, .. } => {
-                    if event.state.is_pressed() {
-                        if let Some(char) = &event.text {
-                            let char = char.clone();
-                            winit_events.send(ReceivedCharacter { window, char });
-                        }
-                    }
-
-                    let keyboard_event = converters::convert_keyboard_input(event, window);
-
-                    #[cfg(not(target_os = "macos"))]
-                    winit_events.send(keyboard_event);
-
-                    #[cfg(target_os = "macos")]
-                    {
-                        // Send a `KeyboardInput` event if this key is not a modifier.
-                        let mod_keys = [Key::Alt, Key::Control, Key::Shift, Key::Super];
-                        if !mod_keys.contains(&keyboard_event.logical_key) {
-                            winit_events.send(keyboard_event);
-                        }
-                    }
-                }
-                #[cfg(target_os = "macos")]
-                WindowEvent::ModifiersChanged(mods) => {
-                    // Check if the state of any modifier key has changed.
-                    let checks: [(KeyCode, Key, &mut dyn FnMut(Modifiers) -> ModifiersKeyState);
-                        8] = [
-                        (KeyCode::SuperLeft, Key::Super, &mut |mods| {
-                            mods.lsuper_state()
-                        }),
-                        (KeyCode::SuperRight, Key::Super, &mut |mods| {
-                            mods.rsuper_state()
-                        }),
-                        (KeyCode::ShiftLeft, Key::Shift, &mut |mods| {
-                            mods.lshift_state()
-                        }),
-                        (KeyCode::ShiftRight, Key::Shift, &mut |mods| {
-                            mods.rshift_state()
-                        }),
-                        (KeyCode::AltLeft, Key::Alt, &mut |mods| mods.lalt_state()),
-                        (KeyCode::AltRight, Key::Alt, &mut |mods| mods.ralt_state()),
-                        (KeyCode::ControlLeft, Key::Control, &mut |mods| {
-                            mods.lcontrol_state()
-                        }),
-                        (KeyCode::ControlRight, Key::Control, &mut |mods| {
-                            mods.rcontrol_state()
-                        }),
-                    ];
-
-                    for (key_code, key, f) in checks {
-                        let new = f(mods);
-                        let old = f(runner_state.keyboard_modifiers);
-
-                        if new != old {
-                            winit_events.send(KeyboardInput {
-                                key_code,
-                                logical_key: key,
-                                state: if new == ModifiersKeyState::Pressed {
-                                    ButtonState::Pressed
-                                } else {
-                                    ButtonState::Released
-                                },
-                                window,
-                            });
-                        }
-                    }
-
-                    runner_state.keyboard_modifiers = mods;
-                }
-                WindowEvent::CursorMoved { position, .. } => {
-                    let physical_position = DVec2::new(position.x, position.y);
-
-                    let last_position = win.physical_cursor_position();
-                    let delta = last_position.map(|last_pos| {
-                        (physical_position.as_vec2() - last_pos) / win.resolution.scale_factor()
-                    });
-
-                    win.set_physical_cursor_position(Some(physical_position));
-                    let position =
-                        (physical_position / win.resolution.scale_factor() as f64).as_vec2();
-                    winit_events.send(CursorMoved {
-                        window,
-                        position,
-                        delta,
-                    });
-                }
-                WindowEvent::CursorEntered { .. } => {
-                    winit_events.send(CursorEntered { window });
-                }
-                WindowEvent::CursorLeft { .. } => {
-                    win.set_physical_cursor_position(None);
-                    winit_events.send(CursorLeft { window });
-                }
-                WindowEvent::MouseInput { state, button, .. } => {
-                    winit_events.send(MouseButtonInput {
-                        button: converters::convert_mouse_button(button),
-                        state: converters::convert_element_state(state),
-                        window,
-                    });
-                }
-                WindowEvent::TouchpadMagnify { delta, .. } => {
-                    winit_events.send(TouchpadMagnify(delta as f32));
-                }
-                WindowEvent::TouchpadRotate { delta, .. } => {
-                    winit_events.send(TouchpadRotate(delta));
-                }
-                WindowEvent::MouseWheel { delta, .. } => match delta {
-                    event::MouseScrollDelta::LineDelta(x, y) => {
-                        winit_events.send(MouseWheel {
-                            unit: MouseScrollUnit::Line,
-                            x,
-                            y,
-                            window,
-                        });
-                    }
-                    event::MouseScrollDelta::PixelDelta(p) => {
-                        winit_events.send(MouseWheel {
-                            unit: MouseScrollUnit::Pixel,
-                            x: p.x as f32,
-                            y: p.y as f32,
-                            window,
-                        });
-                    }
-                },
-                WindowEvent::Touch(touch) => {
-                    let location = touch
-                        .location
-                        .to_logical(win.resolution.scale_factor() as f64);
-                    winit_events.send(converters::convert_touch_input(touch, location, window));
-                }
-                WindowEvent::ScaleFactorChanged {
-                    scale_factor,
-                    mut inner_size_writer,
-                } => {
-                    let prior_factor = win.resolution.scale_factor();
-                    win.resolution.set_scale_factor(scale_factor as f32);
-                    // Note: this may be different from new_scale_factor if
-                    // `scale_factor_override` is set to Some(thing)
-                    let new_factor = win.resolution.scale_factor();
-
-                    let mut new_inner_size =
-                        PhysicalSize::new(win.physical_width(), win.physical_height());
-                    let scale_factor_override = win.resolution.scale_factor_override();
-                    if let Some(forced_factor) = scale_factor_override {
-                        // This window is overriding the OS-suggested DPI, so its physical size
-                        // should be set based on the overriding value. Its logical size already
-                        // incorporates any resize constraints.
-                        let maybe_new_inner_size = LogicalSize::new(win.width(), win.height())
-                            .to_physical::<u32>(forced_factor as f64);
-                        if let Err(err) = inner_size_writer.request_inner_size(new_inner_size) {
-                            warn!("Winit Failed to resize the window: {err}");
-                        } else {
-                            new_inner_size = maybe_new_inner_size;
-                        }
-                    }
-                    let new_logical_width = new_inner_size.width as f32 / new_factor;
-                    let new_logical_height = new_inner_size.height as f32 / new_factor;
-
-                    let width_equal = relative_eq!(win.width(), new_logical_width);
-                    let height_equal = relative_eq!(win.height(), new_logical_height);
-                    win.resolution
-                        .set_physical_resolution(new_inner_size.width, new_inner_size.height);
-
-                    winit_events.send(WindowBackendScaleFactorChanged {
-                        window,
-                        scale_factor,
-                    });
-                    if scale_factor_override.is_none() && !relative_eq!(new_factor, prior_factor) {
-                        winit_events.send(WindowScaleFactorChanged {
-                            window,
-                            scale_factor,
-                        });
-                    }
-
-                    if !width_equal || !height_equal {
-                        winit_events.send(WindowResized {
-                            window,
-                            width: new_logical_width,
-                            height: new_logical_height,
-                        });
-                    }
-                }
-                WindowEvent::Focused(focused) => {
-                    win.focused = focused;
-                    winit_events.send(WindowFocused { window, focused });
-                }
-                WindowEvent::Occluded(occluded) => {
-                    winit_events.send(WindowOccluded { window, occluded });
-                }
-                WindowEvent::DroppedFile(path_buf) => {
-                    winit_events.send(FileDragAndDrop::DroppedFile { window, path_buf });
-                }
-                WindowEvent::HoveredFile(path_buf) => {
-                    winit_events.send(FileDragAndDrop::HoveredFile { window, path_buf });
-                }
-                WindowEvent::HoveredFileCancelled => {
-                    winit_events.send(FileDragAndDrop::HoveredFileCanceled { window });
-                }
-                WindowEvent::Moved(position) => {
-                    let position = ivec2(position.x, position.y);
-                    win.position.set(position);
-                    winit_events.send(WindowMoved { window, position });
-                }
-                WindowEvent::Ime(event) => match event {
-                    event::Ime::Preedit(value, cursor) => {
-                        winit_events.send(Ime::Preedit {
-                            window,
-                            value,
-                            cursor,
-                        });
-                    }
-                    event::Ime::Commit(value) => {
-                        winit_events.send(Ime::Commit { window, value });
-                    }
-                    event::Ime::Enabled => {
-                        winit_events.send(Ime::Enabled { window });
-                    }
-                    event::Ime::Disabled => {
-                        winit_events.send(Ime::Disabled { window });
-                    }
-                },
-                WindowEvent::ThemeChanged(theme) => {
-                    winit_events.send(WindowThemeChanged {
-                        window,
-                        theme: convert_winit_theme(theme),
-                    });
-                }
-                WindowEvent::Destroyed => {
-                    winit_events.send(WindowDestroyed { window });
-                }
-                WindowEvent::RedrawRequested => {
-                    run_app_update_if_should(
-                        runner_state,
-                        app,
-                        focused_windows_state,
-                        event_loop,
-                        create_window,
-                        app_exit_event_reader,
-                        redraw_event_reader,
-                        winit_events,
-                    );
-                }
-                _ => {}
-            }
-
-            let mut windows = app.world_mut().query::<(&mut Window, &mut CachedWindow)>();
-            if let Ok((window_component, mut cache)) = windows.get_mut(app.world_mut(), window) {
-                if window_component.is_changed() {
-                    cache.window = window_component.clone();
-                }
-            }
-        }
-        Event::DeviceEvent { event, .. } => {
-            runner_state.device_event_received = true;
-            if let DeviceEvent::MouseMotion { delta: (x, y) } = event {
-                let delta = Vec2::new(x as f32, y as f32);
-                winit_events.send(MouseMotion { delta });
-            }
-        }
-        Event::Suspended => {
-            winit_events.send(ApplicationLifetime::Suspended);
-            // Mark the state as `WillSuspend`. This will let the schedule run one last time
-            // before actually suspending to let the application react
-            runner_state.active = ActiveState::WillSuspend;
-        }
-        Event::Resumed => {
-            #[cfg(any(target_os = "android", target_os = "ios", target_os = "macos"))]
-            {
-                if runner_state.active == ActiveState::NotYetStarted {
-                    create_windows(event_loop, create_window.get_mut(app.world_mut()));
-                    create_window.apply(app.world_mut());
-                }
-            }
-
-            match runner_state.active {
-                ActiveState::NotYetStarted => winit_events.send(ApplicationLifetime::Started),
-                _ => winit_events.send(ApplicationLifetime::Resumed),
-            }
-            runner_state.active = ActiveState::Active;
-            runner_state.redraw_requested = true;
-            #[cfg(target_os = "android")]
-            {
-                // Get windows that are cached but without raw handles. Those window were already created, but got their
-                // handle wrapper removed when the app was suspended.
-                let mut query = app
-                        .world_mut()
-                        .query_filtered::<(Entity, &Window), (With<CachedWindow>, Without<bevy_window::RawHandleWrapper>)>();
-                if let Ok((entity, window)) = query.get_single(app.world()) {
-                    use raw_window_handle::{HasDisplayHandle, HasWindowHandle};
-                    let window = window.clone();
-
-                    let (
-                        ..,
-                        mut winit_windows,
-                        mut adapters,
-                        mut handlers,
-                        accessibility_requested,
-                    ) = create_window.get_mut(app.world_mut());
-
-                    let winit_window = winit_windows.create_window(
-                        event_loop,
-                        entity,
-                        &window,
-                        &mut adapters,
-                        &mut handlers,
-                        &accessibility_requested,
-                    );
-
-                    let wrapper = RawHandleWrapper {
-                        window_handle: winit_window.window_handle().unwrap().as_raw(),
-                        display_handle: winit_window.display_handle().unwrap().as_raw(),
-                    };
-
-                    app.world_mut().entity_mut(entity).insert(wrapper);
-                }
-                event_loop.set_control_flow(ControlFlow::Wait);
-            }
-        }
-        Event::UserEvent(RequestRedraw) => {
-            runner_state.redraw_requested = true;
-        }
-        _ => (),
-    }
-
-    // We drain events after every received winit event in addition to on app update to ensure
-    // the work of pushing events into event queues is spread out over time in case the app becomes
-    // dormant for a long stretch.
-    forward_winit_events(winit_events, app);
-}
-
-#[allow(clippy::too_many_arguments)]
-fn run_app_update_if_should(
-    runner_state: &mut WinitAppRunnerState,
-    app: &mut App,
-    focused_windows_state: &mut SystemState<(Res<WinitSettings>, Query<&Window>)>,
-    event_loop: &EventLoopWindowTarget<UserEvent>,
-    create_window: &mut SystemState<CreateWindowParams<Added<Window>>>,
-    app_exit_event_reader: &mut ManualEventReader<AppExit>,
-    redraw_event_reader: &mut ManualEventReader<RequestRedraw>,
-    winit_events: &mut Vec<WinitEvent>,
-) {
-    runner_state.reset_on_update();
-
-    if !runner_state.active.should_run() {
-        return;
-    }
-
-    forward_winit_events(winit_events, app);
-
-    if runner_state.active == ActiveState::WillSuspend {
-        runner_state.active = ActiveState::Suspended;
-        #[cfg(target_os = "android")]
-        {
-            // Remove the `RawHandleWrapper` from the primary window.
-            // This will trigger the surface destruction.
-            let mut query = app
-                .world_mut()
-                .query_filtered::<Entity, With<PrimaryWindow>>();
-            let entity = query.single(app.world());
-            app.world_mut()
-                .entity_mut(entity)
-                .remove::<RawHandleWrapper>();
-            event_loop.set_control_flow(ControlFlow::Wait);
-        }
-    }
-
-    if app.plugins_state() == PluginsState::Cleaned {
-        runner_state.last_update = Instant::now();
-
-        app.update();
-
-        // decide when to run the next update
-        let (config, windows) = focused_windows_state.get(app.world());
-        let focused = windows.iter().any(|window| window.focused);
-        match config.update_mode(focused) {
-            UpdateMode::Continuous => {
-                runner_state.redraw_requested = true;
-                event_loop.set_control_flow(ControlFlow::Wait);
-            }
-            UpdateMode::Reactive { wait } | UpdateMode::ReactiveLowPower { wait } => {
-                // TODO(bug): this is unexpected behavior.
-                // When Reactive, user expects bevy to actually wait that amount of time,
-                // and not potentially infinitely depending on platform specifics (which this does)
-                // Need to verify the platform specifics (whether this can occur in
-                // rare-but-possible cases) and replace this with a panic or a log warn!
-                if let Some(next) = runner_state.last_update.checked_add(*wait) {
-                    event_loop.set_control_flow(ControlFlow::WaitUntil(next));
-                } else {
-                    event_loop.set_control_flow(ControlFlow::Wait);
-                }
-            }
-        }
-
-        if let Some(app_redraw_events) = app.world().get_resource::<Events<RequestRedraw>>() {
-            if redraw_event_reader.read(app_redraw_events).last().is_some() {
-                runner_state.redraw_requested = true;
-            }
-        }
-
-        if let Some(app_exit_events) = app.world().get_resource::<Events<AppExit>>() {
-            if app_exit_event_reader.read(app_exit_events).last().is_some() {
-                event_loop.exit();
-            }
-        }
-    }
-
-    // create any new windows
-    // (even if app did not update, some may have been created by plugin setup)
-    create_windows(event_loop, create_window.get_mut(app.world_mut()));
-    create_window.apply(app.world_mut());
-}
-
-fn react_to_resize(
-    win: &mut Mut<'_, Window>,
-    size: winit::dpi::PhysicalSize<u32>,
-    window_resized: &mut EventWriter<WindowResized>,
-    window: Entity,
-) {
-    win.resolution
-        .set_physical_resolution(size.width, size.height);
-
-    window_resized.send(WindowResized {
-        window,
-        width: win.width(),
-        height: win.height(),
-    });
-}
-=======
-);
->>>>>>> f187d9c5
+);