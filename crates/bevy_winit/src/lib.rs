#![cfg_attr(docsrs, feature(doc_auto_cfg))]
#![forbid(unsafe_code)]
#![doc(
    html_logo_url = "https://bevyengine.org/assets/icon.png",
    html_favicon_url = "https://bevyengine.org/assets/icon.png"
)]

//! `bevy_winit` provides utilities to handle window creation and the eventloop through [`winit`]
//!
//! Most commonly, the [`WinitPlugin`] is used as part of
//! [`DefaultPlugins`](https://docs.rs/bevy/latest/bevy/struct.DefaultPlugins.html).
//! The app's [runner](bevy_app::App::runner) is set by `WinitPlugin` and handles the `winit` [`EventLoop`].
//! See `winit_runner` for details.

pub mod accessibility;
mod converters;
mod system;
mod winit_config;
pub mod winit_event;
mod winit_windows;

use approx::relative_eq;
use bevy_a11y::AccessibilityRequested;
use bevy_utils::Instant;
pub use system::create_windows;
use system::{changed_windows, despawn_windows, CachedWindow};
use winit::dpi::{LogicalSize, PhysicalSize};
pub use winit_config::*;
pub use winit_event::*;
pub use winit_windows::*;

use bevy_app::{App, AppExit, Last, Plugin, PluginsState};
use bevy_ecs::event::ManualEventReader;
use bevy_ecs::prelude::*;
use bevy_ecs::system::SystemState;
#[cfg(target_os = "macos")]
use bevy_input::{
    keyboard::{Key, KeyCode, KeyboardInput},
    ButtonState,
};
use bevy_input::{
    mouse::{MouseButtonInput, MouseMotion, MouseScrollUnit, MouseWheel},
    touchpad::{TouchpadMagnify, TouchpadRotate},
};
use bevy_math::{ivec2, DVec2, Vec2};
#[cfg(not(target_arch = "wasm32"))]
use bevy_tasks::tick_global_task_pools_on_main_thread;
use bevy_utils::tracing::{error, trace, warn};
use bevy_window::{
    exit_on_all_closed, ApplicationLifetime, CursorEntered, CursorLeft, CursorMoved,
    FileDragAndDrop, Ime, ReceivedCharacter, RequestRedraw, Window,
    WindowBackendScaleFactorChanged, WindowCloseRequested, WindowCreated, WindowDestroyed,
    WindowFocused, WindowMoved, WindowOccluded, WindowResized, WindowScaleFactorChanged,
    WindowThemeChanged,
};
#[cfg(target_os = "android")]
use bevy_window::{PrimaryWindow, RawHandleWrapper};

#[cfg(target_os = "android")]
pub use winit::platform::android::activity as android_activity;

use winit::event::StartCause;
<<<<<<< HEAD
#[cfg(target_os = "macos")]
use winit::{event::Modifiers, keyboard::ModifiersKeyState};
=======
>>>>>>> 4ca8cf5d
use winit::{
    event::{self, DeviceEvent, Event, WindowEvent},
    event_loop::{ControlFlow, EventLoop, EventLoopBuilder, EventLoopWindowTarget},
};

use crate::accessibility::{AccessKitAdapters, AccessKitPlugin, WinitActionHandlers};
use crate::converters::convert_winit_theme;

/// [`AndroidApp`] provides an interface to query the application state as well as monitor events
/// (for example lifecycle and input events).
#[cfg(target_os = "android")]
pub static ANDROID_APP: std::sync::OnceLock<android_activity::AndroidApp> =
    std::sync::OnceLock::new();

/// A [`Plugin`] that uses `winit` to create and manage windows, and receive window and input
/// events.
///
/// This plugin will add systems and resources that sync with the `winit` backend and also
/// replace the existing [`App`] runner with one that constructs an [event loop](EventLoop) to
/// receive window and input events from the OS.
#[derive(Default)]
pub struct WinitPlugin {
    /// Allows the window (and the event loop) to be created on any thread
    /// instead of only the main thread.
    ///
    /// See [`EventLoopBuilder::build`] for more information on this.
    ///
    /// # Supported platforms
    ///
    /// Only works on Linux (X11/Wayland) and Windows.
    /// This field is ignored on other platforms.
    pub run_on_any_thread: bool,
}

impl Plugin for WinitPlugin {
    fn build(&self, app: &mut App) {
        let mut event_loop_builder = EventLoopBuilder::<UserEvent>::with_user_event();

        // linux check is needed because x11 might be enabled on other platforms.
        #[cfg(all(target_os = "linux", feature = "x11"))]
        {
            use winit::platform::x11::EventLoopBuilderExtX11;

            // This allows a Bevy app to be started and ran outside of the main thread.
            // A use case for this is to allow external applications to spawn a thread
            // which runs a Bevy app without requiring the Bevy app to need to reside on
            // the main thread, which can be problematic.
            event_loop_builder.with_any_thread(self.run_on_any_thread);
        }

        // linux check is needed because wayland might be enabled on other platforms.
        #[cfg(all(target_os = "linux", feature = "wayland"))]
        {
            use winit::platform::wayland::EventLoopBuilderExtWayland;
            event_loop_builder.with_any_thread(self.run_on_any_thread);
        }

        #[cfg(target_os = "windows")]
        {
            use winit::platform::windows::EventLoopBuilderExtWindows;
            event_loop_builder.with_any_thread(self.run_on_any_thread);
        }

        #[cfg(target_os = "android")]
        {
            use winit::platform::android::EventLoopBuilderExtAndroid;
            let msg = "Bevy must be setup with the #[bevy_main] macro on Android";
            event_loop_builder.with_android_app(ANDROID_APP.get().expect(msg).clone());
        }

        app.init_non_send_resource::<WinitWindows>()
            .init_resource::<WinitSettings>()
            .add_event::<WinitEvent>()
            .set_runner(winit_runner)
            .add_systems(
                Last,
                (
                    // `exit_on_all_closed` only checks if windows exist but doesn't access data,
                    // so we don't need to care about its ordering relative to `changed_windows`
                    changed_windows.ambiguous_with(exit_on_all_closed),
                    despawn_windows,
                )
                    .chain(),
            );

        app.add_plugins(AccessKitPlugin);

        let event_loop = event_loop_builder
            .build()
            .expect("Failed to build event loop");

        // iOS, macOS, and Android don't like it if you create windows before the event loop is
        // initialized.
        //
        // See:
        // - https://github.com/rust-windowing/winit/blob/master/README.md#macos
        // - https://github.com/rust-windowing/winit/blob/master/README.md#ios
        #[cfg(not(any(target_os = "android", target_os = "ios", target_os = "macos")))]
        {
            // Otherwise, we want to create a window before `bevy_render` initializes the renderer
            // so that we have a surface to use as a hint. This improves compatibility with `wgpu`
            // backends, especially WASM/WebGL2.
            let mut create_window = SystemState::<CreateWindowParams>::from_world(app.world_mut());
            create_windows(&event_loop, create_window.get_mut(app.world_mut()));
            create_window.apply(app.world_mut());
        }

        // `winit`'s windows are bound to the event loop that created them, so the event loop must
        // be inserted as a resource here to pass it onto the runner.
        app.insert_non_send_resource(event_loop);
    }
}

trait AppSendEvent {
    fn send(&mut self, event: impl Into<WinitEvent>);
}
impl AppSendEvent for Vec<WinitEvent> {
    fn send(&mut self, event: impl Into<WinitEvent>) {
        self.push(Into::<WinitEvent>::into(event));
    }
}

/// Persistent state that is used to run the [`App`] according to the current
/// [`UpdateMode`].
struct WinitAppRunnerState {
    /// Current active state of the app.
    active: ActiveState,
    /// Is `true` if a new [`WindowEvent`] has been received since the last update.
    window_event_received: bool,
    /// Is `true` if a new [`DeviceEvent`] has been received since the last update.
    device_event_received: bool,
    /// Is `true` if the app has requested a redraw since the last update.
    redraw_requested: bool,
    /// Is `true` if enough time has elapsed since `last_update` to run another update.
    wait_elapsed: bool,
    /// The time the last update started.
    last_update: Instant,
    /// Number of "forced" updates to trigger on application start
    startup_forced_updates: u32,
    #[cfg(target_os = "macos")]
    /// State of the keyboard modifiers.
    keyboard_modifiers: Modifiers,
}

impl WinitAppRunnerState {
    fn reset_on_update(&mut self) {
        self.redraw_requested = false;
        self.window_event_received = false;
        self.device_event_received = false;
        self.wait_elapsed = false;
    }
}

#[derive(PartialEq, Eq)]
enum ActiveState {
    NotYetStarted,
    Active,
    Suspended,
    WillSuspend,
}

impl ActiveState {
    #[inline]
    fn should_run(&self) -> bool {
        match self {
            ActiveState::NotYetStarted | ActiveState::Suspended => false,
            ActiveState::Active | ActiveState::WillSuspend => true,
        }
    }
}

impl Default for WinitAppRunnerState {
    fn default() -> Self {
        Self {
            active: ActiveState::NotYetStarted,
            window_event_received: false,
            device_event_received: false,
            redraw_requested: false,
            wait_elapsed: false,
            last_update: Instant::now(),
            // 3 seems to be enough, 5 is a safe margin
            startup_forced_updates: 5,
            #[cfg(target_os = "macos")]
            keyboard_modifiers: Modifiers::default(),
        }
    }
}

/// The parameters of the [`create_windows`] system.
pub type CreateWindowParams<'w, 's, F = ()> = (
    Commands<'w, 's>,
    Query<'w, 's, (Entity, &'static mut Window), F>,
    EventWriter<'w, WindowCreated>,
    NonSendMut<'w, WinitWindows>,
    NonSendMut<'w, AccessKitAdapters>,
    ResMut<'w, WinitActionHandlers>,
    Res<'w, AccessibilityRequested>,
);

/// The [`winit::event_loop::EventLoopProxy`] with the specific [`winit::event::Event::UserEvent`] used in the [`winit_runner`].
///
/// The `EventLoopProxy` can be used to request a redraw from outside bevy.
///
/// Use `NonSend<EventLoopProxy>` to receive this resource.
pub type EventLoopProxy = winit::event_loop::EventLoopProxy<UserEvent>;

type UserEvent = RequestRedraw;

/// The default [`App::runner`] for the [`WinitPlugin`] plugin.
///
/// Overriding the app's [runner](bevy_app::App::runner) while using `WinitPlugin` will bypass the
/// `EventLoop`.
pub fn winit_runner(mut app: App) {
    if app.plugins_state() == PluginsState::Ready {
        app.finish();
        app.cleanup();
    }

    let event_loop = app
<<<<<<< HEAD
        .world
=======
        .world_mut()
>>>>>>> 4ca8cf5d
        .remove_non_send_resource::<EventLoop<UserEvent>>()
        .unwrap();

    app.world_mut()
        .insert_non_send_resource(event_loop.create_proxy());

    let mut runner_state = WinitAppRunnerState::default();

    // prepare structures to access data in the world
    let mut app_exit_event_reader = ManualEventReader::<AppExit>::default();
    let mut redraw_event_reader = ManualEventReader::<RequestRedraw>::default();

    let mut focused_windows_state: SystemState<(Res<WinitSettings>, Query<&Window>)> =
        SystemState::new(app.world_mut());

    let mut event_writer_system_state: SystemState<(
        EventWriter<WindowResized>,
        NonSend<WinitWindows>,
        Query<(&mut Window, &mut CachedWindow)>,
        NonSend<AccessKitAdapters>,
    )> = SystemState::new(app.world_mut());

    let mut create_window =
        SystemState::<CreateWindowParams<Added<Window>>>::from_world(app.world_mut());
    let mut winit_events = Vec::default();
    // set up the event loop
    let event_handler = move |event, event_loop: &EventLoopWindowTarget<UserEvent>| {
        handle_winit_event(
            &mut app,
            &mut app_exit_event_reader,
            &mut runner_state,
            &mut create_window,
            &mut event_writer_system_state,
            &mut focused_windows_state,
            &mut redraw_event_reader,
            &mut winit_events,
            event,
            event_loop,
        );
    };

    trace!("starting winit event loop");
    // TODO(clean): the winit docs mention using `spawn` instead of `run` on WASM.
    if let Err(err) = event_loop.run(event_handler) {
        error!("winit event loop returned an error: {err}");
    }
}

#[allow(clippy::too_many_arguments /* TODO: probs can reduce # of args */)]
fn handle_winit_event(
    app: &mut App,
    app_exit_event_reader: &mut ManualEventReader<AppExit>,
    runner_state: &mut WinitAppRunnerState,
    create_window: &mut SystemState<CreateWindowParams<Added<Window>>>,
    event_writer_system_state: &mut SystemState<(
        EventWriter<WindowResized>,
        NonSend<WinitWindows>,
        Query<(&mut Window, &mut CachedWindow)>,
        NonSend<AccessKitAdapters>,
    )>,
    focused_windows_state: &mut SystemState<(Res<WinitSettings>, Query<&Window>)>,
    redraw_event_reader: &mut ManualEventReader<RequestRedraw>,
<<<<<<< HEAD
=======
    winit_events: &mut Vec<WinitEvent>,
>>>>>>> 4ca8cf5d
    event: Event<UserEvent>,
    event_loop: &EventLoopWindowTarget<UserEvent>,
) {
    #[cfg(feature = "trace")]
    let _span = bevy_utils::tracing::info_span!("winit event_handler").entered();

    if app.plugins_state() != PluginsState::Cleaned {
        if app.plugins_state() != PluginsState::Ready {
            #[cfg(not(target_arch = "wasm32"))]
            tick_global_task_pools_on_main_thread();
        } else {
            app.finish();
            app.cleanup();
        }
        runner_state.redraw_requested = true;

        if let Some(app_exit_events) = app.world().get_resource::<Events<AppExit>>() {
            if app_exit_event_reader.read(app_exit_events).last().is_some() {
                event_loop.exit();
                return;
            }
        }
    }

    match event {
        Event::AboutToWait => {
            let (config, windows) = focused_windows_state.get(app.world());
            let focused = windows.iter().any(|window| window.focused);
            let mut should_update = match config.update_mode(focused) {
                UpdateMode::Continuous => {
                    runner_state.redraw_requested
                        || runner_state.window_event_received
                        || runner_state.device_event_received
                }
                UpdateMode::Reactive { .. } => {
                    runner_state.wait_elapsed
                        || runner_state.redraw_requested
                        || runner_state.window_event_received
                        || runner_state.device_event_received
                }
                UpdateMode::ReactiveLowPower { .. } => {
                    runner_state.wait_elapsed
                        || runner_state.redraw_requested
                        || runner_state.window_event_received
                }
            };

            // Ensure that an update is triggered on the first iterations for app initialization
            if runner_state.startup_forced_updates > 0 {
                runner_state.startup_forced_updates -= 1;
                should_update = true;
            }

            // Trigger one last update to enter suspended state
            if runner_state.active == ActiveState::WillSuspend {
                should_update = true;
            }

            if should_update {
                let visible = windows.iter().any(|window| window.visible);
                let (_, winit_windows, _, _) = event_writer_system_state.get_mut(app.world_mut());
                if visible && runner_state.active != ActiveState::WillSuspend {
                    for window in winit_windows.windows.values() {
                        window.request_redraw();
                    }
                } else {
                    // there are no windows, or they are not visible.
                    // Winit won't send events on some platforms, so trigger an update manually.
                    run_app_update_if_should(
                        runner_state,
                        app,
                        focused_windows_state,
                        event_loop,
                        create_window,
                        app_exit_event_reader,
                        redraw_event_reader,
                        winit_events,
                    );
                    if runner_state.active != ActiveState::Suspended {
                        event_loop.set_control_flow(ControlFlow::Poll);
                    }
                }
            }
        }
        Event::NewEvents(cause) => {
            runner_state.wait_elapsed = match cause {
                StartCause::WaitCancelled {
                    requested_resume: Some(resume),
                    ..
                } => resume >= Instant::now(),
                _ => true,
            };
        }
        Event::WindowEvent {
            event, window_id, ..
        } => {
            let (mut window_resized, winit_windows, mut windows, access_kit_adapters) =
                event_writer_system_state.get_mut(app.world_mut());

            let Some(window) = winit_windows.get_window_entity(window_id) else {
                warn!("Skipped event {event:?} for unknown winit Window Id {window_id:?}");
                return;
            };

            let Ok((mut win, _)) = windows.get_mut(window) else {
                warn!("Window {window:?} is missing `Window` component, skipping event {event:?}");
                return;
            };

            // Allow AccessKit to respond to `WindowEvent`s before they reach
            // the engine.
            if let Some(adapter) = access_kit_adapters.get(&window) {
                if let Some(winit_window) = winit_windows.get_window(window) {
                    adapter.process_event(winit_window, &event);
                }
            }

            runner_state.window_event_received = true;

            match event {
                WindowEvent::Resized(size) => {
                    react_to_resize(&mut win, size, &mut window_resized, window);
                }
                WindowEvent::CloseRequested => winit_events.send(WindowCloseRequested { window }),
                WindowEvent::KeyboardInput { ref event, .. } => {
                    if event.state.is_pressed() {
                        if let Some(char) = &event.text {
                            let char = char.clone();
                            winit_events.send(ReceivedCharacter { window, char });
                        }
                    }
<<<<<<< HEAD

                    let keyboard_event = converters::convert_keyboard_input(event, window);

                    #[cfg(not(target_os = "macos"))]
                    app.send_event(keyboard_event);

                    #[cfg(target_os = "macos")]
                    {
                        // Send a `KeyboardInput` event if this key is not a modifier.
                        let mod_keys = [Key::Alt, Key::Control, Key::Shift, Key::Super];
                        if !mod_keys.contains(&keyboard_event.logical_key) {
                            app.send_event(keyboard_event);
                        }
                    }
                }
                #[cfg(target_os = "macos")]
                WindowEvent::ModifiersChanged(mods) => {
                    // Check if the state of any modifier key has changed.
                    let checks: [(KeyCode, Key, &mut dyn FnMut(Modifiers) -> ModifiersKeyState);
                        8] = [
                        (KeyCode::SuperLeft, Key::Super, &mut |mods| {
                            mods.lsuper_state()
                        }),
                        (KeyCode::SuperRight, Key::Super, &mut |mods| {
                            mods.rsuper_state()
                        }),
                        (KeyCode::ShiftLeft, Key::Shift, &mut |mods| {
                            mods.lshift_state()
                        }),
                        (KeyCode::ShiftRight, Key::Shift, &mut |mods| {
                            mods.rshift_state()
                        }),
                        (KeyCode::AltLeft, Key::Alt, &mut |mods| mods.lalt_state()),
                        (KeyCode::AltRight, Key::Alt, &mut |mods| mods.ralt_state()),
                        (KeyCode::ControlLeft, Key::Control, &mut |mods| {
                            mods.lcontrol_state()
                        }),
                        (KeyCode::ControlRight, Key::Control, &mut |mods| {
                            mods.rcontrol_state()
                        }),
                    ];

                    for (key_code, key, f) in checks {
                        let new = f(mods);
                        let old = f(runner_state.keyboard_modifiers);

                        if new != old {
                            app.send_event(KeyboardInput {
                                key_code,
                                logical_key: key,
                                state: if new == ModifiersKeyState::Pressed {
                                    ButtonState::Pressed
                                } else {
                                    ButtonState::Released
                                },
                                window,
                            });
                        }
                    }

                    runner_state.keyboard_modifiers = mods;
=======
                    winit_events.send(converters::convert_keyboard_input(event, window));
>>>>>>> 4ca8cf5d
                }
                WindowEvent::CursorMoved { position, .. } => {
                    let physical_position = DVec2::new(position.x, position.y);

                    let last_position = win.physical_cursor_position();
                    let delta = last_position.map(|last_pos| {
                        (physical_position.as_vec2() - last_pos) / win.resolution.scale_factor()
                    });

                    win.set_physical_cursor_position(Some(physical_position));
                    let position =
                        (physical_position / win.resolution.scale_factor() as f64).as_vec2();
                    winit_events.send(CursorMoved {
                        window,
                        position,
                        delta,
                    });
                }
                WindowEvent::CursorEntered { .. } => {
                    winit_events.send(CursorEntered { window });
                }
                WindowEvent::CursorLeft { .. } => {
                    win.set_physical_cursor_position(None);
                    winit_events.send(CursorLeft { window });
                }
                WindowEvent::MouseInput { state, button, .. } => {
                    winit_events.send(MouseButtonInput {
                        button: converters::convert_mouse_button(button),
                        state: converters::convert_element_state(state),
                        window,
                    });
                }
                WindowEvent::TouchpadMagnify { delta, .. } => {
                    winit_events.send(TouchpadMagnify(delta as f32));
                }
                WindowEvent::TouchpadRotate { delta, .. } => {
                    winit_events.send(TouchpadRotate(delta));
                }
                WindowEvent::MouseWheel { delta, .. } => match delta {
                    event::MouseScrollDelta::LineDelta(x, y) => {
                        winit_events.send(MouseWheel {
                            unit: MouseScrollUnit::Line,
                            x,
                            y,
                            window,
                        });
                    }
                    event::MouseScrollDelta::PixelDelta(p) => {
                        winit_events.send(MouseWheel {
                            unit: MouseScrollUnit::Pixel,
                            x: p.x as f32,
                            y: p.y as f32,
                            window,
                        });
                    }
                },
                WindowEvent::Touch(touch) => {
                    let location = touch
                        .location
                        .to_logical(win.resolution.scale_factor() as f64);
                    winit_events.send(converters::convert_touch_input(touch, location, window));
                }
                WindowEvent::ScaleFactorChanged {
                    scale_factor,
                    mut inner_size_writer,
                } => {
                    let prior_factor = win.resolution.scale_factor();
                    win.resolution.set_scale_factor(scale_factor as f32);
                    // Note: this may be different from new_scale_factor if
                    // `scale_factor_override` is set to Some(thing)
                    let new_factor = win.resolution.scale_factor();

                    let mut new_inner_size =
                        PhysicalSize::new(win.physical_width(), win.physical_height());
                    let scale_factor_override = win.resolution.scale_factor_override();
                    if let Some(forced_factor) = scale_factor_override {
                        // This window is overriding the OS-suggested DPI, so its physical size
                        // should be set based on the overriding value. Its logical size already
                        // incorporates any resize constraints.
                        let maybe_new_inner_size = LogicalSize::new(win.width(), win.height())
                            .to_physical::<u32>(forced_factor as f64);
                        if let Err(err) = inner_size_writer.request_inner_size(new_inner_size) {
                            warn!("Winit Failed to resize the window: {err}");
                        } else {
                            new_inner_size = maybe_new_inner_size;
                        }
                    }
                    let new_logical_width = new_inner_size.width as f32 / new_factor;
                    let new_logical_height = new_inner_size.height as f32 / new_factor;

                    let width_equal = relative_eq!(win.width(), new_logical_width);
                    let height_equal = relative_eq!(win.height(), new_logical_height);
                    win.resolution
                        .set_physical_resolution(new_inner_size.width, new_inner_size.height);

                    winit_events.send(WindowBackendScaleFactorChanged {
                        window,
                        scale_factor,
                    });
                    if scale_factor_override.is_none() && !relative_eq!(new_factor, prior_factor) {
                        winit_events.send(WindowScaleFactorChanged {
                            window,
                            scale_factor,
                        });
                    }

                    if !width_equal || !height_equal {
                        winit_events.send(WindowResized {
                            window,
                            width: new_logical_width,
                            height: new_logical_height,
                        });
                    }
                }
                WindowEvent::Focused(focused) => {
                    win.focused = focused;
                    winit_events.send(WindowFocused { window, focused });
                }
                WindowEvent::Occluded(occluded) => {
                    winit_events.send(WindowOccluded { window, occluded });
                }
                WindowEvent::DroppedFile(path_buf) => {
                    winit_events.send(FileDragAndDrop::DroppedFile { window, path_buf });
                }
                WindowEvent::HoveredFile(path_buf) => {
                    winit_events.send(FileDragAndDrop::HoveredFile { window, path_buf });
                }
                WindowEvent::HoveredFileCancelled => {
                    winit_events.send(FileDragAndDrop::HoveredFileCanceled { window });
                }
                WindowEvent::Moved(position) => {
                    let position = ivec2(position.x, position.y);
                    win.position.set(position);
                    winit_events.send(WindowMoved { window, position });
                }
                WindowEvent::Ime(event) => match event {
                    event::Ime::Preedit(value, cursor) => {
                        winit_events.send(Ime::Preedit {
                            window,
                            value,
                            cursor,
                        });
                    }
                    event::Ime::Commit(value) => {
                        winit_events.send(Ime::Commit { window, value });
                    }
                    event::Ime::Enabled => {
                        winit_events.send(Ime::Enabled { window });
                    }
                    event::Ime::Disabled => {
                        winit_events.send(Ime::Disabled { window });
                    }
                },
                WindowEvent::ThemeChanged(theme) => {
                    winit_events.send(WindowThemeChanged {
                        window,
                        theme: convert_winit_theme(theme),
                    });
                }
                WindowEvent::Destroyed => {
                    winit_events.send(WindowDestroyed { window });
                }
                WindowEvent::RedrawRequested => {
                    run_app_update_if_should(
                        runner_state,
                        app,
                        focused_windows_state,
                        event_loop,
                        create_window,
                        app_exit_event_reader,
                        redraw_event_reader,
                        winit_events,
                    );
                }
                _ => {}
            }

            let mut windows = app.world_mut().query::<(&mut Window, &mut CachedWindow)>();
            if let Ok((window_component, mut cache)) = windows.get_mut(app.world_mut(), window) {
                if window_component.is_changed() {
                    cache.window = window_component.clone();
                }
            }
        }
        Event::DeviceEvent { event, .. } => {
            runner_state.device_event_received = true;
            if let DeviceEvent::MouseMotion { delta: (x, y) } = event {
                let delta = Vec2::new(x as f32, y as f32);
                winit_events.send(MouseMotion { delta });
            }
        }
        Event::Suspended => {
            winit_events.send(ApplicationLifetime::Suspended);
            // Mark the state as `WillSuspend`. This will let the schedule run one last time
            // before actually suspending to let the application react
            runner_state.active = ActiveState::WillSuspend;
        }
        Event::Resumed => {
            #[cfg(any(target_os = "android", target_os = "ios", target_os = "macos"))]
            {
                if runner_state.active == ActiveState::NotYetStarted {
                    create_windows(event_loop, create_window.get_mut(app.world_mut()));
                    create_window.apply(app.world_mut());
                }
            }

            match runner_state.active {
                ActiveState::NotYetStarted => winit_events.send(ApplicationLifetime::Started),
                _ => winit_events.send(ApplicationLifetime::Resumed),
            }
            runner_state.active = ActiveState::Active;
            runner_state.redraw_requested = true;
            #[cfg(target_os = "android")]
            {
                // Get windows that are cached but without raw handles. Those window were already created, but got their
                // handle wrapper removed when the app was suspended.
                let mut query = app
                        .world_mut()
                        .query_filtered::<(Entity, &Window), (With<CachedWindow>, Without<bevy_window::RawHandleWrapper>)>();
                if let Ok((entity, window)) = query.get_single(app.world()) {
                    use raw_window_handle::{HasDisplayHandle, HasWindowHandle};
                    let window = window.clone();

                    let (
                        ..,
                        mut winit_windows,
                        mut adapters,
                        mut handlers,
                        accessibility_requested,
                    ) = create_window.get_mut(app.world_mut());

                    let winit_window = winit_windows.create_window(
                        event_loop,
                        entity,
                        &window,
                        &mut adapters,
                        &mut handlers,
                        &accessibility_requested,
                    );

                    let wrapper = RawHandleWrapper {
                        window_handle: winit_window.window_handle().unwrap().as_raw(),
                        display_handle: winit_window.display_handle().unwrap().as_raw(),
                    };

                    app.world_mut().entity_mut(entity).insert(wrapper);
                }
                event_loop.set_control_flow(ControlFlow::Wait);
            }
        }
        Event::UserEvent(RequestRedraw) => {
            runner_state.redraw_requested = true;
        }
        _ => (),
    }

    // We drain events after every received winit event in addition to on app update to ensure
    // the work of pushing events into event queues is spread out over time in case the app becomes
    // dormant for a long stretch.
    forward_winit_events(winit_events, app);
}

#[allow(clippy::too_many_arguments)]
fn run_app_update_if_should(
    runner_state: &mut WinitAppRunnerState,
    app: &mut App,
    focused_windows_state: &mut SystemState<(Res<WinitSettings>, Query<&Window>)>,
    event_loop: &EventLoopWindowTarget<UserEvent>,
    create_window: &mut SystemState<CreateWindowParams<Added<Window>>>,
    app_exit_event_reader: &mut ManualEventReader<AppExit>,
    redraw_event_reader: &mut ManualEventReader<RequestRedraw>,
    winit_events: &mut Vec<WinitEvent>,
) {
    runner_state.reset_on_update();

    if !runner_state.active.should_run() {
        return;
    }

    forward_winit_events(winit_events, app);

    if runner_state.active == ActiveState::WillSuspend {
        runner_state.active = ActiveState::Suspended;
        #[cfg(target_os = "android")]
        {
            // Remove the `RawHandleWrapper` from the primary window.
            // This will trigger the surface destruction.
            let mut query = app
                .world_mut()
                .query_filtered::<Entity, With<PrimaryWindow>>();
            let entity = query.single(app.world());
            app.world_mut()
                .entity_mut(entity)
                .remove::<RawHandleWrapper>();
            event_loop.set_control_flow(ControlFlow::Wait);
        }
    }

    if app.plugins_state() == PluginsState::Cleaned {
        runner_state.last_update = Instant::now();

        app.update();

        // decide when to run the next update
        let (config, windows) = focused_windows_state.get(app.world());
        let focused = windows.iter().any(|window| window.focused);
        match config.update_mode(focused) {
            UpdateMode::Continuous => {
                runner_state.redraw_requested = true;
                event_loop.set_control_flow(ControlFlow::Wait);
            }
            UpdateMode::Reactive { wait } | UpdateMode::ReactiveLowPower { wait } => {
                // TODO(bug): this is unexpected behavior.
                // When Reactive, user expects bevy to actually wait that amount of time,
                // and not potentially infinitely depending on platform specifics (which this does)
                // Need to verify the platform specifics (whether this can occur in
                // rare-but-possible cases) and replace this with a panic or a log warn!
                if let Some(next) = runner_state.last_update.checked_add(*wait) {
                    event_loop.set_control_flow(ControlFlow::WaitUntil(next));
                } else {
                    event_loop.set_control_flow(ControlFlow::Wait);
                }
            }
        }

        if let Some(app_redraw_events) = app.world().get_resource::<Events<RequestRedraw>>() {
            if redraw_event_reader.read(app_redraw_events).last().is_some() {
                runner_state.redraw_requested = true;
            }
        }

        if let Some(app_exit_events) = app.world().get_resource::<Events<AppExit>>() {
            if app_exit_event_reader.read(app_exit_events).last().is_some() {
                event_loop.exit();
            }
        }
    }

    // create any new windows
    // (even if app did not update, some may have been created by plugin setup)
    create_windows(event_loop, create_window.get_mut(app.world_mut()));
    create_window.apply(app.world_mut());
}

fn react_to_resize(
    win: &mut Mut<'_, Window>,
    size: winit::dpi::PhysicalSize<u32>,
    window_resized: &mut EventWriter<WindowResized>,
    window: Entity,
) {
    win.resolution
        .set_physical_resolution(size.width, size.height);

    window_resized.send(WindowResized {
        window,
        width: win.width(),
        height: win.height(),
    });
}<|MERGE_RESOLUTION|>--- conflicted
+++ resolved
@@ -60,11 +60,8 @@
 pub use winit::platform::android::activity as android_activity;
 
 use winit::event::StartCause;
-<<<<<<< HEAD
 #[cfg(target_os = "macos")]
 use winit::{event::Modifiers, keyboard::ModifiersKeyState};
-=======
->>>>>>> 4ca8cf5d
 use winit::{
     event::{self, DeviceEvent, Event, WindowEvent},
     event_loop::{ControlFlow, EventLoop, EventLoopBuilder, EventLoopWindowTarget},
@@ -284,11 +281,7 @@
     }
 
     let event_loop = app
-<<<<<<< HEAD
-        .world
-=======
         .world_mut()
->>>>>>> 4ca8cf5d
         .remove_non_send_resource::<EventLoop<UserEvent>>()
         .unwrap();
 
@@ -351,10 +344,7 @@
     )>,
     focused_windows_state: &mut SystemState<(Res<WinitSettings>, Query<&Window>)>,
     redraw_event_reader: &mut ManualEventReader<RequestRedraw>,
-<<<<<<< HEAD
-=======
     winit_events: &mut Vec<WinitEvent>,
->>>>>>> 4ca8cf5d
     event: Event<UserEvent>,
     event_loop: &EventLoopWindowTarget<UserEvent>,
 ) {
@@ -486,19 +476,18 @@
                             winit_events.send(ReceivedCharacter { window, char });
                         }
                     }
-<<<<<<< HEAD
 
                     let keyboard_event = converters::convert_keyboard_input(event, window);
 
                     #[cfg(not(target_os = "macos"))]
-                    app.send_event(keyboard_event);
+                    winit_events.send(keyboard_event);
 
                     #[cfg(target_os = "macos")]
                     {
                         // Send a `KeyboardInput` event if this key is not a modifier.
                         let mod_keys = [Key::Alt, Key::Control, Key::Shift, Key::Super];
                         if !mod_keys.contains(&keyboard_event.logical_key) {
-                            app.send_event(keyboard_event);
+                            winit_events.send(keyboard_event);
                         }
                     }
                 }
@@ -534,7 +523,7 @@
                         let old = f(runner_state.keyboard_modifiers);
 
                         if new != old {
-                            app.send_event(KeyboardInput {
+                            winit_events(KeyboardInput {
                                 key_code,
                                 logical_key: key,
                                 state: if new == ModifiersKeyState::Pressed {
@@ -548,9 +537,6 @@
                     }
 
                     runner_state.keyboard_modifiers = mods;
-=======
-                    winit_events.send(converters::convert_keyboard_input(event, window));
->>>>>>> 4ca8cf5d
                 }
                 WindowEvent::CursorMoved { position, .. } => {
                     let physical_position = DVec2::new(position.x, position.y);
