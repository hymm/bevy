[package]
name = "bevy_diagnostic"
<<<<<<< HEAD
version = "0.13.1"
=======
version = "0.14.0-dev"
>>>>>>> 4ca8cf5d
edition = "2021"
description = "Provides diagnostic functionality for Bevy Engine"
homepage = "https://bevyengine.org"
repository = "https://github.com/bevyengine/bevy"
license = "MIT OR Apache-2.0"
keywords = ["bevy"]

[features]
# Disables diagnostics that are unsupported when Bevy is dynamically linked
dynamic_linking = []
sysinfo_plugin = ["sysinfo"]

[dependencies]
# bevy
<<<<<<< HEAD
bevy_app = { path = "../bevy_app", version = "0.13.1" }
bevy_core = { path = "../bevy_core", version = "0.13.1" }
bevy_ecs = { path = "../bevy_ecs", version = "0.13.1" }
bevy_log = { path = "../bevy_log", version = "0.13.1" }
bevy_time = { path = "../bevy_time", version = "0.13.1" }
bevy_utils = { path = "../bevy_utils", version = "0.13.1" }
=======
bevy_app = { path = "../bevy_app", version = "0.14.0-dev" }
bevy_core = { path = "../bevy_core", version = "0.14.0-dev" }
bevy_ecs = { path = "../bevy_ecs", version = "0.14.0-dev" }
bevy_time = { path = "../bevy_time", version = "0.14.0-dev" }
bevy_utils = { path = "../bevy_utils", version = "0.14.0-dev" }
>>>>>>> 4ca8cf5d

const-fnv1a-hash = "1.1.0"

# MacOS
[target.'cfg(all(target_os="macos"))'.dependencies]
# Some features of sysinfo are not supported by apple. This will disable those features on apple devices
sysinfo = { version = "0.30.0", optional = true, default-features = false, features = [
  "apple-app-store",
] }

# Only include when not bevy_dynamic_plugin and on linux/windows/android
[target.'cfg(any(target_os = "linux", target_os = "windows", target_os = "android"))'.dependencies]
sysinfo = { version = "0.30.0", optional = true, default-features = false }

[lints]
workspace = true

[package.metadata.docs.rs]
rustdoc-args = ["-Zunstable-options", "--cfg", "docsrs"]
all-features = true<|MERGE_RESOLUTION|>--- conflicted
+++ resolved
@@ -1,10 +1,6 @@
 [package]
 name = "bevy_diagnostic"
-<<<<<<< HEAD
-version = "0.13.1"
-=======
 version = "0.14.0-dev"
->>>>>>> 4ca8cf5d
 edition = "2021"
 description = "Provides diagnostic functionality for Bevy Engine"
 homepage = "https://bevyengine.org"
@@ -19,20 +15,11 @@
 
 [dependencies]
 # bevy
-<<<<<<< HEAD
-bevy_app = { path = "../bevy_app", version = "0.13.1" }
-bevy_core = { path = "../bevy_core", version = "0.13.1" }
-bevy_ecs = { path = "../bevy_ecs", version = "0.13.1" }
-bevy_log = { path = "../bevy_log", version = "0.13.1" }
-bevy_time = { path = "../bevy_time", version = "0.13.1" }
-bevy_utils = { path = "../bevy_utils", version = "0.13.1" }
-=======
 bevy_app = { path = "../bevy_app", version = "0.14.0-dev" }
 bevy_core = { path = "../bevy_core", version = "0.14.0-dev" }
 bevy_ecs = { path = "../bevy_ecs", version = "0.14.0-dev" }
 bevy_time = { path = "../bevy_time", version = "0.14.0-dev" }
 bevy_utils = { path = "../bevy_utils", version = "0.14.0-dev" }
->>>>>>> 4ca8cf5d
 
 const-fnv1a-hash = "1.1.0"
 
