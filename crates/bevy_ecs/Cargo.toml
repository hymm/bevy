--- conflicted
+++ resolved
@@ -1,10 +1,6 @@
 [package]
 name = "bevy_ecs"
-<<<<<<< HEAD
-version = "0.13.1"
-=======
 version = "0.14.0-dev"
->>>>>>> 4ca8cf5d
 edition = "2021"
 description = "Bevy Engine's entity component system"
 homepage = "https://bevyengine.org"
@@ -20,17 +16,6 @@
 default = ["bevy_reflect"]
 
 [dependencies]
-<<<<<<< HEAD
-bevy_ptr = { path = "../bevy_ptr", version = "0.13.1" }
-bevy_reflect = { path = "../bevy_reflect", version = "0.13.1", optional = true }
-bevy_tasks = { path = "../bevy_tasks", version = "0.13.1" }
-bevy_utils = { path = "../bevy_utils", version = "0.13.1" }
-bevy_ecs_macros = { path = "macros", version = "0.13.1" }
-
-async-channel = "2.1.0"
-thread_local = "1.1.4"
-fixedbitset = "0.4.2"
-=======
 bevy_ptr = { path = "../bevy_ptr", version = "0.14.0-dev" }
 bevy_reflect = { path = "../bevy_reflect", version = "0.14.0-dev", optional = true }
 bevy_tasks = { path = "../bevy_tasks", version = "0.14.0-dev" }
@@ -39,9 +24,8 @@
 petgraph = "0.6"
 
 bitflags = "2.3"
-concurrent-queue = "2.4.0"
+concurrent-queue = "2.5"
 fixedbitset = "0.5"
->>>>>>> 4ca8cf5d
 rustc-hash = "1.1"
 serde = "1"
 thiserror = "1.0"
