//! Entity handling types.
//!
//! An **entity** exclusively owns zero or more [component] instances, all of different types, and can dynamically acquire or lose them over its lifetime.
//!
//! **empty entity**: Entity with zero components.
//! **pending entity**: Entity reserved, but not flushed yet (see [`Entities::flush`] docs for reference).
//! **reserved entity**: same as **pending entity**.
//! **invalid entity**: **pending entity** flushed with invalid (see [`Entities::flush_as_invalid`] docs for reference).
//!
//! See [`Entity`] to learn more.
//!
//! [component]: crate::component::Component
//!
//! # Usage
//!
//! Operations involving entities and their components are performed either from a system by submitting commands,
//! or from the outside (or from an exclusive system) by directly using [`World`] methods:
//!
//! |Operation|Command|Method|
//! |:---:|:---:|:---:|
//! |Spawn an entity with components|[`Commands::spawn`]|[`World::spawn`]|
//! |Spawn an entity without components|[`Commands::spawn_empty`]|[`World::spawn_empty`]|
//! |Despawn an entity|[`EntityCommands::despawn`]|[`World::despawn`]|
//! |Insert a component, bundle, or tuple of components and bundles to an entity|[`EntityCommands::insert`]|[`EntityWorldMut::insert`]|
//! |Remove a component, bundle, or tuple of components and bundles from an entity|[`EntityCommands::remove`]|[`EntityWorldMut::remove`]|
//!
//! [`World`]: crate::world::World
//! [`Commands::spawn`]: crate::system::Commands::spawn
//! [`Commands::spawn_empty`]: crate::system::Commands::spawn_empty
//! [`EntityCommands::despawn`]: crate::system::EntityCommands::despawn
//! [`EntityCommands::insert`]: crate::system::EntityCommands::insert
//! [`EntityCommands::remove`]: crate::system::EntityCommands::remove
//! [`World::spawn`]: crate::world::World::spawn
//! [`World::spawn_empty`]: crate::world::World::spawn_empty
//! [`World::despawn`]: crate::world::World::despawn
//! [`EntityWorldMut::insert`]: crate::world::EntityWorldMut::insert
//! [`EntityWorldMut::remove`]: crate::world::EntityWorldMut::remove
mod map_entities;
#[cfg(feature = "bevy_reflect")]
use bevy_reflect::Reflect;
<<<<<<< HEAD
#[cfg(all(feature = "bevy_reflect", feature = "serde"))]
=======
#[cfg(all(feature = "bevy_reflect", feature = "serialize"))]
>>>>>>> f187d9c5
use bevy_reflect::{ReflectDeserialize, ReflectSerialize};
pub use map_entities::*;

mod hash;
pub use hash::*;

use bevy_utils::tracing::warn;

use crate::{
    archetype::{ArchetypeId, ArchetypeRow},
    identifier::{
        error::IdentifierError,
        kinds::IdKind,
        masks::{IdentifierMask, HIGH_MASK},
        Identifier,
    },
    storage::{SparseSetIndex, TableId, TableRow},
};
<<<<<<< HEAD
#[cfg(feature = "serde")]
=======
#[cfg(feature = "serialize")]
>>>>>>> f187d9c5
use serde::{Deserialize, Serialize};
use std::{fmt, hash::Hash, mem, num::NonZeroU32, sync::atomic::Ordering};

#[cfg(target_has_atomic = "64")]
use std::sync::atomic::AtomicI64 as AtomicIdCursor;
#[cfg(target_has_atomic = "64")]
type IdCursor = i64;

/// Most modern platforms support 64-bit atomics, but some less-common platforms
/// do not. This fallback allows compilation using a 32-bit cursor instead, with
/// the caveat that some conversions may fail (and panic) at runtime.
#[cfg(not(target_has_atomic = "64"))]
use std::sync::atomic::AtomicIsize as AtomicIdCursor;
#[cfg(not(target_has_atomic = "64"))]
type IdCursor = isize;

/// Lightweight identifier of an [entity](crate::entity).
///
/// The identifier is implemented using a [generational index]: a combination of an index and a generation.
/// This allows fast insertion after data removal in an array while minimizing loss of spatial locality.
///
/// These identifiers are only valid on the [`World`] it's sourced from. Attempting to use an `Entity` to
/// fetch entity components or metadata from a different world will either fail or return unexpected results.
///
/// [generational index]: https://lucassardois.medium.com/generational-indices-guide-8e3c5f7fd594
///
/// # Stability warning
/// For all intents and purposes, `Entity` should be treated as an opaque identifier. The internal bit
/// representation is liable to change from release to release as are the behaviors or performance
/// characteristics of any of its trait implementations (i.e. `Ord`, `Hash`, etc.). This means that changes in
/// `Entity`'s representation, though made readable through various functions on the type, are not considered
/// breaking changes under [SemVer].
///
/// In particular, directly serializing with `Serialize` and `Deserialize` make zero guarantee of long
/// term wire format compatibility. Changes in behavior will cause serialized `Entity` values persisted
/// to long term storage (i.e. disk, databases, etc.) will fail to deserialize upon being updated.
///
/// # Usage
///
/// This data type is returned by iterating a `Query` that has `Entity` as part of its query fetch type parameter ([learn more]).
/// It can also be obtained by calling [`EntityCommands::id`] or [`EntityWorldMut::id`].
///
/// ```
/// # use bevy_ecs::prelude::*;
/// # #[derive(Component)]
/// # struct SomeComponent;
/// fn setup(mut commands: Commands) {
///     // Calling `spawn` returns `EntityCommands`.
///     let entity = commands.spawn(SomeComponent).id();
/// }
///
/// fn exclusive_system(world: &mut World) {
///     // Calling `spawn` returns `EntityWorldMut`.
///     let entity = world.spawn(SomeComponent).id();
/// }
/// #
/// # bevy_ecs::system::assert_is_system(setup);
/// # bevy_ecs::system::assert_is_system(exclusive_system);
/// ```
///
/// It can be used to refer to a specific entity to apply [`EntityCommands`], or to call [`Query::get`] (or similar methods) to access its components.
///
/// ```
/// # use bevy_ecs::prelude::*;
/// #
/// # #[derive(Component)]
/// # struct Expired;
/// #
/// fn dispose_expired_food(mut commands: Commands, query: Query<Entity, With<Expired>>) {
///     for food_entity in &query {
///         commands.entity(food_entity).despawn();
///     }
/// }
/// #
/// # bevy_ecs::system::assert_is_system(dispose_expired_food);
/// ```
///
/// [learn more]: crate::system::Query#entity-id-access
/// [`EntityCommands::id`]: crate::system::EntityCommands::id
/// [`EntityWorldMut::id`]: crate::world::EntityWorldMut::id
/// [`EntityCommands`]: crate::system::EntityCommands
/// [`Query::get`]: crate::system::Query::get
/// [`World`]: crate::world::World
/// [SemVer]: https://semver.org/
#[derive(Clone, Copy, Debug)]
#[cfg_attr(feature = "bevy_reflect", derive(Reflect))]
#[cfg_attr(feature = "bevy_reflect", reflect_value(Hash, PartialEq))]
#[cfg_attr(
<<<<<<< HEAD
    all(feature = "bevy_reflect", feature = "serde"),
=======
    all(feature = "bevy_reflect", feature = "serialize"),
>>>>>>> f187d9c5
    reflect_value(Serialize, Deserialize)
)]
// Alignment repr necessary to allow LLVM to better output
// optimised codegen for `to_bits`, `PartialEq` and `Ord`.
#[repr(C, align(8))]
pub struct Entity {
    // Do not reorder the fields here. The ordering is explicitly used by repr(C)
    // to make this struct equivalent to a u64.
    #[cfg(target_endian = "little")]
    index: u32,
    generation: NonZeroU32,
    #[cfg(target_endian = "big")]
    index: u32,
}

// By not short-circuiting in comparisons, we get better codegen.
// See <https://github.com/rust-lang/rust/issues/117800>
impl PartialEq for Entity {
    #[inline]
    fn eq(&self, other: &Entity) -> bool {
        // By using `to_bits`, the codegen can be optimised out even
        // further potentially. Relies on the correct alignment/field
        // order of `Entity`.
        self.to_bits() == other.to_bits()
    }
}

impl Eq for Entity {}

// The derive macro codegen output is not optimal and can't be optimised as well
// by the compiler. This impl resolves the issue of non-optimal codegen by relying
// on comparing against the bit representation of `Entity` instead of comparing
// the fields. The result is then LLVM is able to optimise the codegen for Entity
// far beyond what the derive macro can.
// See <https://github.com/rust-lang/rust/issues/106107>
impl PartialOrd for Entity {
    #[inline]
    fn partial_cmp(&self, other: &Self) -> Option<std::cmp::Ordering> {
        // Make use of our `Ord` impl to ensure optimal codegen output
        Some(self.cmp(other))
    }
}

// The derive macro codegen output is not optimal and can't be optimised as well
// by the compiler. This impl resolves the issue of non-optimal codegen by relying
// on comparing against the bit representation of `Entity` instead of comparing
// the fields. The result is then LLVM is able to optimise the codegen for Entity
// far beyond what the derive macro can.
// See <https://github.com/rust-lang/rust/issues/106107>
impl Ord for Entity {
    #[inline]
    fn cmp(&self, other: &Self) -> std::cmp::Ordering {
        // This will result in better codegen for ordering comparisons, plus
        // avoids pitfalls with regards to macro codegen relying on property
        // position when we want to compare against the bit representation.
        self.to_bits().cmp(&other.to_bits())
    }
}

impl Hash for Entity {
    #[inline]
    fn hash<H: std::hash::Hasher>(&self, state: &mut H) {
        self.to_bits().hash(state);
    }
}

pub(crate) enum AllocAtWithoutReplacement {
    Exists(EntityLocation),
    DidNotExist,
    ExistsWithWrongGeneration,
}

impl Entity {
    /// Construct an [`Entity`] from a raw `index` value and a non-zero `generation` value.
    /// Ensure that the generation value is never greater than `0x7FFF_FFFF`.
    #[inline(always)]
    pub(crate) const fn from_raw_and_generation(index: u32, generation: NonZeroU32) -> Entity {
        debug_assert!(generation.get() <= HIGH_MASK);

        Self { index, generation }
    }

    /// An entity ID with a placeholder value. This may or may not correspond to an actual entity,
    /// and should be overwritten by a new value before being used.
    ///
    /// ## Examples
    ///
    /// Initializing a collection (e.g. `array` or `Vec`) with a known size:
    ///
    /// ```no_run
    /// # use bevy_ecs::prelude::*;
    /// // Create a new array of size 10 filled with invalid entity ids.
    /// let mut entities: [Entity; 10] = [Entity::PLACEHOLDER; 10];
    ///
    /// // ... replace the entities with valid ones.
    /// ```
    ///
    /// Deriving [`Reflect`] for a component that has an `Entity` field:
    ///
    /// ```no_run
    /// # use bevy_ecs::{prelude::*, component::*};
    /// # use bevy_reflect::Reflect;
    /// #[derive(Reflect, Component)]
    /// #[reflect(Component)]
    /// pub struct MyStruct {
    ///     pub entity: Entity,
    /// }
    ///
    /// impl FromWorld for MyStruct {
    ///     fn from_world(_world: &mut World) -> Self {
    ///         Self {
    ///             entity: Entity::PLACEHOLDER,
    ///         }
    ///     }
    /// }
    /// ```
    pub const PLACEHOLDER: Self = Self::from_raw(u32::MAX);

    /// Creates a new entity ID with the specified `index` and a generation of 1.
    ///
    /// # Note
    ///
    /// Spawning a specific `entity` value is __rarely the right choice__. Most apps should favor
    /// [`Commands::spawn`](crate::system::Commands::spawn). This method should generally
    /// only be used for sharing entities across apps, and only when they have a scheme
    /// worked out to share an index space (which doesn't happen by default).
    ///
    /// In general, one should not try to synchronize the ECS by attempting to ensure that
    /// `Entity` lines up between instances, but instead insert a secondary identifier as
    /// a component.
    #[inline(always)]
    pub const fn from_raw(index: u32) -> Entity {
        Self::from_raw_and_generation(index, NonZeroU32::MIN)
    }

    /// Convert to a form convenient for passing outside of rust.
    ///
    /// Only useful for identifying entities within the same instance of an application. Do not use
    /// for serialization between runs.
    ///
    /// No particular structure is guaranteed for the returned bits.
    #[inline(always)]
    pub const fn to_bits(self) -> u64 {
        IdentifierMask::pack_into_u64(self.index, self.generation.get())
    }

    /// Reconstruct an `Entity` previously destructured with [`Entity::to_bits`].
    ///
    /// Only useful when applied to results from `to_bits` in the same instance of an application.
    ///
    /// # Panics
    ///
    /// This method will likely panic if given `u64` values that did not come from [`Entity::to_bits`].
    #[inline]
    pub const fn from_bits(bits: u64) -> Self {
        // Construct an Identifier initially to extract the kind from.
        let id = Self::try_from_bits(bits);

        match id {
            Ok(entity) => entity,
            Err(_) => panic!("Attempted to initialise invalid bits as an entity"),
        }
    }

    /// Reconstruct an `Entity` previously destructured with [`Entity::to_bits`].
    ///
    /// Only useful when applied to results from `to_bits` in the same instance of an application.
    ///
    /// This method is the fallible counterpart to [`Entity::from_bits`].
    #[inline(always)]
    pub const fn try_from_bits(bits: u64) -> Result<Self, IdentifierError> {
        if let Ok(id) = Identifier::try_from_bits(bits) {
            let kind = id.kind() as u8;

            if kind == (IdKind::Entity as u8) {
                return Ok(Self {
                    index: id.low(),
                    generation: id.high(),
                });
            }
        }

        Err(IdentifierError::InvalidEntityId(bits))
    }

    /// Return a transiently unique identifier.
    ///
    /// No two simultaneously-live entities share the same index, but dead entities' indices may collide
    /// with both live and dead entities. Useful for compactly representing entities within a
    /// specific snapshot of the world, such as when serializing.
    #[inline]
    pub const fn index(self) -> u32 {
        self.index
    }

    /// Returns the generation of this Entity's index. The generation is incremented each time an
    /// entity with a given index is despawned. This serves as a "count" of the number of times a
    /// given index has been reused (index, generation) pairs uniquely identify a given Entity.
    #[inline]
    pub const fn generation(self) -> u32 {
        // Mask so not to expose any flags
        IdentifierMask::extract_value_from_high(self.generation.get())
    }
}

impl TryFrom<Identifier> for Entity {
    type Error = IdentifierError;

    #[inline]
    fn try_from(value: Identifier) -> Result<Self, Self::Error> {
        Self::try_from_bits(value.to_bits())
    }
}

impl From<Entity> for Identifier {
    #[inline]
    fn from(value: Entity) -> Self {
        Identifier::from_bits(value.to_bits())
    }
}

<<<<<<< HEAD
#[cfg(feature = "serde")]
=======
#[cfg(feature = "serialize")]
>>>>>>> f187d9c5
impl Serialize for Entity {
    fn serialize<S>(&self, serializer: S) -> Result<S::Ok, S::Error>
    where
        S: serde::Serializer,
    {
        serializer.serialize_u64(self.to_bits())
    }
}

<<<<<<< HEAD
#[cfg(feature = "serde")]
=======
#[cfg(feature = "serialize")]
>>>>>>> f187d9c5
impl<'de> Deserialize<'de> for Entity {
    fn deserialize<D>(deserializer: D) -> Result<Self, D::Error>
    where
        D: serde::Deserializer<'de>,
    {
        use serde::de::Error;
        let id: u64 = serde::de::Deserialize::deserialize(deserializer)?;
        Entity::try_from_bits(id).map_err(D::Error::custom)
    }
}

impl fmt::Display for Entity {
    fn fmt(&self, f: &mut fmt::Formatter<'_>) -> fmt::Result {
        write!(
            f,
            "{}v{}|{}",
            self.index(),
            self.generation(),
            self.to_bits()
        )
    }
}

impl SparseSetIndex for Entity {
    #[inline]
    fn sparse_set_index(&self) -> usize {
        self.index() as usize
    }

    #[inline]
    fn get_sparse_set_index(value: usize) -> Self {
        Entity::from_raw(value as u32)
    }
}

/// An [`Iterator`] returning a sequence of [`Entity`] values from
pub struct ReserveEntitiesIterator<'a> {
    // Metas, so we can recover the current generation for anything in the freelist.
    meta: &'a [EntityMeta],

    // Reserved indices formerly in the freelist to hand out.
    index_iter: std::slice::Iter<'a, u32>,

    // New Entity indices to hand out, outside the range of meta.len().
    index_range: std::ops::Range<u32>,
}

impl<'a> Iterator for ReserveEntitiesIterator<'a> {
    type Item = Entity;

    fn next(&mut self) -> Option<Self::Item> {
        self.index_iter
            .next()
            .map(|&index| {
                Entity::from_raw_and_generation(index, self.meta[index as usize].generation)
            })
            .or_else(|| self.index_range.next().map(Entity::from_raw))
    }

    fn size_hint(&self) -> (usize, Option<usize>) {
        let len = self.index_iter.len() + self.index_range.len();
        (len, Some(len))
    }
}

impl<'a> ExactSizeIterator for ReserveEntitiesIterator<'a> {}
impl<'a> core::iter::FusedIterator for ReserveEntitiesIterator<'a> {}

/// A [`World`]'s internal metadata store on all of its entities.
///
/// Contains metadata on:
///  - The generation of every entity.
///  - The alive/dead status of a particular entity. (i.e. "has entity 3 been despawned?")
///  - The location of the entity's components in memory (via [`EntityLocation`])
///
/// [`World`]: crate::world::World
#[derive(Debug)]
pub struct Entities {
    meta: Vec<EntityMeta>,

    /// The `pending` and `free_cursor` fields describe three sets of Entity IDs
    /// that have been freed or are in the process of being allocated:
    ///
    /// - The `freelist` IDs, previously freed by `free()`. These IDs are available to any of
    ///   [`alloc`], [`reserve_entity`] or [`reserve_entities`]. Allocation will always prefer
    ///   these over brand new IDs.
    ///
    /// - The `reserved` list of IDs that were once in the freelist, but got reserved by
    ///   [`reserve_entities`] or [`reserve_entity`]. They are now waiting for [`flush`] to make them
    ///   fully allocated.
    ///
    /// - The count of new IDs that do not yet exist in `self.meta`, but which we have handed out
    ///   and reserved. [`flush`] will allocate room for them in `self.meta`.
    ///
    /// The contents of `pending` look like this:
    ///
    /// ```txt
    /// ----------------------------
    /// |  freelist  |  reserved   |
    /// ----------------------------
    ///              ^             ^
    ///          free_cursor   pending.len()
    /// ```
    ///
    /// As IDs are allocated, `free_cursor` is atomically decremented, moving
    /// items from the freelist into the reserved list by sliding over the boundary.
    ///
    /// Once the freelist runs out, `free_cursor` starts going negative.
    /// The more negative it is, the more IDs have been reserved starting exactly at
    /// the end of `meta.len()`.
    ///
    /// This formulation allows us to reserve any number of IDs first from the freelist
    /// and then from the new IDs, using only a single atomic subtract.
    ///
    /// Once [`flush`] is done, `free_cursor` will equal `pending.len()`.
    ///
    /// [`alloc`]: Entities::alloc
    /// [`reserve_entity`]: Entities::reserve_entity
    /// [`reserve_entities`]: Entities::reserve_entities
    /// [`flush`]: Entities::flush
    pending: Vec<u32>,
    free_cursor: AtomicIdCursor,
    /// Stores the number of free entities for [`len`](Entities::len)
    len: u32,
}

impl Entities {
    pub(crate) const fn new() -> Self {
        Entities {
            meta: Vec::new(),
            pending: Vec::new(),
            free_cursor: AtomicIdCursor::new(0),
            len: 0,
        }
    }

    /// Reserve entity IDs concurrently.
    ///
    /// Storage for entity generation and location is lazily allocated by calling [`flush`](Entities::flush).
    #[allow(clippy::unnecessary_fallible_conversions)] // Because `IdCursor::try_from` may fail on 32-bit platforms.
    pub fn reserve_entities(&self, count: u32) -> ReserveEntitiesIterator {
        // Use one atomic subtract to grab a range of new IDs. The range might be
        // entirely nonnegative, meaning all IDs come from the freelist, or entirely
        // negative, meaning they are all new IDs to allocate, or a mix of both.
        let range_end = self
            .free_cursor
            // Unwrap: these conversions can only fail on platforms that don't support 64-bit atomics
            // and use AtomicIsize instead (see note on `IdCursor`).
            .fetch_sub(IdCursor::try_from(count).unwrap(), Ordering::Relaxed);
        let range_start = range_end - IdCursor::try_from(count).unwrap();

        let freelist_range = range_start.max(0) as usize..range_end.max(0) as usize;

        let (new_id_start, new_id_end) = if range_start >= 0 {
            // We satisfied all requests from the freelist.
            (0, 0)
        } else {
            // We need to allocate some new Entity IDs outside of the range of self.meta.
            //
            // `range_start` covers some negative territory, e.g. `-3..6`.
            // Since the nonnegative values `0..6` are handled by the freelist, that
            // means we need to handle the negative range here.
            //
            // In this example, we truncate the end to 0, leaving us with `-3..0`.
            // Then we negate these values to indicate how far beyond the end of `meta.end()`
            // to go, yielding `meta.len()+0 .. meta.len()+3`.
            let base = self.meta.len() as IdCursor;

            let new_id_end = u32::try_from(base - range_start).expect("too many entities");

            // `new_id_end` is in range, so no need to check `start`.
            let new_id_start = (base - range_end.min(0)) as u32;

            (new_id_start, new_id_end)
        };

        ReserveEntitiesIterator {
            meta: &self.meta[..],
            index_iter: self.pending[freelist_range].iter(),
            index_range: new_id_start..new_id_end,
        }
    }

    /// Reserve one entity ID concurrently.
    ///
    /// Equivalent to `self.reserve_entities(1).next().unwrap()`, but more efficient.
    pub fn reserve_entity(&self) -> Entity {
        let n = self.free_cursor.fetch_sub(1, Ordering::Relaxed);
        if n > 0 {
            // Allocate from the freelist.
            let index = self.pending[(n - 1) as usize];
            Entity::from_raw_and_generation(index, self.meta[index as usize].generation)
        } else {
            // Grab a new ID, outside the range of `meta.len()`. `flush()` must
            // eventually be called to make it valid.
            //
            // As `self.free_cursor` goes more and more negative, we return IDs farther
            // and farther beyond `meta.len()`.
            Entity::from_raw(
                u32::try_from(self.meta.len() as IdCursor - n).expect("too many entities"),
            )
        }
    }

    /// Check that we do not have pending work requiring `flush()` to be called.
    fn verify_flushed(&mut self) {
        debug_assert!(
            !self.needs_flush(),
            "flush() needs to be called before this operation is legal"
        );
    }

    /// Allocate an entity ID directly.
    pub fn alloc(&mut self) -> Entity {
        self.verify_flushed();
        self.len += 1;
        if let Some(index) = self.pending.pop() {
            let new_free_cursor = self.pending.len() as IdCursor;
            *self.free_cursor.get_mut() = new_free_cursor;
            Entity::from_raw_and_generation(index, self.meta[index as usize].generation)
        } else {
            let index = u32::try_from(self.meta.len()).expect("too many entities");
            self.meta.push(EntityMeta::EMPTY);
            Entity::from_raw(index)
        }
    }

    /// Allocate a specific entity ID, overwriting its generation.
    ///
    /// Returns the location of the entity currently using the given ID, if any. Location should be
    /// written immediately.
    pub fn alloc_at(&mut self, entity: Entity) -> Option<EntityLocation> {
        self.verify_flushed();

        let loc = if entity.index() as usize >= self.meta.len() {
            self.pending
                .extend((self.meta.len() as u32)..entity.index());
            let new_free_cursor = self.pending.len() as IdCursor;
            *self.free_cursor.get_mut() = new_free_cursor;
            self.meta
                .resize(entity.index() as usize + 1, EntityMeta::EMPTY);
            self.len += 1;
            None
        } else if let Some(index) = self.pending.iter().position(|item| *item == entity.index()) {
            self.pending.swap_remove(index);
            let new_free_cursor = self.pending.len() as IdCursor;
            *self.free_cursor.get_mut() = new_free_cursor;
            self.len += 1;
            None
        } else {
            Some(mem::replace(
                &mut self.meta[entity.index() as usize].location,
                EntityMeta::EMPTY.location,
            ))
        };

        self.meta[entity.index() as usize].generation = entity.generation;

        loc
    }

    /// Allocate a specific entity ID, overwriting its generation.
    ///
    /// Returns the location of the entity currently using the given ID, if any.
    pub(crate) fn alloc_at_without_replacement(
        &mut self,
        entity: Entity,
    ) -> AllocAtWithoutReplacement {
        self.verify_flushed();

        let result = if entity.index() as usize >= self.meta.len() {
            self.pending
                .extend((self.meta.len() as u32)..entity.index());
            let new_free_cursor = self.pending.len() as IdCursor;
            *self.free_cursor.get_mut() = new_free_cursor;
            self.meta
                .resize(entity.index() as usize + 1, EntityMeta::EMPTY);
            self.len += 1;
            AllocAtWithoutReplacement::DidNotExist
        } else if let Some(index) = self.pending.iter().position(|item| *item == entity.index()) {
            self.pending.swap_remove(index);
            let new_free_cursor = self.pending.len() as IdCursor;
            *self.free_cursor.get_mut() = new_free_cursor;
            self.len += 1;
            AllocAtWithoutReplacement::DidNotExist
        } else {
            let current_meta = &self.meta[entity.index() as usize];
            if current_meta.location.archetype_id == ArchetypeId::INVALID {
                AllocAtWithoutReplacement::DidNotExist
            } else if current_meta.generation == entity.generation {
                AllocAtWithoutReplacement::Exists(current_meta.location)
            } else {
                return AllocAtWithoutReplacement::ExistsWithWrongGeneration;
            }
        };

        self.meta[entity.index() as usize].generation = entity.generation;
        result
    }

    /// Destroy an entity, allowing it to be reused.
    ///
    /// Must not be called while reserved entities are awaiting `flush()`.
    pub fn free(&mut self, entity: Entity) -> Option<EntityLocation> {
        self.verify_flushed();

        let meta = &mut self.meta[entity.index() as usize];
        if meta.generation != entity.generation {
            return None;
        }

        meta.generation = IdentifierMask::inc_masked_high_by(meta.generation, 1);

        if meta.generation == NonZeroU32::MIN {
            warn!(
                "Entity({}) generation wrapped on Entities::free, aliasing may occur",
                entity.index
            );
        }

        let loc = mem::replace(&mut meta.location, EntityMeta::EMPTY.location);

        self.pending.push(entity.index());

        let new_free_cursor = self.pending.len() as IdCursor;
        *self.free_cursor.get_mut() = new_free_cursor;
        self.len -= 1;
        Some(loc)
    }

    /// Ensure at least `n` allocations can succeed without reallocating.
    #[allow(clippy::unnecessary_fallible_conversions)] // Because `IdCursor::try_from` may fail on 32-bit platforms.
    pub fn reserve(&mut self, additional: u32) {
        self.verify_flushed();

        let freelist_size = *self.free_cursor.get_mut();
        // Unwrap: these conversions can only fail on platforms that don't support 64-bit atomics
        // and use AtomicIsize instead (see note on `IdCursor`).
        let shortfall = IdCursor::try_from(additional).unwrap() - freelist_size;
        if shortfall > 0 {
            self.meta.reserve(shortfall as usize);
        }
    }

    /// Returns true if the [`Entities`] contains [`entity`](Entity).
    // This will return false for entities which have been freed, even if
    // not reallocated since the generation is incremented in `free`
    pub fn contains(&self, entity: Entity) -> bool {
        self.resolve_from_id(entity.index())
            .map_or(false, |e| e.generation() == entity.generation())
    }

    /// Clears all [`Entity`] from the World.
    pub fn clear(&mut self) {
        self.meta.clear();
        self.pending.clear();
        *self.free_cursor.get_mut() = 0;
        self.len = 0;
    }

    /// Returns the location of an [`Entity`].
    /// Note: for pending entities, returns `Some(EntityLocation::INVALID)`.
    #[inline]
    pub fn get(&self, entity: Entity) -> Option<EntityLocation> {
        if let Some(meta) = self.meta.get(entity.index() as usize) {
            if meta.generation != entity.generation
                || meta.location.archetype_id == ArchetypeId::INVALID
            {
                return None;
            }
            Some(meta.location)
        } else {
            None
        }
    }

    /// Updates the location of an [`Entity`]. This must be called when moving the components of
    /// the entity around in storage.
    ///
    /// # Safety
    ///  - `index` must be a valid entity index.
    ///  - `location` must be valid for the entity at `index` or immediately made valid afterwards
    ///    before handing control to unknown code.
    #[inline]
    pub(crate) unsafe fn set(&mut self, index: u32, location: EntityLocation) {
        // SAFETY: Caller guarantees that `index` a valid entity index
        let meta = unsafe { self.meta.get_unchecked_mut(index as usize) };
        meta.location = location;
    }

    /// Increments the `generation` of a freed [`Entity`]. The next entity ID allocated with this
    /// `index` will count `generation` starting from the prior `generation` + the specified
    /// value + 1.
    ///
    /// Does nothing if no entity with this `index` has been allocated yet.
    pub(crate) fn reserve_generations(&mut self, index: u32, generations: u32) -> bool {
        if (index as usize) >= self.meta.len() {
            return false;
        }

        let meta = &mut self.meta[index as usize];
        if meta.location.archetype_id == ArchetypeId::INVALID {
            meta.generation = IdentifierMask::inc_masked_high_by(meta.generation, generations);
            true
        } else {
            false
        }
    }

    /// Get the [`Entity`] with a given id, if it exists in this [`Entities`] collection
    /// Returns `None` if this [`Entity`] is outside of the range of currently reserved Entities
    ///
    /// Note: This method may return [`Entities`](Entity) which are currently free
    /// Note that [`contains`](Entities::contains) will correctly return false for freed
    /// entities, since it checks the generation
    pub fn resolve_from_id(&self, index: u32) -> Option<Entity> {
        let idu = index as usize;
        if let Some(&EntityMeta { generation, .. }) = self.meta.get(idu) {
            Some(Entity::from_raw_and_generation(index, generation))
        } else {
            // `id` is outside of the meta list - check whether it is reserved but not yet flushed.
            let free_cursor = self.free_cursor.load(Ordering::Relaxed);
            // If this entity was manually created, then free_cursor might be positive
            // Returning None handles that case correctly
            let num_pending = usize::try_from(-free_cursor).ok()?;
            (idu < self.meta.len() + num_pending).then_some(Entity::from_raw(index))
        }
    }

    fn needs_flush(&mut self) -> bool {
        *self.free_cursor.get_mut() != self.pending.len() as IdCursor
    }

    /// Allocates space for entities previously reserved with [`reserve_entity`](Entities::reserve_entity) or
    /// [`reserve_entities`](Entities::reserve_entities), then initializes each one using the supplied function.
    ///
    /// # Safety
    /// Flush _must_ set the entity location to the correct [`ArchetypeId`] for the given [`Entity`]
    /// each time init is called. This _can_ be [`ArchetypeId::INVALID`], provided the [`Entity`]
    /// has not been assigned to an [`Archetype`][crate::archetype::Archetype].
    ///
    /// Note: freshly-allocated entities (ones which don't come from the pending list) are guaranteed
    /// to be initialized with the invalid archetype.
    pub unsafe fn flush(&mut self, mut init: impl FnMut(Entity, &mut EntityLocation)) {
        let free_cursor = self.free_cursor.get_mut();
        let current_free_cursor = *free_cursor;

        let new_free_cursor = if current_free_cursor >= 0 {
            current_free_cursor as usize
        } else {
            let old_meta_len = self.meta.len();
            let new_meta_len = old_meta_len + -current_free_cursor as usize;
            self.meta.resize(new_meta_len, EntityMeta::EMPTY);
            self.len += -current_free_cursor as u32;
            for (index, meta) in self.meta.iter_mut().enumerate().skip(old_meta_len) {
                init(
                    Entity::from_raw_and_generation(index as u32, meta.generation),
                    &mut meta.location,
                );
            }

            *free_cursor = 0;
            0
        };

        self.len += (self.pending.len() - new_free_cursor) as u32;
        for index in self.pending.drain(new_free_cursor..) {
            let meta = &mut self.meta[index as usize];
            init(
                Entity::from_raw_and_generation(index, meta.generation),
                &mut meta.location,
            );
        }
    }

    /// Flushes all reserved entities to an "invalid" state. Attempting to retrieve them will return `None`
    /// unless they are later populated with a valid archetype.
    pub fn flush_as_invalid(&mut self) {
        // SAFETY: as per `flush` safety docs, the archetype id can be set to [`ArchetypeId::INVALID`] if
        // the [`Entity`] has not been assigned to an [`Archetype`][crate::archetype::Archetype], which is the case here
        unsafe {
            self.flush(|_entity, location| {
                location.archetype_id = ArchetypeId::INVALID;
            });
        }
    }

    /// # Safety
    ///
    /// This function is safe if and only if the world this Entities is on has no entities.
    pub unsafe fn flush_and_reserve_invalid_assuming_no_entities(&mut self, count: usize) {
        let free_cursor = self.free_cursor.get_mut();
        *free_cursor = 0;
        self.meta.reserve(count);
        // SAFETY: The EntityMeta struct only contains integers, and it is valid to have all bytes set to u8::MAX
        unsafe {
            self.meta.as_mut_ptr().write_bytes(u8::MAX, count);
        }
        // SAFETY: We have reserved `count` elements above and we have initialized values from index 0 to `count`.
        unsafe {
            self.meta.set_len(count);
        }

        self.len = count as u32;
    }

    /// The count of all entities in the [`World`] that have ever been allocated
    /// including the entities that are currently freed.
    ///
    /// This does not include entities that have been reserved but have never been
    /// allocated yet.
    ///
    /// [`World`]: crate::world::World
    #[inline]
    pub fn total_count(&self) -> usize {
        self.meta.len()
    }

    /// The count of currently allocated entities.
    #[inline]
    pub fn len(&self) -> u32 {
        self.len
    }

    /// Checks if any entity is currently active.
    #[inline]
    pub fn is_empty(&self) -> bool {
        self.len == 0
    }
}

// This type is repr(C) to ensure that the layout and values within it can be safe to fully fill
// with u8::MAX, as required by [`Entities::flush_and_reserve_invalid_assuming_no_entities`].
// Safety:
// This type must not contain any pointers at any level, and be safe to fully fill with u8::MAX.
/// Metadata for an [`Entity`].
#[derive(Copy, Clone, Debug)]
#[repr(C)]
struct EntityMeta {
    /// The current generation of the [`Entity`].
    pub generation: NonZeroU32,
    /// The current location of the [`Entity`]
    pub location: EntityLocation,
}

impl EntityMeta {
    /// meta for **pending entity**
    const EMPTY: EntityMeta = EntityMeta {
        generation: NonZeroU32::MIN,
        location: EntityLocation::INVALID,
    };
}

// This type is repr(C) to ensure that the layout and values within it can be safe to fully fill
// with u8::MAX, as required by [`Entities::flush_and_reserve_invalid_assuming_no_entities`].
// SAFETY:
// This type must not contain any pointers at any level, and be safe to fully fill with u8::MAX.
/// A location of an entity in an archetype.
#[derive(Copy, Clone, Debug, PartialEq)]
#[repr(C)]
pub struct EntityLocation {
    /// The ID of the [`Archetype`] the [`Entity`] belongs to.
    ///
    /// [`Archetype`]: crate::archetype::Archetype
    pub archetype_id: ArchetypeId,

    /// The index of the [`Entity`] within its [`Archetype`].
    ///
    /// [`Archetype`]: crate::archetype::Archetype
    pub archetype_row: ArchetypeRow,

    /// The ID of the [`Table`] the [`Entity`] belongs to.
    ///
    /// [`Table`]: crate::storage::Table
    pub table_id: TableId,

    /// The index of the [`Entity`] within its [`Table`].
    ///
    /// [`Table`]: crate::storage::Table
    pub table_row: TableRow,
}

impl EntityLocation {
    /// location for **pending entity** and **invalid entity**
    const INVALID: EntityLocation = EntityLocation {
        archetype_id: ArchetypeId::INVALID,
        archetype_row: ArchetypeRow::INVALID,
        table_id: TableId::INVALID,
        table_row: TableRow::INVALID,
    };
}

#[cfg(test)]
mod tests {
    use super::*;

    #[test]
    fn entity_niche_optimization() {
        assert_eq!(
            std::mem::size_of::<Entity>(),
            std::mem::size_of::<Option<Entity>>()
        );
    }

    #[test]
    fn entity_bits_roundtrip() {
        // Generation cannot be greater than 0x7FFF_FFFF else it will be an invalid Entity id
        let e = Entity::from_raw_and_generation(0xDEADBEEF, NonZeroU32::new(0x5AADF00D).unwrap());
        assert_eq!(Entity::from_bits(e.to_bits()), e);
    }

    #[test]
    fn reserve_entity_len() {
        let mut e = Entities::new();
        e.reserve_entity();
        // SAFETY: entity_location is left invalid
        unsafe { e.flush(|_, _| {}) };
        assert_eq!(e.len(), 1);
    }

    #[test]
    fn get_reserved_and_invalid() {
        let mut entities = Entities::new();
        let e = entities.reserve_entity();
        assert!(entities.contains(e));
        assert!(entities.get(e).is_none());

        // SAFETY: entity_location is left invalid
        unsafe {
            entities.flush(|_entity, _location| {
                // do nothing ... leaving entity location invalid
            });
        };

        assert!(entities.contains(e));
        assert!(entities.get(e).is_none());
    }

    #[test]
    fn entity_const() {
        const C1: Entity = Entity::from_raw(42);
        assert_eq!(42, C1.index());
        assert_eq!(1, C1.generation());

        const C2: Entity = Entity::from_bits(0x0000_00ff_0000_00cc);
        assert_eq!(0x0000_00cc, C2.index());
        assert_eq!(0x0000_00ff, C2.generation());

        const C3: u32 = Entity::from_raw(33).index();
        assert_eq!(33, C3);

        const C4: u32 = Entity::from_bits(0x00dd_00ff_0000_0000).generation();
        assert_eq!(0x00dd_00ff, C4);
    }

    #[test]
    fn reserve_generations() {
        let mut entities = Entities::new();
        let entity = entities.alloc();
        entities.free(entity);

        assert!(entities.reserve_generations(entity.index(), 1));
    }

    #[test]
    fn reserve_generations_and_alloc() {
        const GENERATIONS: u32 = 10;

        let mut entities = Entities::new();
        let entity = entities.alloc();
        entities.free(entity);

        assert!(entities.reserve_generations(entity.index(), GENERATIONS));

        // The very next entity allocated should be a further generation on the same index
        let next_entity = entities.alloc();
        assert_eq!(next_entity.index(), entity.index());
        assert!(next_entity.generation() > entity.generation() + GENERATIONS);
    }

    #[test]
    #[allow(clippy::nonminimal_bool)] // This is intentionally testing `lt` and `ge` as separate functions.
    fn entity_comparison() {
        assert_eq!(
            Entity::from_raw_and_generation(123, NonZeroU32::new(456).unwrap()),
            Entity::from_raw_and_generation(123, NonZeroU32::new(456).unwrap())
        );
        assert_ne!(
            Entity::from_raw_and_generation(123, NonZeroU32::new(789).unwrap()),
            Entity::from_raw_and_generation(123, NonZeroU32::new(456).unwrap())
        );
        assert_ne!(
            Entity::from_raw_and_generation(123, NonZeroU32::new(456).unwrap()),
            Entity::from_raw_and_generation(123, NonZeroU32::new(789).unwrap())
        );
        assert_ne!(
            Entity::from_raw_and_generation(123, NonZeroU32::new(456).unwrap()),
            Entity::from_raw_and_generation(456, NonZeroU32::new(123).unwrap())
        );

        // ordering is by generation then by index

        assert!(
            Entity::from_raw_and_generation(123, NonZeroU32::new(456).unwrap())
                >= Entity::from_raw_and_generation(123, NonZeroU32::new(456).unwrap())
        );
        assert!(
            Entity::from_raw_and_generation(123, NonZeroU32::new(456).unwrap())
                <= Entity::from_raw_and_generation(123, NonZeroU32::new(456).unwrap())
        );
        assert!(
            !(Entity::from_raw_and_generation(123, NonZeroU32::new(456).unwrap())
                < Entity::from_raw_and_generation(123, NonZeroU32::new(456).unwrap()))
        );
        assert!(
            !(Entity::from_raw_and_generation(123, NonZeroU32::new(456).unwrap())
                > Entity::from_raw_and_generation(123, NonZeroU32::new(456).unwrap()))
        );

        assert!(
            Entity::from_raw_and_generation(9, NonZeroU32::new(1).unwrap())
                < Entity::from_raw_and_generation(1, NonZeroU32::new(9).unwrap())
        );
        assert!(
            Entity::from_raw_and_generation(1, NonZeroU32::new(9).unwrap())
                > Entity::from_raw_and_generation(9, NonZeroU32::new(1).unwrap())
        );

        assert!(
            Entity::from_raw_and_generation(1, NonZeroU32::new(1).unwrap())
                < Entity::from_raw_and_generation(2, NonZeroU32::new(1).unwrap())
        );
        assert!(
            Entity::from_raw_and_generation(1, NonZeroU32::new(1).unwrap())
                <= Entity::from_raw_and_generation(2, NonZeroU32::new(1).unwrap())
        );
        assert!(
            Entity::from_raw_and_generation(2, NonZeroU32::new(2).unwrap())
                > Entity::from_raw_and_generation(1, NonZeroU32::new(2).unwrap())
        );
        assert!(
            Entity::from_raw_and_generation(2, NonZeroU32::new(2).unwrap())
                >= Entity::from_raw_and_generation(1, NonZeroU32::new(2).unwrap())
        );
    }

    // Feel free to change this test if needed, but it seemed like an important
    // part of the best-case performance changes in PR#9903.
    #[test]
    fn entity_hash_keeps_similar_ids_together() {
        use std::hash::BuildHasher;
        let hash = EntityHash;

        let first_id = 0xC0FFEE << 8;
        let first_hash = hash.hash_one(Entity::from_raw(first_id));

        for i in 1..=255 {
            let id = first_id + i;
            let hash = hash.hash_one(Entity::from_raw(id));
            assert_eq!(hash.wrapping_sub(first_hash) as u32, i);
        }
    }

    #[test]
    fn entity_hash_id_bitflip_affects_high_7_bits() {
        use std::hash::BuildHasher;

        let hash = EntityHash;

        let first_id = 0xC0FFEE;
        let first_hash = hash.hash_one(Entity::from_raw(first_id)) >> 57;

        for bit in 0..u32::BITS {
            let id = first_id ^ (1 << bit);
            let hash = hash.hash_one(Entity::from_raw(id)) >> 57;
            assert_ne!(hash, first_hash);
        }
    }

    #[test]
    fn entity_display() {
        let entity = Entity::from_raw(42);
        let string = format!("{}", entity);
        let bits = entity.to_bits().to_string();
        assert!(string.contains("42"));
        assert!(string.contains("v1"));
        assert!(string.contains(&bits));
    }
}<|MERGE_RESOLUTION|>--- conflicted
+++ resolved
@@ -38,11 +38,7 @@
 mod map_entities;
 #[cfg(feature = "bevy_reflect")]
 use bevy_reflect::Reflect;
-<<<<<<< HEAD
-#[cfg(all(feature = "bevy_reflect", feature = "serde"))]
-=======
 #[cfg(all(feature = "bevy_reflect", feature = "serialize"))]
->>>>>>> f187d9c5
 use bevy_reflect::{ReflectDeserialize, ReflectSerialize};
 pub use map_entities::*;
 
@@ -61,11 +57,7 @@
     },
     storage::{SparseSetIndex, TableId, TableRow},
 };
-<<<<<<< HEAD
-#[cfg(feature = "serde")]
-=======
 #[cfg(feature = "serialize")]
->>>>>>> f187d9c5
 use serde::{Deserialize, Serialize};
 use std::{fmt, hash::Hash, mem, num::NonZeroU32, sync::atomic::Ordering};
 
@@ -154,11 +146,7 @@
 #[cfg_attr(feature = "bevy_reflect", derive(Reflect))]
 #[cfg_attr(feature = "bevy_reflect", reflect_value(Hash, PartialEq))]
 #[cfg_attr(
-<<<<<<< HEAD
-    all(feature = "bevy_reflect", feature = "serde"),
-=======
     all(feature = "bevy_reflect", feature = "serialize"),
->>>>>>> f187d9c5
     reflect_value(Serialize, Deserialize)
 )]
 // Alignment repr necessary to allow LLVM to better output
@@ -380,11 +368,7 @@
     }
 }
 
-<<<<<<< HEAD
-#[cfg(feature = "serde")]
-=======
 #[cfg(feature = "serialize")]
->>>>>>> f187d9c5
 impl Serialize for Entity {
     fn serialize<S>(&self, serializer: S) -> Result<S::Ok, S::Error>
     where
@@ -394,11 +378,7 @@
     }
 }
 
-<<<<<<< HEAD
-#[cfg(feature = "serde")]
-=======
 #[cfg(feature = "serialize")]
->>>>>>> f187d9c5
 impl<'de> Deserialize<'de> for Entity {
     fn deserialize<D>(deserializer: D) -> Result<Self, D::Error>
     where
