--- conflicted
+++ resolved
@@ -38,16 +38,10 @@
 ///
 /// These are opaque identifiers, keyed to a specific [`World`],
 /// and are created via [`World::register_system`].
-<<<<<<< HEAD
-pub struct SystemId<I = (), O = ()>(Entity, std::marker::PhantomData<fn(I) -> O>);
-=======
 pub struct SystemId<I = (), O = ()> {
     pub(crate) entity: Entity,
     pub(crate) marker: std::marker::PhantomData<fn(I) -> O>,
 }
-
-impl<I, O> Eq for SystemId<I, O> {}
->>>>>>> 4ca8cf5d
 
 // A manual impl is used because the trait bounds should ignore the `I` and `O` phantom parameters.
 impl<I, O> Eq for SystemId<I, O> {}
