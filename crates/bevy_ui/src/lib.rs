--- conflicted
+++ resolved
@@ -152,12 +152,6 @@
                 ui_layout_system
                     .in_set(UiSystem::Layout)
                     .before(TransformSystem::TransformPropagate),
-<<<<<<< HEAD
-                resolve_border_and_outlines_system
-                    .in_set(UiSystem::Borders)
-                    .after(UiSystem::Layout),
-                ui_stack_system.in_set(UiSystem::Stack),
-=======
                 resolve_outlines_system
                     .in_set(UiSystem::Outlines)
                     .after(UiSystem::Layout)
@@ -171,7 +165,6 @@
                     .ambiguous_with(resolve_outlines_system)
                     .ambiguous_with(ui_layout_system)
                     .in_set(AmbiguousWithTextSystem),
->>>>>>> f1f83bf5
                 update_clipping_system.after(TransformSystem::TransformPropagate),
                 // Potential conflicts: `Assets<Image>`
                 // They run independently since `widget::image_node_system` will only ever observe
