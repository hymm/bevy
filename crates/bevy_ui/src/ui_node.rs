use crate::{UiRect, Val};
use bevy_asset::Handle;
<<<<<<< HEAD

=======
use bevy_color::Color;
>>>>>>> 4ca8cf5d
use bevy_ecs::{prelude::*, system::SystemParam};
use bevy_math::{vec2, Rect, Vec2};
use bevy_reflect::prelude::*;
use bevy_render::{
    camera::{Camera, RenderTarget},
    texture::Image,
};
use bevy_transform::prelude::GlobalTransform;
<<<<<<< HEAD
use bevy_utils::FloatOrd;
use bevy_utils::{smallvec::SmallVec, warn_once};
use bevy_window::{PrimaryWindow, WindowRef};
use std::{
    f32::consts::{FRAC_PI_2, PI},
    num::{NonZeroI16, NonZeroU16},
};
=======
use bevy_utils::warn_once;
use bevy_window::{PrimaryWindow, WindowRef};
use smallvec::SmallVec;
use std::num::{NonZeroI16, NonZeroU16};
>>>>>>> 4ca8cf5d
use thiserror::Error;

/// Base component for a UI node, which also provides the computed size of the node.
///
/// # See also
///
/// - [`node_bundles`](crate::node_bundles) for the list of built-in bundles that set up UI node
/// - [`RelativeCursorPosition`](crate::RelativeCursorPosition)
///   to obtain the cursor position relative to this node
/// - [`Interaction`](crate::Interaction) to obtain the interaction state of this node
#[derive(Component, Debug, Copy, Clone, PartialEq, Reflect)]
#[reflect(Component, Default)]
pub struct Node {
    /// The order of the node in the UI layout.
    /// Nodes with a higher stack index are drawn on top of and receive interactions before nodes with lower stack indices.
    pub(crate) stack_index: u32,
    /// The size of the node as width and height in logical pixels
    ///
    /// automatically calculated by [`super::layout::ui_layout_system`]
    pub(crate) calculated_size: Vec2,
    /// The width of this node's outline.
    /// If this value is `Auto`, negative or `0.` then no outline will be rendered.
    ///
    /// Automatically calculated by [`super::layout::resolve_outlines_system`].
    pub(crate) outline_width: f32,
    /// The amount of space between the outline and the edge of the node.
    pub(crate) outline_offset: f32,
    /// The unrounded size of the node as width and height in logical pixels.
    ///
    /// Automatically calculated by [`super::layout::ui_layout_system`].
    pub(crate) unrounded_size: Vec2,
    pub(crate) border: [f32; 4],
    pub(crate) border_radius: [f32; 4],
    pub(crate) position: Vec2,
}

impl Node {
    /// The calculated node size as width and height in logical pixels.
    ///
    /// Automatically calculated by [`super::layout::ui_layout_system`].
    pub const fn size(&self) -> Vec2 {
        self.calculated_size
    }

    /// The order of the node in the UI layout.
    /// Nodes with a higher stack index are drawn on top of and receive interactions before nodes with lower stack indices.
    pub const fn stack_index(&self) -> u32 {
        self.stack_index
    }

    /// The calculated node size as width and height in logical pixels before rounding.
    ///
    /// Automatically calculated by [`super::layout::ui_layout_system`].
    pub const fn unrounded_size(&self) -> Vec2 {
        self.unrounded_size
    }

    /// Returns the size of the node in physical pixels based on the given scale factor and `UiScale`.
    #[inline]
    pub fn physical_size(&self, scale_factor: f32, ui_scale: f32) -> Vec2 {
        Vec2::new(
            self.calculated_size.x * scale_factor * ui_scale,
            self.calculated_size.y * scale_factor * ui_scale,
        )
    }

    /// Returns the logical pixel coordinates of the UI node, based on its [`GlobalTransform`].
    #[inline]
    pub fn logical_rect(&self, transform: &GlobalTransform) -> Rect {
        Rect::from_center_size(transform.translation().truncate(), self.size().max(Vec2::ZERO))
    }

    /// Returns the logical pixel coordinates of the UI node.
    #[inline]
    pub fn rect(&self) -> Rect {
        Rect {
            min: self.position,
            max: self.position + self.size(),
        }
    }

    /// Returns the physical pixel coordinates of the UI node, based on its [`GlobalTransform`] and the scale factor.
    #[inline]
    pub fn physical_rect(
        &self,
        transform: &GlobalTransform,
        scale_factor: f32,
        ui_scale: f32,
    ) -> Rect {
        let rect = self.logical_rect(transform);
        Rect {
            min: Vec2::new(
                rect.min.x * scale_factor * ui_scale,
                rect.min.y * scale_factor * ui_scale,
            ),
            max: Vec2::new(
                rect.max.x * scale_factor * ui_scale,
                rect.max.y * scale_factor * ui_scale,
            ),
        }
    }

    #[inline]
    /// Returns the thickness of the UI node's outline.
    /// If this value is negative or `0.` then no outline will be rendered.
    pub fn outline_width(&self) -> f32 {
        self.outline_width
    }

    #[inline]
    pub fn position(&self) -> Vec2 {
        self.position
    }

    /// Returns the UI node's computed `border_radius`
    /// in order [top_left, top_right, bottom_right, bottom_left]
    #[inline]
    pub fn border_radius(&self) -> [f32; 4] {
        self.border_radius
    }

    /// Returns the UI node's computed `border`
    /// in order [top_left, top, right, bottom]
    #[inline]
    pub fn border(&self) -> [f32; 4] {
        self.border
    }
}

impl Node {
    pub const DEFAULT: Self = Self {
        stack_index: 0,
        calculated_size: Vec2::ZERO,
        outline_width: 0.,
        outline_offset: 0.,
        unrounded_size: Vec2::ZERO,
        border: [0.; 4],
        border_radius: [0.; 4],
        position: Vec2::ZERO,
    };
}

impl Default for Node {
    fn default() -> Self {
        Self::DEFAULT
    }
}

/// Position relative to an axis-aligned rectangle along one of its axis
/// * `Val::Auto` is equivalent to `Val::ZERO`
/// * `Val::Percent` is based on the length of the axis of the node.
#[derive(Copy, Clone, Debug, PartialEq, Reflect)]
#[reflect(Default, PartialEq)]
#[cfg_attr(
    feature = "serialize",
    derive(serde::Serialize, serde::Deserialize),
    reflect(Serialize, Deserialize)
)]
pub enum RelativePositionAxis {
    /// The position is relative to the rectangle's start (left or top edge) on this axes
    /// Positive values translate the point inwards, towards the end, negative values are outside of the rectangle.
    Start(Val),
    /// The position is relative to the rectangle's center on this axes    
    /// Positive values transalte to the end, negative to the start.
    Center(Val),
    /// The position is relative to the rectangle's start (right or bottom edge) on this axes
    /// Positive values translate the point inwards, towards the start, negative values are outside of the rectangle.
    End(Val),
}

impl Default for RelativePositionAxis {
    fn default() -> Self {
        RelativePositionAxis::Center(Val::Auto)
    }
}

impl RelativePositionAxis {
    pub const START: Self = Self::Start(Val::Auto);
    pub const CENTER: Self = Self::Center(Val::Auto);
    pub const END: Self = Self::End(Val::Auto);
    pub const DEFAULT: Self = Self::CENTER;

    /// Resolve a `RectPositionAxis` to a value in logical pixels
    /// Assumes min <= max
    pub fn resolve(self, min: f32, max: f32, viewport_size: Vec2) -> f32 {
        let length = max - min;
        let (val, point) = match self {
            RelativePositionAxis::Start(val) => (val, min),
            RelativePositionAxis::Center(val) => (val, min + 0.5 * length),
            RelativePositionAxis::End(val) => (-val, max),
        };
        point + val.resolve(length, viewport_size).unwrap_or(0.)
    }
}

impl From<Val> for RelativePositionAxis {
    fn from(value: Val) -> Self {
        Self::Start(value)
    }
}

/// Position relative to an axis aligned rectangle
/// Position outside of a rectangle's bounds are valid.
#[derive(Default, Copy, Clone, PartialEq, Debug, Reflect)]
#[reflect(Default, PartialEq)]
#[cfg_attr(
    feature = "serialize",
    derive(serde::Serialize, serde::Deserialize),
    reflect(Serialize, Deserialize)
)]
pub struct RelativePosition {
    /// Horizontal position
    pub x: RelativePositionAxis,
    /// Vertical position
    pub y: RelativePositionAxis,
}

impl RelativePosition {
    /// A new `RectPosition` with the given axis values
    pub const fn new(x: RelativePositionAxis, y: RelativePositionAxis) -> Self {
        Self { x, y }
    }

    /// A `RectPosition`with both axis set to the same value
    pub const fn all(value: RelativePositionAxis) -> Self {
        Self { x: value, y: value }
    }

    /// An `RectPosition` relative to the center of the node.
    pub const fn center(x: Val, y: Val) -> Self {
        Self {
            x: RelativePositionAxis::Center(x),
            y: RelativePositionAxis::Center(y),
        }
    }

    /// A `RectPosition` at the center.
    pub const CENTER: Self = Self::all(RelativePositionAxis::CENTER);
    /// A `RectPosition` at the top left corner.
    pub const TOP_LEFT: Self = Self::all(RelativePositionAxis::START);
    /// A `RectPosition` at the top right corner.
    pub const TOP_RIGHT: Self = Self::new(RelativePositionAxis::END, RelativePositionAxis::START);
    /// A `RectPosition` at the bottom right corner.
    pub const BOTTOM_RIGHT: Self = Self::new(RelativePositionAxis::END, RelativePositionAxis::END);
    /// A `RectPosition` at the bottom left corner.
    pub const BOTTOM_LEFT: Self = Self::all(RelativePositionAxis::END);
    /// A `RectPosition` at the center of the top edge.
    pub const TOP_CENTER: Self =
        Self::new(RelativePositionAxis::CENTER, RelativePositionAxis::START);
    /// A `RectPosition` at the center of the bottom edge.
    pub const BOTTOM_CENTER: Self =
        Self::new(RelativePositionAxis::CENTER, RelativePositionAxis::END);
    /// A `RectPosition` at the center of the left edge.
    pub const LEFT_CENTER: Self =
        Self::new(RelativePositionAxis::CENTER, RelativePositionAxis::START);
    /// A `RectPosition` at the center of the right edge.
    pub const RIGHT_CENTER: Self =
        Self::new(RelativePositionAxis::CENTER, RelativePositionAxis::END);

    pub fn resolve(self, rect: Rect, viewport_size: Vec2) -> Vec2 {
        Vec2 {
            x: self.x.resolve(rect.min.x, rect.max.x, viewport_size),
            y: self.y.resolve(rect.min.y, rect.max.y, viewport_size),
        }
    }
}

impl From<Val> for RelativePosition {
    fn from(val: Val) -> Self {
        Self {
            x: RelativePositionAxis::Start(val),
            y: RelativePositionAxis::CENTER,
        }
    }
}

impl From<(Val, Val)> for RelativePosition {
    fn from((x, y): (Val, Val)) -> Self {
        Self::new(
            RelativePositionAxis::Start(x),
            RelativePositionAxis::Start(y),
        )
    }
}

/// Describes the style of a UI container node
///
/// Nodes can be laid out using either Flexbox or CSS Grid Layout.
///
/// See below for general learning resources and for documentation on the individual style properties.
///
/// ### Flexbox
///
/// - [MDN: Basic Concepts of Flexbox](https://developer.mozilla.org/en-US/docs/Web/CSS/CSS_Flexible_Box_Layout/Basic_Concepts_of_Flexbox)
/// - [A Complete Guide To Flexbox](https://css-tricks.com/snippets/css/a-guide-to-flexbox/) by CSS Tricks. This is detailed guide with illustrations and comprehensive written explanation of the different Flexbox properties and how they work.
/// - [Flexbox Froggy](https://flexboxfroggy.com/). An interactive tutorial/game that teaches the essential parts of Flexbox in a fun engaging way.
///
/// ### CSS Grid
///
/// - [MDN: Basic Concepts of Grid Layout](https://developer.mozilla.org/en-US/docs/Web/CSS/CSS_Grid_Layout/Basic_Concepts_of_Grid_Layout)
/// - [A Complete Guide To CSS Grid](https://css-tricks.com/snippets/css/complete-guide-grid/) by CSS Tricks. This is detailed guide with illustrations and comprehensive written explanation of the different CSS Grid properties and how they work.
/// - [CSS Grid Garden](https://cssgridgarden.com/). An interactive tutorial/game that teaches the essential parts of CSS Grid in a fun engaging way.

#[derive(Component, Clone, PartialEq, Debug, Reflect)]
#[reflect(Component, Default, PartialEq)]
#[cfg_attr(
    feature = "serialize",
    derive(serde::Serialize, serde::Deserialize),
    reflect(Serialize, Deserialize)
)]
pub struct Style {
    /// Which layout algorithm to use when laying out this node's contents:
    ///   - [`Display::Flex`]: Use the Flexbox layout algorithm
    ///   - [`Display::Grid`]: Use the CSS Grid layout algorithm
    ///   - [`Display::None`]: Hide this node and perform layout as if it does not exist.
    ///
    /// <https://developer.mozilla.org/en-US/docs/Web/CSS/display>
    pub display: Display,

    /// Whether a node should be laid out in-flow with, or independently of its siblings:
    ///  - [`PositionType::Relative`]: Layout this node in-flow with other nodes using the usual (flexbox/grid) layout algorithm.
    ///  - [`PositionType::Absolute`]: Layout this node on top and independently of other nodes.
    ///
    /// <https://developer.mozilla.org/en-US/docs/Web/CSS/position>
    pub position_type: PositionType,

    /// Whether overflowing content should be displayed or clipped.
    ///
    /// <https://developer.mozilla.org/en-US/docs/Web/CSS/overflow>
    pub overflow: Overflow,

    /// Defines the text direction. For example, English is written LTR (left-to-right) while Arabic is written RTL (right-to-left).
    ///
    /// Note: the corresponding CSS property also affects box layout order, but this isn't yet implemented in Bevy.
    ///
    /// <https://developer.mozilla.org/en-US/docs/Web/CSS/direction>
    pub direction: Direction,

    /// The horizontal position of the left edge of the node.
    ///  - For relatively positioned nodes, this is relative to the node's position as computed during regular layout.
    ///  - For absolutely positioned nodes, this is relative to the *parent* node's bounding box.
    ///
    /// <https://developer.mozilla.org/en-US/docs/Web/CSS/left>
    pub left: Val,

    /// The horizontal position of the right edge of the node.
    ///  - For relatively positioned nodes, this is relative to the node's position as computed during regular layout.
    ///  - For absolutely positioned nodes, this is relative to the *parent* node's bounding box.
    ///
    /// <https://developer.mozilla.org/en-US/docs/Web/CSS/right>
    pub right: Val,

    /// The vertical position of the top edge of the node.
    ///  - For relatively positioned nodes, this is relative to the node's position as computed during regular layout.
    ///  - For absolutely positioned nodes, this is relative to the *parent* node's bounding box.
    ///
    /// <https://developer.mozilla.org/en-US/docs/Web/CSS/top>
    pub top: Val,

    /// The vertical position of the bottom edge of the node.
    ///  - For relatively positioned nodes, this is relative to the node's position as computed during regular layout.
    ///  - For absolutely positioned nodes, this is relative to the *parent* node's bounding box.
    ///
    /// <https://developer.mozilla.org/en-US/docs/Web/CSS/bottom>
    pub bottom: Val,

    /// The ideal width of the node. `width` is used when it is within the bounds defined by `min_width` and `max_width`.
    ///
    /// <https://developer.mozilla.org/en-US/docs/Web/CSS/width>
    pub width: Val,

    /// The ideal height of the node. `height` is used when it is within the bounds defined by `min_height` and `max_height`.
    ///
    /// <https://developer.mozilla.org/en-US/docs/Web/CSS/height>
    pub height: Val,

    /// The minimum width of the node. `min_width` is used if it is greater than `width` and/or `max_width`.
    ///
    /// <https://developer.mozilla.org/en-US/docs/Web/CSS/min-width>
    pub min_width: Val,

    /// The minimum height of the node. `min_height` is used if it is greater than `height` and/or `max_height`.
    ///
    /// <https://developer.mozilla.org/en-US/docs/Web/CSS/min-height>
    pub min_height: Val,

    /// The maximum width of the node. `max_width` is used if it is within the bounds defined by `min_width` and `width`.
    ///
    /// <https://developer.mozilla.org/en-US/docs/Web/CSS/max-width>
    pub max_width: Val,

    /// The maximum height of the node. `max_height` is used if it is within the bounds defined by `min_height` and `height`.
    ///
    /// <https://developer.mozilla.org/en-US/docs/Web/CSS/max-height>
    pub max_height: Val,

    /// The aspect ratio of the node (defined as `width / height`)
    ///
    /// <https://developer.mozilla.org/en-US/docs/Web/CSS/aspect-ratio>
    pub aspect_ratio: Option<f32>,

    /// Used to control how each individual item is aligned by default within the space they're given.
    /// - For Flexbox containers, sets default cross axis alignment of the child items.
    /// - For CSS Grid containers, controls block (vertical) axis alignment of children of this grid container within their grid areas.
    ///
    /// This value is overridden if [`AlignSelf`] on the child node is set.
    ///
    /// <https://developer.mozilla.org/en-US/docs/Web/CSS/align-items>
    pub align_items: AlignItems,

    /// Used to control how each individual item is aligned by default within the space they're given.
    /// - For Flexbox containers, this property has no effect. See `justify_content` for main axis alignment of flex items.
    /// - For CSS Grid containers, sets default inline (horizontal) axis alignment of child items within their grid areas.
    ///
    /// This value is overridden if [`JustifySelf`] on the child node is set.
    ///
    /// <https://developer.mozilla.org/en-US/docs/Web/CSS/justify-items>
    pub justify_items: JustifyItems,

    /// Used to control how the specified item is aligned within the space it's given.
    /// - For Flexbox items, controls cross axis alignment of the item.
    /// - For CSS Grid items, controls block (vertical) axis alignment of a grid item within its grid area.
    ///
    /// If set to `Auto`, alignment is inherited from the value of [`AlignItems`] set on the parent node.
    ///
    /// <https://developer.mozilla.org/en-US/docs/Web/CSS/align-self>
    pub align_self: AlignSelf,

    /// Used to control how the specified item is aligned within the space it's given.
    /// - For Flexbox items, this property has no effect. See `justify_content` for main axis alignment of flex items.
    /// - For CSS Grid items, controls inline (horizontal) axis alignment of a grid item within its grid area.
    ///
    /// If set to `Auto`, alignment is inherited from the value of [`JustifyItems`] set on the parent node.
    ///
    /// <https://developer.mozilla.org/en-US/docs/Web/CSS/justify-self>
    pub justify_self: JustifySelf,

    /// Used to control how items are distributed.
    /// - For Flexbox containers, controls alignment of lines if `flex_wrap` is set to [`FlexWrap::Wrap`] and there are multiple lines of items.
    /// - For CSS Grid containers, controls alignment of grid rows.
    ///
    /// <https://developer.mozilla.org/en-US/docs/Web/CSS/align-content>
    pub align_content: AlignContent,

    /// Used to control how items are distributed.
    /// - For Flexbox containers, controls alignment of items in the main axis.
    /// - For CSS Grid containers, controls alignment of grid columns.
    ///
    /// <https://developer.mozilla.org/en-US/docs/Web/CSS/justify-content>
    pub justify_content: JustifyContent,

    /// The amount of space around a node outside its border.
    ///
    /// If a percentage value is used, the percentage is calculated based on the width of the parent node.
    ///
    /// # Example
    /// ```
    /// # use bevy_ui::{Style, UiRect, Val};
    /// let style = Style {
    ///     margin: UiRect {
    ///         left: Val::Percent(10.),
    ///         right: Val::Percent(10.),
    ///         top: Val::Percent(15.),
    ///         bottom: Val::Percent(15.)
    ///     },
    ///     ..Default::default()
    /// };
    /// ```
    /// A node with this style and a parent with dimensions of 100px by 300px will have calculated margins of 10px on both left and right edges, and 15px on both top and bottom edges.
    ///
    /// <https://developer.mozilla.org/en-US/docs/Web/CSS/margin>
    pub margin: UiRect,

    /// The amount of space between the edges of a node and its contents.
    ///
    /// If a percentage value is used, the percentage is calculated based on the width of the parent node.
    ///
    /// # Example
    /// ```
    /// # use bevy_ui::{Style, UiRect, Val};
    /// let style = Style {
    ///     padding: UiRect {
    ///         left: Val::Percent(1.),
    ///         right: Val::Percent(2.),
    ///         top: Val::Percent(3.),
    ///         bottom: Val::Percent(4.)
    ///     },
    ///     ..Default::default()
    /// };
    /// ```
    /// A node with this style and a parent with dimensions of 300px by 100px will have calculated padding of 3px on the left, 6px on the right, 9px on the top and 12px on the bottom.
    ///
    /// <https://developer.mozilla.org/en-US/docs/Web/CSS/padding>
    pub padding: UiRect,

    /// The amount of space between the margins of a node and its padding.
    ///
    /// If a percentage value is used, the percentage is calculated based on the width of the parent node.
    ///
    /// The size of the node will be expanded if there are constraints that prevent the layout algorithm from placing the border within the existing node boundary.
    ///
    /// <https://developer.mozilla.org/en-US/docs/Web/CSS/border-width>
    pub border: UiRect,

    /// Whether a Flexbox container should be a row or a column. This property has no effect on Grid nodes.
    ///
    /// <https://developer.mozilla.org/en-US/docs/Web/CSS/flex-direction>
    pub flex_direction: FlexDirection,

    /// Whether a Flexbox container should wrap its contents onto multiple lines if they overflow. This property has no effect on Grid nodes.
    ///
    /// <https://developer.mozilla.org/en-US/docs/Web/CSS/flex-wrap>
    pub flex_wrap: FlexWrap,

    /// Defines how much a flexbox item should grow if there's space available. Defaults to 0 (don't grow at all).
    ///
    /// <https://developer.mozilla.org/en-US/docs/Web/CSS/flex-grow>
    pub flex_grow: f32,

    /// Defines how much a flexbox item should shrink if there's not enough space available. Defaults to 1.
    ///
    /// <https://developer.mozilla.org/en-US/docs/Web/CSS/flex-shrink>
    pub flex_shrink: f32,

    /// The initial length of a flexbox in the main axis, before flex growing/shrinking properties are applied.
    ///
    /// `flex_basis` overrides `size` on the main axis if both are set, but it obeys the bounds defined by `min_size` and `max_size`.
    ///
    /// <https://developer.mozilla.org/en-US/docs/Web/CSS/flex-basis>
    pub flex_basis: Val,

    /// The size of the gutters between items in a vertical flexbox layout or between rows in a grid layout.
    ///
    /// Note: Values of `Val::Auto` are not valid and are treated as zero.
    ///
    /// <https://developer.mozilla.org/en-US/docs/Web/CSS/row-gap>
    pub row_gap: Val,

    /// The size of the gutters between items in a horizontal flexbox layout or between column in a grid layout.
    ///
    /// Note: Values of `Val::Auto` are not valid and are treated as zero.
    ///
    /// <https://developer.mozilla.org/en-US/docs/Web/CSS/column-gap>
    pub column_gap: Val,

    /// Controls whether automatically placed grid items are placed row-wise or column-wise as well as whether the sparse or dense packing algorithm is used.
    /// Only affects Grid layouts.
    ///
    /// <https://developer.mozilla.org/en-US/docs/Web/CSS/grid-auto-flow>
    pub grid_auto_flow: GridAutoFlow,

    /// Defines the number of rows a grid has and the sizes of those rows. If grid items are given explicit placements then more rows may
    /// be implicitly generated by items that are placed out of bounds. The sizes of those rows are controlled by `grid_auto_rows` property.
    ///
    /// <https://developer.mozilla.org/en-US/docs/Web/CSS/grid-template-rows>
    pub grid_template_rows: Vec<RepeatedGridTrack>,

    /// Defines the number of columns a grid has and the sizes of those columns. If grid items are given explicit placements then more columns may
    /// be implicitly generated by items that are placed out of bounds. The sizes of those columns are controlled by `grid_auto_columns` property.
    ///
    /// <https://developer.mozilla.org/en-US/docs/Web/CSS/grid-template-columns>
    pub grid_template_columns: Vec<RepeatedGridTrack>,

    /// Defines the size of implicitly created rows. Rows are created implicitly when grid items are given explicit placements that are out of bounds
    /// of the rows explicitly created using `grid_template_rows`.
    ///
    /// <https://developer.mozilla.org/en-US/docs/Web/CSS/grid-auto-rows>
    pub grid_auto_rows: Vec<GridTrack>,
    /// Defines the size of implicitly created columns. Columns are created implicitly when grid items are given explicit placements that are out of bounds
    /// of the columns explicitly created using `grid_template_columns`.
    ///
    /// <https://developer.mozilla.org/en-US/docs/Web/CSS/grid-auto-columns>
    pub grid_auto_columns: Vec<GridTrack>,

    /// The row in which a grid item starts and how many rows it spans.
    ///
    /// <https://developer.mozilla.org/en-US/docs/Web/CSS/grid-row>
    pub grid_row: GridPlacement,

    /// The column in which a grid item starts and how many columns it spans.
    ///
    /// <https://developer.mozilla.org/en-US/docs/Web/CSS/grid-column>
    pub grid_column: GridPlacement,

    /// Used to add rounded corners to a UI node. You can set a UI node to have uniformly rounded corners
    /// or specify different radii for each corner. If a given radius exceeds half the length of the smallest dimension between the node's height or width,
    /// the radius will calculated as half the smallest dimension.
    ///
    /// Elliptical nodes are not supported yet. Percentage values are based on the node's smallest dimension, either width or height.
    ///
    /// # Example
    /// ```
    /// # use bevy_ui::{Style, UiRect, UiBorderRadius, Val};
    /// let style = Style {
    ///     // Set a uniform border radius of 10 logical pixels
    ///     border_radius: UiBorderRadius::all(Val::Px(10.)),
    ///     ..Default::default()
    /// };
    /// let style = Style {
    ///     border_radius: UiBorderRadius {
    ///         // The top left corner will be rounded with a radius of 10 logical pixels.
    ///         top_left: Val::Px(10.),
    ///         // Percentage values are based on the node's smallest dimension, either width or height.
    ///         top_right: Val::Percent(20.),
    ///         // Viewport coordinates can also be used.
    ///         bottom_left: Val::Vw(10.),
    ///         // The bottom right corner will be unrounded.
    ///         ..Default::default()
    ///     },
    ///     ..Default::default()
    /// };
    /// ```
    ///
    /// <https://developer.mozilla.org/en-US/docs/Web/CSS/border-radius>
    pub border_radius: BorderRadius,
}

impl Style {
    pub const DEFAULT: Self = Self {
        display: Display::DEFAULT,
        position_type: PositionType::DEFAULT,
        left: Val::Auto,
        right: Val::Auto,
        top: Val::Auto,
        bottom: Val::Auto,
        direction: Direction::DEFAULT,
        flex_direction: FlexDirection::DEFAULT,
        flex_wrap: FlexWrap::DEFAULT,
        align_items: AlignItems::DEFAULT,
        justify_items: JustifyItems::DEFAULT,
        align_self: AlignSelf::DEFAULT,
        justify_self: JustifySelf::DEFAULT,
        align_content: AlignContent::DEFAULT,
        justify_content: JustifyContent::DEFAULT,
        margin: UiRect::DEFAULT,
        padding: UiRect::DEFAULT,
        border: UiRect::DEFAULT,
        flex_grow: 0.0,
        flex_shrink: 1.0,
        flex_basis: Val::Auto,
        width: Val::Auto,
        height: Val::Auto,
        min_width: Val::Auto,
        min_height: Val::Auto,
        max_width: Val::Auto,
        max_height: Val::Auto,
        aspect_ratio: None,
        overflow: Overflow::DEFAULT,
        row_gap: Val::ZERO,
        column_gap: Val::ZERO,
        grid_auto_flow: GridAutoFlow::DEFAULT,
        grid_template_rows: Vec::new(),
        grid_template_columns: Vec::new(),
        grid_auto_rows: Vec::new(),
        grid_auto_columns: Vec::new(),
        grid_column: GridPlacement::DEFAULT,
        grid_row: GridPlacement::DEFAULT,
        border_radius: BorderRadius::DEFAULT,
    };
}

impl Default for Style {
    fn default() -> Self {
        Self::DEFAULT
    }
}

/// Used to control how each individual item is aligned by default within the space they're given.
/// - For Flexbox containers, sets default cross axis alignment of the child items.
/// - For CSS Grid containers, controls block (vertical) axis alignment of children of this grid container within their grid areas.
///
/// <https://developer.mozilla.org/en-US/docs/Web/CSS/align-items>
#[derive(Copy, Clone, PartialEq, Eq, Debug, Reflect)]
#[reflect(Default, PartialEq)]
#[cfg_attr(
    feature = "serialize",
    derive(serde::Serialize, serde::Deserialize),
    reflect(Serialize, Deserialize)
)]
pub enum AlignItems {
    /// The items are packed in their default position as if no alignment was applied.
    Default,
    /// The items are packed towards the start of the axis.
    Start,
    /// The items are packed towards the end of the axis.
    End,
    /// The items are packed towards the start of the axis, unless the flex direction is reversed;
    /// then they are packed towards the end of the axis.
    FlexStart,
    /// The items are packed towards the end of the axis, unless the flex direction is reversed;
    /// then they are packed towards the start of the axis.
    FlexEnd,
    /// The items are packed along the center of the axis.
    Center,
    /// The items are packed such that their baselines align.
    Baseline,
    /// The items are stretched to fill the space they're given.
    Stretch,
}

impl AlignItems {
    pub const DEFAULT: Self = Self::Default;
}

impl Default for AlignItems {
    fn default() -> Self {
        Self::DEFAULT
    }
}

/// Used to control how each individual item is aligned by default within the space they're given.
/// - For Flexbox containers, this property has no effect. See `justify_content` for main axis alignment of flex items.
/// - For CSS Grid containers, sets default inline (horizontal) axis alignment of child items within their grid areas.
///
/// <https://developer.mozilla.org/en-US/docs/Web/CSS/justify-items>
#[derive(Copy, Clone, PartialEq, Eq, Debug, Reflect)]
#[reflect(Default, PartialEq)]
#[cfg_attr(
    feature = "serialize",
    derive(serde::Serialize, serde::Deserialize),
    reflect(Serialize, Deserialize)
)]
pub enum JustifyItems {
    /// The items are packed in their default position as if no alignment was applied.
    Default,
    /// The items are packed towards the start of the axis.
    Start,
    /// The items are packed towards the end of the axis.
    End,
    /// The items are packed along the center of the axis
    Center,
    /// The items are packed such that their baselines align.
    Baseline,
    /// The items are stretched to fill the space they're given.
    Stretch,
}

impl JustifyItems {
    pub const DEFAULT: Self = Self::Default;
}

impl Default for JustifyItems {
    fn default() -> Self {
        Self::DEFAULT
    }
}

/// Used to control how the specified item is aligned within the space it's given.
/// - For Flexbox items, controls cross axis alignment of the item.
/// - For CSS Grid items, controls block (vertical) axis alignment of a grid item within its grid area.
///
/// <https://developer.mozilla.org/en-US/docs/Web/CSS/align-self>
#[derive(Copy, Clone, PartialEq, Eq, Debug, Reflect)]
#[reflect(Default, PartialEq)]
#[cfg_attr(
    feature = "serialize",
    derive(serde::Serialize, serde::Deserialize),
    reflect(Serialize, Deserialize)
)]
pub enum AlignSelf {
    /// Use the parent node's [`AlignItems`] value to determine how this item should be aligned.
    Auto,
    /// This item will be aligned with the start of the axis.
    Start,
    /// This item will be aligned with the end of the axis.
    End,
    /// This item will be aligned with the start of the axis, unless the flex direction is reversed;
    /// then it will be aligned with the end of the axis.
    FlexStart,
    /// This item will be aligned with the end of the axis, unless the flex direction is reversed;
    /// then it will be aligned with the start of the axis.
    FlexEnd,
    /// This item will be aligned along the center of the axis.
    Center,
    /// This item will be aligned at the baseline.
    Baseline,
    /// This item will be stretched to fill the container.
    Stretch,
}

impl AlignSelf {
    pub const DEFAULT: Self = Self::Auto;
}

impl Default for AlignSelf {
    fn default() -> Self {
        Self::DEFAULT
    }
}

/// Used to control how the specified item is aligned within the space it's given.
/// - For Flexbox items, this property has no effect. See `justify_content` for main axis alignment of flex items.
/// - For CSS Grid items, controls inline (horizontal) axis alignment of a grid item within its grid area.
///
/// <https://developer.mozilla.org/en-US/docs/Web/CSS/justify-self>
#[derive(Copy, Clone, PartialEq, Eq, Debug, Reflect)]
#[reflect(Default, PartialEq)]
#[cfg_attr(
    feature = "serialize",
    derive(serde::Serialize, serde::Deserialize),
    reflect(Serialize, Deserialize)
)]
pub enum JustifySelf {
    /// Use the parent node's [`JustifyItems`] value to determine how this item should be aligned.
    Auto,
    /// This item will be aligned with the start of the axis.
    Start,
    /// This item will be aligned with the end of the axis.
    End,
    /// This item will be aligned along the center of the axis.
    Center,
    /// This item will be aligned at the baseline.
    Baseline,
    /// This item will be stretched to fill the space it's given.
    Stretch,
}

impl JustifySelf {
    pub const DEFAULT: Self = Self::Auto;
}

impl Default for JustifySelf {
    fn default() -> Self {
        Self::DEFAULT
    }
}

/// Used to control how items are distributed.
/// - For Flexbox containers, controls alignment of lines if `flex_wrap` is set to [`FlexWrap::Wrap`] and there are multiple lines of items.
/// - For CSS Grid containers, controls alignment of grid rows.
///
/// <https://developer.mozilla.org/en-US/docs/Web/CSS/align-content>
#[derive(Copy, Clone, PartialEq, Eq, Debug, Reflect)]
#[reflect(Default, PartialEq)]
#[cfg_attr(
    feature = "serialize",
    derive(serde::Serialize, serde::Deserialize),
    reflect(Serialize, Deserialize)
)]
pub enum AlignContent {
    /// The items are packed in their default position as if no alignment was applied.
    Default,
    /// The items are packed towards the start of the axis.
    Start,
    /// The items are packed towards the end of the axis.
    End,
    /// The items are packed towards the start of the axis, unless the flex direction is reversed;
    /// then the items are packed towards the end of the axis.
    FlexStart,
    /// The items are packed towards the end of the axis, unless the flex direction is reversed;
    /// then the items are packed towards the start of the axis.
    FlexEnd,
    /// The items are packed along the center of the axis.
    Center,
    /// The items are stretched to fill the container along the axis.
    Stretch,
    /// The items are distributed such that the gap between any two items is equal.
    SpaceBetween,
    /// The items are distributed such that the gap between and around any two items is equal.
    SpaceEvenly,
    /// The items are distributed such that the gap between and around any two items is equal, with half-size gaps on either end.
    SpaceAround,
}

impl AlignContent {
    pub const DEFAULT: Self = Self::Default;
}

impl Default for AlignContent {
    fn default() -> Self {
        Self::DEFAULT
    }
}

/// Used to control how items are distributed.
/// - For Flexbox containers, controls alignment of items in the main axis.
/// - For CSS Grid containers, controls alignment of grid columns.
///
/// <https://developer.mozilla.org/en-US/docs/Web/CSS/justify-content>
#[derive(Copy, Clone, PartialEq, Eq, Debug, Reflect)]
#[reflect(Default, PartialEq)]
#[cfg_attr(
    feature = "serialize",
    derive(serde::Serialize, serde::Deserialize),
    reflect(Serialize, Deserialize)
)]
pub enum JustifyContent {
    /// The items are packed in their default position as if no alignment was applied.
    Default,
    /// The items are packed towards the start of the axis.
    Start,
    /// The items are packed towards the end of the axis.
    End,
    /// The items are packed towards the start of the axis, unless the flex direction is reversed;
    /// then the items are packed towards the end of the axis.
    FlexStart,
    /// The items are packed towards the end of the axis, unless the flex direction is reversed;
    /// then the items are packed towards the start of the axis.
    FlexEnd,
    /// The items are packed along the center of the axis.
    Center,
    /// The items are stretched to fill the container along the axis.
    Stretch,
    /// The items are distributed such that the gap between any two items is equal.
    SpaceBetween,
    /// The items are distributed such that the gap between and around any two items is equal.
    SpaceEvenly,
    /// The items are distributed such that the gap between and around any two items is equal, with half-size gaps on either end.
    SpaceAround,
}

impl JustifyContent {
    pub const DEFAULT: Self = Self::Default;
}

impl Default for JustifyContent {
    fn default() -> Self {
        Self::DEFAULT
    }
}

/// Defines the text direction.
///
/// For example, English is written LTR (left-to-right) while Arabic is written RTL (right-to-left).
#[derive(Copy, Clone, PartialEq, Eq, Debug, Reflect)]
#[reflect(Default, PartialEq)]
#[cfg_attr(
    feature = "serialize",
    derive(serde::Serialize, serde::Deserialize),
    reflect(Serialize, Deserialize)
)]
pub enum Direction {
    /// Inherit from parent node.
    Inherit,
    /// Text is written left to right.
    LeftToRight,
    /// Text is written right to left.
    RightToLeft,
}

impl Direction {
    pub const DEFAULT: Self = Self::Inherit;
}

impl Default for Direction {
    fn default() -> Self {
        Self::DEFAULT
    }
}

/// Defines the layout model used by this node.
///
/// Part of the [`Style`] component.
#[derive(Copy, Clone, PartialEq, Eq, Debug, Reflect)]
#[reflect(Default, PartialEq)]
#[cfg_attr(
    feature = "serialize",
    derive(serde::Serialize, serde::Deserialize),
    reflect(Serialize, Deserialize)
)]
pub enum Display {
    /// Use Flexbox layout model to determine the position of this [`Node`].
    Flex,
    /// Use CSS Grid layout model to determine the position of this [`Node`].
    Grid,
    /// Use no layout, don't render this node and its children.
    ///
    /// If you want to hide a node and its children,
    /// but keep its layout in place, set its [`Visibility`](bevy_render::view::Visibility) component instead.
    None,
}

impl Display {
    pub const DEFAULT: Self = Self::Flex;
}

impl Default for Display {
    fn default() -> Self {
        Self::DEFAULT
    }
}

/// Defines how flexbox items are ordered within a flexbox
#[derive(Copy, Clone, PartialEq, Eq, Debug, Reflect)]
#[reflect(Default, PartialEq)]
#[cfg_attr(
    feature = "serialize",
    derive(serde::Serialize, serde::Deserialize),
    reflect(Serialize, Deserialize)
)]
pub enum FlexDirection {
    /// Same way as text direction along the main axis.
    Row,
    /// Flex from top to bottom.
    Column,
    /// Opposite way as text direction along the main axis.
    RowReverse,
    /// Flex from bottom to top.
    ColumnReverse,
}

impl FlexDirection {
    pub const DEFAULT: Self = Self::Row;
}

impl Default for FlexDirection {
    fn default() -> Self {
        Self::DEFAULT
    }
}

/// Whether to show or hide overflowing items
#[derive(Copy, Clone, PartialEq, Eq, Debug, Reflect)]
#[reflect(Default, PartialEq)]
#[cfg_attr(
    feature = "serialize",
    derive(serde::Serialize, serde::Deserialize),
    reflect(Serialize, Deserialize)
)]
pub struct Overflow {
    /// Whether to show or clip overflowing items on the x axis
    pub x: OverflowAxis,
    /// Whether to show or clip overflowing items on the y axis
    pub y: OverflowAxis,
}

impl Overflow {
    pub const DEFAULT: Self = Self {
        x: OverflowAxis::DEFAULT,
        y: OverflowAxis::DEFAULT,
    };

    /// Show overflowing items on both axes
    pub const fn visible() -> Self {
        Self {
            x: OverflowAxis::Visible,
            y: OverflowAxis::Visible,
        }
    }

    /// Clip overflowing items on both axes
    pub const fn clip() -> Self {
        Self {
            x: OverflowAxis::Clip,
            y: OverflowAxis::Clip,
        }
    }

    /// Clip overflowing items on the x axis
    pub const fn clip_x() -> Self {
        Self {
            x: OverflowAxis::Clip,
            y: OverflowAxis::Visible,
        }
    }

    /// Clip overflowing items on the y axis
    pub const fn clip_y() -> Self {
        Self {
            x: OverflowAxis::Visible,
            y: OverflowAxis::Clip,
        }
    }

    /// Ignore inherited clipping on both axes
    pub const fn reset() -> Self {
        Self {
            x: OverflowAxis::Reset,
            y: OverflowAxis::Reset,
        }
    }

    /// Overflow is visible on both axes
    pub const fn is_visible(&self) -> bool {
        self.x.is_visible() && self.y.is_visible()
    }
}

impl Default for Overflow {
    fn default() -> Self {
        Self::DEFAULT
    }
}

/// Whether to show or hide overflowing items
#[derive(Copy, Clone, PartialEq, Eq, Debug, Reflect)]
#[reflect(Default, PartialEq)]
#[cfg_attr(
    feature = "serialize",
    derive(serde::Serialize, serde::Deserialize),
    reflect(Serialize, Deserialize)
)]
pub enum OverflowAxis {
    /// Show overflowing items.
    Visible,
    /// Hide overflowing items.
    Clip,
    /// Ignore clipping inherited from the parent node
    Reset,
}

impl OverflowAxis {
    pub const DEFAULT: Self = Self::Visible;

    /// Overflow is visible on this axis
    pub const fn is_visible(&self) -> bool {
        matches!(self, Self::Visible | Self::Reset)
    }
}

impl Default for OverflowAxis {
    fn default() -> Self {
        Self::DEFAULT
    }
}

/// The strategy used to position this node
#[derive(Copy, Clone, PartialEq, Eq, Debug, Reflect)]
#[reflect(Default, PartialEq)]
#[cfg_attr(
    feature = "serialize",
    derive(serde::Serialize, serde::Deserialize),
    reflect(Serialize, Deserialize)
)]
pub enum PositionType {
    /// Independent of other nodes, positioned at origin.
    Fixed,
    /// Relative to all other nodes with the [`PositionType::Relative`] value.
    Relative,
    /// Independent of all other nodes, but relative to its parent node.
    Absolute,
}

impl PositionType {
    pub const DEFAULT: Self = Self::Relative;
}

impl Default for PositionType {
    fn default() -> Self {
        Self::DEFAULT
    }
}

/// Defines if flexbox items appear on a single line or on multiple lines
#[derive(Copy, Clone, PartialEq, Eq, Debug, Reflect)]
#[reflect(Default, PartialEq)]
#[cfg_attr(
    feature = "serialize",
    derive(serde::Serialize, serde::Deserialize),
    reflect(Serialize, Deserialize)
)]
pub enum FlexWrap {
    /// Single line, will overflow if needed.
    NoWrap,
    /// Multiple lines, if needed.
    Wrap,
    /// Same as [`FlexWrap::Wrap`] but new lines will appear before the previous one.
    WrapReverse,
}

impl FlexWrap {
    pub const DEFAULT: Self = Self::NoWrap;
}

impl Default for FlexWrap {
    fn default() -> Self {
        Self::DEFAULT
    }
}

/// Controls whether grid items are placed row-wise or column-wise as well as whether the sparse or dense packing algorithm is used.
///
/// The "dense" packing algorithm attempts to fill in holes earlier in the grid, if smaller items come up later.
/// This may cause items to appear out-of-order when doing so would fill in holes left by larger items.
///
/// Defaults to [`GridAutoFlow::Row`].
///
/// <https://developer.mozilla.org/en-US/docs/Web/CSS/grid-auto-flow>
#[derive(Copy, Clone, PartialEq, Eq, Debug, Reflect)]
#[reflect(Default, PartialEq)]
#[cfg_attr(
    feature = "serialize",
    derive(serde::Serialize, serde::Deserialize),
    reflect(Serialize, Deserialize)
)]
pub enum GridAutoFlow {
    /// Items are placed by filling each row in turn, adding new rows as necessary.
    Row,
    /// Items are placed by filling each column in turn, adding new columns as necessary.
    Column,
    /// Combines `Row` with the dense packing algorithm.
    RowDense,
    /// Combines `Column` with the dense packing algorithm.
    ColumnDense,
}

impl GridAutoFlow {
    pub const DEFAULT: Self = Self::Row;
}

impl Default for GridAutoFlow {
    fn default() -> Self {
        Self::DEFAULT
    }
}

#[derive(Copy, Clone, PartialEq, Debug, Reflect)]
#[reflect_value(PartialEq)]
#[cfg_attr(
    feature = "serialize",
    derive(serde::Serialize, serde::Deserialize),
    reflect_value(Serialize, Deserialize)
)]
pub enum MinTrackSizingFunction {
    /// Track minimum size should be a fixed pixel value
    Px(f32),
    /// Track minimum size should be a percentage value
    Percent(f32),
    /// Track minimum size should be content sized under a min-content constraint
    MinContent,
    /// Track minimum size should be content sized under a max-content constraint
    MaxContent,
    /// Track minimum size should be automatically sized
    Auto,
}

#[derive(Copy, Clone, PartialEq, Debug, Reflect)]
#[reflect_value(PartialEq)]
#[cfg_attr(
    feature = "serialize",
    derive(serde::Serialize, serde::Deserialize),
    reflect_value(Serialize, Deserialize)
)]
pub enum MaxTrackSizingFunction {
    /// Track maximum size should be a fixed pixel value
    Px(f32),
    /// Track maximum size should be a percentage value
    Percent(f32),
    /// Track maximum size should be content sized under a min-content constraint
    MinContent,
    /// Track maximum size should be content sized under a max-content constraint
    MaxContent,
    /// Track maximum size should be sized according to the fit-content formula with a fixed pixel limit
    FitContentPx(f32),
    /// Track maximum size should be sized according to the fit-content formula with a percentage limit
    FitContentPercent(f32),
    /// Track maximum size should be automatically sized
    Auto,
    /// The dimension as a fraction of the total available grid space (`fr` units in CSS)
    /// Specified value is the numerator of the fraction. Denominator is the sum of all fractions specified in that grid dimension.
    ///
    /// Spec: <https://www.w3.org/TR/css3-grid-layout/#fr-unit>
    Fraction(f32),
}

/// A [`GridTrack`] is a Row or Column of a CSS Grid. This struct specifies what size the track should be.
/// See below for the different "track sizing functions" you can specify.
#[derive(Copy, Clone, PartialEq, Debug, Reflect)]
#[reflect(Default, PartialEq)]
#[cfg_attr(
    feature = "serialize",
    derive(serde::Serialize, serde::Deserialize),
    reflect(Serialize, Deserialize)
)]
pub struct GridTrack {
    pub(crate) min_sizing_function: MinTrackSizingFunction,
    pub(crate) max_sizing_function: MaxTrackSizingFunction,
}

impl GridTrack {
    pub const DEFAULT: Self = Self {
        min_sizing_function: MinTrackSizingFunction::Auto,
        max_sizing_function: MaxTrackSizingFunction::Auto,
    };

    /// Create a grid track with a fixed pixel size
    pub fn px<T: From<Self>>(value: f32) -> T {
        Self {
            min_sizing_function: MinTrackSizingFunction::Px(value),
            max_sizing_function: MaxTrackSizingFunction::Px(value),
        }
        .into()
    }

    /// Create a grid track with a percentage size
    pub fn percent<T: From<Self>>(value: f32) -> T {
        Self {
            min_sizing_function: MinTrackSizingFunction::Percent(value),
            max_sizing_function: MaxTrackSizingFunction::Percent(value),
        }
        .into()
    }

    /// Create a grid track with an `fr` size.
    /// Note that this will give the track a content-based minimum size.
    /// Usually you are best off using `GridTrack::flex` instead which uses a zero minimum size.
    pub fn fr<T: From<Self>>(value: f32) -> T {
        Self {
            min_sizing_function: MinTrackSizingFunction::Auto,
            max_sizing_function: MaxTrackSizingFunction::Fraction(value),
        }
        .into()
    }

    /// Create a grid track with a `minmax(0, Nfr)` size.
    pub fn flex<T: From<Self>>(value: f32) -> T {
        Self {
            min_sizing_function: MinTrackSizingFunction::Px(0.0),
            max_sizing_function: MaxTrackSizingFunction::Fraction(value),
        }
        .into()
    }

    /// Create a grid track which is automatically sized to fit its contents.
    pub fn auto<T: From<Self>>() -> T {
        Self {
            min_sizing_function: MinTrackSizingFunction::Auto,
            max_sizing_function: MaxTrackSizingFunction::Auto,
        }
        .into()
    }

    /// Create a grid track which is automatically sized to fit its contents when sized at their "min-content" sizes
    pub fn min_content<T: From<Self>>() -> T {
        Self {
            min_sizing_function: MinTrackSizingFunction::MinContent,
            max_sizing_function: MaxTrackSizingFunction::MinContent,
        }
        .into()
    }

    /// Create a grid track which is automatically sized to fit its contents when sized at their "max-content" sizes
    pub fn max_content<T: From<Self>>() -> T {
        Self {
            min_sizing_function: MinTrackSizingFunction::MaxContent,
            max_sizing_function: MaxTrackSizingFunction::MaxContent,
        }
        .into()
    }

    /// Create a `fit-content()` grid track with fixed pixel limit.
    ///
    /// <https://developer.mozilla.org/en-US/docs/Web/CSS/fit-content_function>
    pub fn fit_content_px<T: From<Self>>(limit: f32) -> T {
        Self {
            min_sizing_function: MinTrackSizingFunction::Auto,
            max_sizing_function: MaxTrackSizingFunction::FitContentPx(limit),
        }
        .into()
    }

    /// Create a `fit-content()` grid track with percentage limit.
    ///
    /// <https://developer.mozilla.org/en-US/docs/Web/CSS/fit-content_function>
    pub fn fit_content_percent<T: From<Self>>(limit: f32) -> T {
        Self {
            min_sizing_function: MinTrackSizingFunction::Auto,
            max_sizing_function: MaxTrackSizingFunction::FitContentPercent(limit),
        }
        .into()
    }

    /// Create a `minmax()` grid track.
    ///
    /// <https://developer.mozilla.org/en-US/docs/Web/CSS/minmax>
    pub fn minmax<T: From<Self>>(min: MinTrackSizingFunction, max: MaxTrackSizingFunction) -> T {
        Self {
            min_sizing_function: min,
            max_sizing_function: max,
        }
        .into()
    }
}

impl Default for GridTrack {
    fn default() -> Self {
        Self::DEFAULT
    }
}

#[derive(Copy, Clone, PartialEq, Debug, Reflect)]
#[reflect(PartialEq)]
#[cfg_attr(
    feature = "serialize",
    derive(serde::Serialize, serde::Deserialize),
    reflect(Serialize, Deserialize)
)]
/// How many times to repeat a repeated grid track
///
/// <https://developer.mozilla.org/en-US/docs/Web/CSS/repeat>
pub enum GridTrackRepetition {
    /// Repeat the track fixed number of times
    Count(u16),
    /// Repeat the track to fill available space
    ///
    /// <https://developer.mozilla.org/en-US/docs/Web/CSS/repeat#auto-fill>
    AutoFill,
    /// Repeat the track to fill available space but collapse any tracks that do not end up with
    /// an item placed in them.
    ///
    /// <https://developer.mozilla.org/en-US/docs/Web/CSS/repeat#auto-fit>
    AutoFit,
}

impl From<u16> for GridTrackRepetition {
    fn from(count: u16) -> Self {
        Self::Count(count)
    }
}

impl From<i32> for GridTrackRepetition {
    fn from(count: i32) -> Self {
        Self::Count(count as u16)
    }
}

impl From<usize> for GridTrackRepetition {
    fn from(count: usize) -> Self {
        Self::Count(count as u16)
    }
}

/// Represents a *possibly* repeated [`GridTrack`].
///
/// The repetition parameter can either be:
///   - The integer `1`, in which case the track is non-repeated.
///   - a `u16` count to repeat the track N times.
///   - A `GridTrackRepetition::AutoFit` or `GridTrackRepetition::AutoFill`.
///
/// Note: that in the common case you want a non-repeating track (repetition count 1), you may use the constructor methods on [`GridTrack`]
/// to create a `RepeatedGridTrack`. i.e. `GridTrack::px(10.0)` is equivalent to `RepeatedGridTrack::px(1, 10.0)`.
///
/// You may only use one auto-repetition per track list. And if your track list contains an auto repetition
/// then all tracks (in and outside of the repetition) must be fixed size (px or percent). Integer repetitions are just shorthand for writing out
/// N tracks longhand and are not subject to the same limitations.
#[derive(Clone, PartialEq, Debug, Reflect)]
#[reflect(PartialEq)]
#[cfg_attr(
    feature = "serialize",
    derive(serde::Serialize, serde::Deserialize),
    reflect(Serialize, Deserialize)
)]
pub struct RepeatedGridTrack {
    pub(crate) repetition: GridTrackRepetition,
    pub(crate) tracks: SmallVec<[GridTrack; 1]>,
}

impl RepeatedGridTrack {
    /// Create a repeating set of grid tracks with a fixed pixel size
    pub fn px<T: From<Self>>(repetition: impl Into<GridTrackRepetition>, value: f32) -> T {
        Self {
            repetition: repetition.into(),
            tracks: SmallVec::from_buf([GridTrack::px(value)]),
        }
        .into()
    }

    /// Create a repeating set of grid tracks with a percentage size
    pub fn percent<T: From<Self>>(repetition: impl Into<GridTrackRepetition>, value: f32) -> T {
        Self {
            repetition: repetition.into(),
            tracks: SmallVec::from_buf([GridTrack::percent(value)]),
        }
        .into()
    }

    /// Create a repeating set of grid tracks with automatic size
    pub fn auto<T: From<Self>>(repetition: u16) -> T {
        Self {
            repetition: GridTrackRepetition::Count(repetition),
            tracks: SmallVec::from_buf([GridTrack::auto()]),
        }
        .into()
    }

    /// Create a repeating set of grid tracks with an `fr` size.
    /// Note that this will give the track a content-based minimum size.
    /// Usually you are best off using `GridTrack::flex` instead which uses a zero minimum size.
    pub fn fr<T: From<Self>>(repetition: u16, value: f32) -> T {
        Self {
            repetition: GridTrackRepetition::Count(repetition),
            tracks: SmallVec::from_buf([GridTrack::fr(value)]),
        }
        .into()
    }

    /// Create a repeating set of grid tracks with a `minmax(0, Nfr)` size.
    pub fn flex<T: From<Self>>(repetition: u16, value: f32) -> T {
        Self {
            repetition: GridTrackRepetition::Count(repetition),
            tracks: SmallVec::from_buf([GridTrack::flex(value)]),
        }
        .into()
    }

    /// Create a repeating set of grid tracks with min-content size
    pub fn min_content<T: From<Self>>(repetition: u16) -> T {
        Self {
            repetition: GridTrackRepetition::Count(repetition),
            tracks: SmallVec::from_buf([GridTrack::min_content()]),
        }
        .into()
    }

    /// Create a repeating set of grid tracks with max-content size
    pub fn max_content<T: From<Self>>(repetition: u16) -> T {
        Self {
            repetition: GridTrackRepetition::Count(repetition),
            tracks: SmallVec::from_buf([GridTrack::max_content()]),
        }
        .into()
    }

    /// Create a repeating set of `fit-content()` grid tracks with fixed pixel limit
    pub fn fit_content_px<T: From<Self>>(repetition: u16, limit: f32) -> T {
        Self {
            repetition: GridTrackRepetition::Count(repetition),
            tracks: SmallVec::from_buf([GridTrack::fit_content_px(limit)]),
        }
        .into()
    }

    /// Create a repeating set of `fit-content()` grid tracks with percentage limit
    pub fn fit_content_percent<T: From<Self>>(repetition: u16, limit: f32) -> T {
        Self {
            repetition: GridTrackRepetition::Count(repetition),
            tracks: SmallVec::from_buf([GridTrack::fit_content_percent(limit)]),
        }
        .into()
    }

    /// Create a repeating set of `minmax()` grid track
    pub fn minmax<T: From<Self>>(
        repetition: impl Into<GridTrackRepetition>,
        min: MinTrackSizingFunction,
        max: MaxTrackSizingFunction,
    ) -> T {
        Self {
            repetition: repetition.into(),
            tracks: SmallVec::from_buf([GridTrack::minmax(min, max)]),
        }
        .into()
    }

    /// Create a repetition of a set of tracks
    pub fn repeat_many<T: From<Self>>(
        repetition: impl Into<GridTrackRepetition>,
        tracks: impl Into<Vec<GridTrack>>,
    ) -> T {
        Self {
            repetition: repetition.into(),
            tracks: SmallVec::from_vec(tracks.into()),
        }
        .into()
    }
}

impl From<GridTrack> for RepeatedGridTrack {
    fn from(track: GridTrack) -> Self {
        Self {
            repetition: GridTrackRepetition::Count(1),
            tracks: SmallVec::from_buf([track]),
        }
    }
}

impl From<GridTrack> for Vec<GridTrack> {
    fn from(track: GridTrack) -> Self {
        vec![GridTrack {
            min_sizing_function: track.min_sizing_function,
            max_sizing_function: track.max_sizing_function,
        }]
    }
}

impl From<GridTrack> for Vec<RepeatedGridTrack> {
    fn from(track: GridTrack) -> Self {
        vec![RepeatedGridTrack {
            repetition: GridTrackRepetition::Count(1),
            tracks: SmallVec::from_buf([track]),
        }]
    }
}

impl From<RepeatedGridTrack> for Vec<RepeatedGridTrack> {
    fn from(track: RepeatedGridTrack) -> Self {
        vec![track]
    }
}

#[derive(Copy, Clone, PartialEq, Eq, Debug, Reflect)]
#[reflect(Default, PartialEq)]
#[cfg_attr(
    feature = "serialize",
    derive(serde::Serialize, serde::Deserialize),
    reflect(Serialize, Deserialize)
)]
/// Represents the position of a grid item in a single axis.
///
/// There are 3 fields which may be set:
///   - `start`: which grid line the item should start at
///   - `end`: which grid line the item should end at
///   - `span`: how many tracks the item should span
///
/// The default `span` is 1. If neither `start` or `end` is set then the item will be placed automatically.
///
/// Generally, at most two fields should be set. If all three fields are specified then `span` will be ignored. If `end` specifies an earlier
/// grid line than `start` then `end` will be ignored and the item will have a span of 1.
///
/// <https://developer.mozilla.org/en-US/docs/Web/CSS/CSS_Grid_Layout/Line-based_Placement_with_CSS_Grid>
pub struct GridPlacement {
    /// The grid line at which the item should start.
    /// Lines are 1-indexed.
    /// Negative indexes count backwards from the end of the grid.
    /// Zero is not a valid index.
    pub(crate) start: Option<NonZeroI16>,
    /// How many grid tracks the item should span.
    /// Defaults to 1.
    pub(crate) span: Option<NonZeroU16>,
    /// The grid line at which the item should end.
    /// Lines are 1-indexed.
    /// Negative indexes count backwards from the end of the grid.
    /// Zero is not a valid index.
    pub(crate) end: Option<NonZeroI16>,
}

impl GridPlacement {
    #[allow(unsafe_code)]
    pub const DEFAULT: Self = Self {
        start: None,
        // SAFETY: This is trivially safe as 1 is non-zero.
        span: Some(unsafe { NonZeroU16::new_unchecked(1) }),
        end: None,
    };

    /// Place the grid item automatically (letting the `span` default to `1`).
    pub fn auto() -> Self {
        Self::DEFAULT
    }

    /// Place the grid item automatically, specifying how many tracks it should `span`.
    ///
    /// # Panics
    ///
    /// Panics if `span` is `0`.
    pub fn span(span: u16) -> Self {
        Self {
            start: None,
            end: None,
            span: try_into_grid_span(span).expect("Invalid span value of 0."),
        }
    }

    /// Place the grid item specifying the `start` grid line (letting the `span` default to `1`).
    ///
    /// # Panics
    ///
    /// Panics if `start` is `0`.
    pub fn start(start: i16) -> Self {
        Self {
            start: try_into_grid_index(start).expect("Invalid start value of 0."),
            ..Self::DEFAULT
        }
    }

    /// Place the grid item specifying the `end` grid line (letting the `span` default to `1`).
    ///
    /// # Panics
    ///
    /// Panics if `end` is `0`.
    pub fn end(end: i16) -> Self {
        Self {
            end: try_into_grid_index(end).expect("Invalid end value of 0."),
            ..Self::DEFAULT
        }
    }

    /// Place the grid item specifying the `start` grid line and how many tracks it should `span`.
    ///
    /// # Panics
    ///
    /// Panics if `start` or `span` is `0`.
    pub fn start_span(start: i16, span: u16) -> Self {
        Self {
            start: try_into_grid_index(start).expect("Invalid start value of 0."),
            end: None,
            span: try_into_grid_span(span).expect("Invalid span value of 0."),
        }
    }

    /// Place the grid item specifying `start` and `end` grid lines (`span` will be inferred)
    ///
    /// # Panics
    ///
    /// Panics if `start` or `end` is `0`.
    pub fn start_end(start: i16, end: i16) -> Self {
        Self {
            start: try_into_grid_index(start).expect("Invalid start value of 0."),
            end: try_into_grid_index(end).expect("Invalid end value of 0."),
            span: None,
        }
    }

    /// Place the grid item specifying the `end` grid line and how many tracks it should `span`.
    ///
    /// # Panics
    ///
    /// Panics if `end` or `span` is `0`.
    pub fn end_span(end: i16, span: u16) -> Self {
        Self {
            start: None,
            end: try_into_grid_index(end).expect("Invalid end value of 0."),
            span: try_into_grid_span(span).expect("Invalid span value of 0."),
        }
    }

    /// Mutate the item, setting the `start` grid line
    ///
    /// # Panics
    ///
    /// Panics if `start` is `0`.
    pub fn set_start(mut self, start: i16) -> Self {
        self.start = try_into_grid_index(start).expect("Invalid start value of 0.");
        self
    }

    /// Mutate the item, setting the `end` grid line
    ///
    /// # Panics
    ///
    /// Panics if `end` is `0`.
    pub fn set_end(mut self, end: i16) -> Self {
        self.end = try_into_grid_index(end).expect("Invalid end value of 0.");
        self
    }

    /// Mutate the item, setting the number of tracks the item should `span`
    ///
    /// # Panics
    ///
    /// Panics if `span` is `0`.
    pub fn set_span(mut self, span: u16) -> Self {
        self.span = try_into_grid_span(span).expect("Invalid span value of 0.");
        self
    }

    /// Returns the grid line at which the item should start, or `None` if not set.
    pub fn get_start(self) -> Option<i16> {
        self.start.map(NonZeroI16::get)
    }

    /// Returns the grid line at which the item should end, or `None` if not set.
    pub fn get_end(self) -> Option<i16> {
        self.end.map(NonZeroI16::get)
    }

    /// Returns span for this grid item, or `None` if not set.
    pub fn get_span(self) -> Option<u16> {
        self.span.map(NonZeroU16::get)
    }
}

impl Default for GridPlacement {
    fn default() -> Self {
        Self::DEFAULT
    }
}

/// Convert an `i16` to `NonZeroI16`, fails on `0` and returns the `InvalidZeroIndex` error.
fn try_into_grid_index(index: i16) -> Result<Option<NonZeroI16>, GridPlacementError> {
    Ok(Some(
        NonZeroI16::new(index).ok_or(GridPlacementError::InvalidZeroIndex)?,
    ))
}

/// Convert a `u16` to `NonZeroU16`, fails on `0` and returns the `InvalidZeroSpan` error.
fn try_into_grid_span(span: u16) -> Result<Option<NonZeroU16>, GridPlacementError> {
    Ok(Some(
        NonZeroU16::new(span).ok_or(GridPlacementError::InvalidZeroSpan)?,
    ))
}

/// Errors that occur when setting constraints for a `GridPlacement`
#[derive(Debug, Eq, PartialEq, Clone, Copy, Error)]
pub enum GridPlacementError {
    #[error("Zero is not a valid grid position")]
    InvalidZeroIndex,
    #[error("Spans cannot be zero length")]
    InvalidZeroSpan,
}

/// The background color of the node
///
/// This serves as the "fill" color.
<<<<<<< HEAD
/// When combined with [`UiImage`], tints the provided texture.
#[derive(Component, Clone, Debug, Reflect)]
=======
#[derive(Component, Copy, Clone, Debug, PartialEq, Reflect)]
>>>>>>> 4ca8cf5d
#[reflect(Component, Default)]
#[cfg_attr(
    feature = "serialize",
    derive(serde::Serialize, serde::Deserialize),
    reflect(Serialize, Deserialize)
)]
pub struct BackgroundColor(pub UiColor);

impl<T> From<T> for BackgroundColor
where
    T: Into<UiColor>,
{
    fn from(value: T) -> Self {
        Self(value.into())
    }
}

impl BackgroundColor {
    pub const DEFAULT: Self = Self(UiColor::Color(Color::WHITE));
}

impl Default for BackgroundColor {
    fn default() -> Self {
        Self::DEFAULT
    }
}

<<<<<<< HEAD
/// The atlas sprite to be used in a UI Texture Atlas Node
#[derive(Component, Clone, Debug, Reflect, Default)]
#[reflect(Component, Default)]
pub struct UiTextureAtlasImage {
    /// Texture index in the TextureAtlas
    pub index: usize,
    /// Whether to flip the sprite in the X axis
    pub flip_x: bool,
    /// Whether to flip the sprite in the Y axis
    pub flip_y: bool,
}

#[derive(Clone, Component, PartialEq, Debug, Reflect)]
#[reflect(PartialEq, Component, Default)]
#[cfg_attr(
    feature = "serialize",
    derive(serde::Serialize, serde::Deserialize),
    reflect(Serialize, Deserialize)
)]
pub enum UiColor {
    Color(Color),
    LinearGradient(LinearGradient),
    RadialGradient(RadialGradient),
}

impl From<Color> for UiColor {
    fn from(value: Color) -> Self {
        Self::Color(value)
    }
}

impl From<LinearGradient> for UiColor {
    fn from(value: LinearGradient) -> Self {
        Self::LinearGradient(value)
    }
}

impl From<RadialGradient> for UiColor {
    fn from(value: RadialGradient) -> Self {
        Self::RadialGradient(value)
    }
}

impl UiColor {
    /// Is this UiColor visible?
    /// Always returns true for gradient values.
    pub fn is_fully_transparent(&self) -> bool {
        match self {
            Self::Color(color) => color.a() <= 0.,
            _ => false,
        }
    }
}

impl Default for UiColor {
    fn default() -> Self {
        Self::Color(Color::default())
=======
impl<T: Into<Color>> From<T> for BackgroundColor {
    fn from(color: T) -> Self {
        Self(color.into())
>>>>>>> 4ca8cf5d
    }
}

/// The border color of the UI node.
<<<<<<< HEAD
#[derive(Component, Clone, Debug, Reflect)]
=======
#[derive(Component, Copy, Clone, Debug, PartialEq, Reflect)]
>>>>>>> 4ca8cf5d
#[reflect(Component, Default)]
#[cfg_attr(
    feature = "serialize",
    derive(serde::Serialize, serde::Deserialize),
    reflect(Serialize, Deserialize)
)]
pub struct BorderColor(pub UiColor);

<<<<<<< HEAD
impl<T> From<T> for BorderColor
where
    T: Into<UiColor>,
{
    fn from(value: T) -> Self {
        Self(value.into())
=======
impl<T: Into<Color>> From<T> for BorderColor {
    fn from(color: T) -> Self {
        Self(color.into())
>>>>>>> 4ca8cf5d
    }
}

impl BorderColor {
    pub const DEFAULT: Self = BorderColor(UiColor::Color(Color::WHITE));
}

impl Default for BorderColor {
    fn default() -> Self {
        Self::DEFAULT
    }
}

#[derive(Component, Copy, Clone, Default, Debug, Reflect)]
#[reflect(Component, Default)]
#[cfg_attr(
    feature = "serialize",
    derive(serde::Serialize, serde::Deserialize),
    reflect(Serialize, Deserialize)
)]
/// Set the style of an outline
pub enum OutlineStyle {
    /// The outline is a solid line
    #[default]
    Solid,
    /// The outline is a dashed line
    Dashed { dash_length: Val, break_length: Val },
}

#[derive(Component, Copy, Clone, Default, Debug, Reflect)]
#[reflect(Component, Default)]
#[cfg_attr(
    feature = "serialize",
    derive(serde::Serialize, serde::Deserialize),
    reflect(Serialize, Deserialize)
)]
/// The [`Outline`] component adds an outline outside the edge of a UI node.
/// Outlines do not take up space in the layout.
///
/// To add an [`Outline`] to a ui node you can spawn a `(NodeBundle, Outline)` tuple bundle:
/// ```
/// # use bevy_ecs::prelude::*;
/// # use bevy_ui::prelude::*;
/// # use bevy_color::palettes::basic::{RED, BLUE};
/// fn setup_ui(mut commands: Commands) {
///     commands.spawn((
///         NodeBundle {
///             style: Style {
///                 width: Val::Px(100.),
///                 height: Val::Px(100.),
///                 ..Default::default()
///             },
///             background_color: BLUE.into(),
///             ..Default::default()
///         },
///         Outline::new(Val::Px(10.), Val::ZERO, RED.into())
///     ));
/// }
/// ```
///
/// [`Outline`] components can also be added later to existing UI nodes:
/// ```
/// # use bevy_ecs::prelude::*;
/// # use bevy_ui::prelude::*;
/// # use bevy_color::Color;
/// fn outline_hovered_button_system(
///     mut commands: Commands,
///     mut node_query: Query<(Entity, &Interaction, Option<&mut Outline>), Changed<Interaction>>,
/// ) {
///     for (entity, interaction, mut maybe_outline) in node_query.iter_mut() {
///         let outline_color =
///             if matches!(*interaction, Interaction::Hovered) {
///                 Color::WHITE
///             } else {
///                 Color::NONE
///             };
///         if let Some(mut outline) = maybe_outline {
///             outline.color = outline_color;
///         } else {
///             commands.entity(entity).insert(Outline::new(Val::Px(10.), Val::ZERO, outline_color));
///         }
///     }
/// }
/// ```
/// Inserting and removing an [`Outline`] component repeatedly will result in table moves, so it is generally preferable to
/// set `Outline::color` to [`Color::NONE`] to hide an outline.
pub struct Outline {
    /// The width of the outline.
    ///
    /// Percentage `Val` values are resolved based on the width of the outlined [`Node`].
    pub width: Val,
    /// The amount of space between a node's outline the edge of the node.
    ///
    /// Percentage `Val` values are resolved based on the width of the outlined [`Node`].
    pub offset: Val,
    /// The color of the outline.
    ///
    /// If you are frequently toggling outlines for a UI node on and off it is recommended to set [`Color::NONE`] to hide the outline.
    /// This avoids the table moves that would occur from the repeated insertion and removal of the `Outline` component.
    pub color: Color,
}

impl Outline {
    /// Create a new outline
    pub const fn new(width: Val, offset: Val, color: Color) -> Self {
        Self {
            width,
            offset,
            color,
        }
    }
}

/// The 2D texture displayed for this UI node
#[derive(Component, Clone, Debug, Reflect, Default)]
#[reflect(Component, Default)]
pub struct UiImage {
    /// The tint color used to draw the image
    pub color: Color,
    /// Handle to the texture
    pub texture: Handle<Image>,
    /// Whether the image should be flipped along its x-axis
    pub flip_x: bool,
    /// Whether the image should be flipped along its y-axis
    pub flip_y: bool,
}

impl UiImage {
    pub fn new(texture: Handle<Image>) -> Self {
        Self {
            texture,
            ..Default::default()
        }
    }

    /// Set the color tint
    #[must_use]
    pub const fn with_color(mut self, color: Color) -> Self {
        self.color = color;
        self
    }

    /// Flip the image along its x-axis
    #[must_use]
    pub const fn with_flip_x(mut self) -> Self {
        self.flip_x = true;
        self
    }

    /// Flip the image along its y-axis
    #[must_use]
    pub const fn with_flip_y(mut self) -> Self {
        self.flip_y = true;
        self
    }
}

impl From<Handle<Image>> for UiImage {
    fn from(texture: Handle<Image>) -> Self {
        Self::new(texture)
    }
}

/// The calculated clip of the node
#[derive(Component, Default, Copy, Clone, Debug, Reflect)]
#[reflect(Component, Default)]
pub struct CalculatedClip {
    /// The rect of the clip
    pub clip: Rect,
}

/// Indicates that this [`Node`] entity's front-to-back ordering is not controlled solely
/// by its location in the UI hierarchy. A node with a higher z-index will appear on top
/// of other nodes with a lower z-index.
///
/// UI nodes that have the same z-index will appear according to the order in which they
/// appear in the UI hierarchy. In such a case, the last node to be added to its parent
/// will appear in front of its siblings.
///
/// Internally, nodes with a global z-index share the stacking context of root UI nodes
/// (nodes that have no parent). Because of this, there is no difference between using
/// `ZIndex::Local(n)` and `ZIndex::Global(n)` for root nodes.
///
/// Nodes without this component will be treated as if they had a value of `ZIndex::Local(0)`.
#[derive(Component, Copy, Clone, Debug, PartialEq, Eq, Reflect)]
#[reflect(Component, Default)]
pub enum ZIndex {
    /// Indicates the order in which this node should be rendered relative to its siblings.
    Local(i32),
    /// Indicates the order in which this node should be rendered relative to root nodes and
    /// all other nodes that have a global z-index.
    Global(i32),
}

impl Default for ZIndex {
    fn default() -> Self {
        Self::Local(0)
    }
}

<<<<<<< HEAD
/// Radii for rounded corner edges.
/// * A corner set to a 0 value will be right angled.
/// * The value is clamped to between 0 and half the length of the shortest side of the node before being used.
/// * `Val::AUTO` is resolved to `Val::Px(0.)`.
#[derive(Copy, Clone, Debug, PartialEq, Reflect)]
#[reflect(PartialEq)]
=======
/// Used to add rounded corners to a UI node. You can set a UI node to have uniformly
/// rounded corners or specify different radii for each corner. If a given radius exceeds half
/// the length of the smallest dimension between the node's height or width, the radius will
/// calculated as half the smallest dimension.
///
/// Elliptical nodes are not supported yet. Percentage values are based on the node's smallest
/// dimension, either width or height.
///
/// # Example
/// ```
/// # use bevy_ecs::prelude::*;
/// # use bevy_ui::prelude::*;
/// # use bevy_color::palettes::basic::{BLUE};
/// fn setup_ui(mut commands: Commands) {
///     commands.spawn((
///         NodeBundle {
///             style: Style {
///                 width: Val::Px(100.),
///                 height: Val::Px(100.),
///                 border: UiRect::all(Val::Px(2.)),
///                 ..Default::default()
///             },
///             background_color: BLUE.into(),
///             border_radius: BorderRadius::new(
///                 // top left
///                 Val::Px(10.),
///                 // top right
///                 Val::Px(20.),
///                 // bottom right
///                 Val::Px(30.),
///                 // bottom left
///                 Val::Px(40.),
///             ),
///             ..Default::default()
///         },
///     ));
/// }
/// ```
///
/// <https://developer.mozilla.org/en-US/docs/Web/CSS/border-radius>
#[derive(Component, Copy, Clone, Debug, PartialEq, Reflect)]
#[reflect(PartialEq, Default)]
>>>>>>> 4ca8cf5d
#[cfg_attr(
    feature = "serialize",
    derive(serde::Serialize, serde::Deserialize),
    reflect(Serialize, Deserialize)
)]
pub struct BorderRadius {
    pub top_left: Val,
    pub top_right: Val,
    pub bottom_left: Val,
    pub bottom_right: Val,
}

impl Default for BorderRadius {
    fn default() -> Self {
        Self::DEFAULT
    }
}

impl BorderRadius {
    pub const DEFAULT: Self = Self::ZERO;

<<<<<<< HEAD
    /// Zero curvature. All the corners will be right angled.
    pub const ZERO: Self = Self {
        top_left: Val::Px(0.),
        top_right: Val::Px(0.),
        bottom_right: Val::Px(0.),
        bottom_left: Val::Px(0.),
    };

    /// Maximum curvature. The Ui Node will take a capsule shape or circular if width and height are equal.
    pub const MAX: Self = Self {
        top_left: Val::Px(f32::MAX),
        top_right: Val::Px(f32::MAX),
        bottom_right: Val::Px(f32::MAX),
        bottom_left: Val::Px(f32::MAX),
    };
=======
    /// Zero curvature. All the corners will be right-angled.
    pub const ZERO: Self = Self::all(Val::Px(0.));

    /// Maximum curvature. The UI Node will take a capsule shape or circular if width and height are equal.
    pub const MAX: Self = Self::all(Val::Px(f32::MAX));
>>>>>>> 4ca8cf5d

    #[inline]
    /// Set all four corners to the same curvature.
    pub const fn all(radius: Val) -> Self {
        Self {
            top_left: radius,
            top_right: radius,
            bottom_left: radius,
            bottom_right: radius,
        }
    }

    #[inline]
<<<<<<< HEAD
    pub fn new(top_left: Val, top_right: Val, bottom_right: Val, bottom_left: Val) -> Self {
=======
    pub const fn new(top_left: Val, top_right: Val, bottom_right: Val, bottom_left: Val) -> Self {
>>>>>>> 4ca8cf5d
        Self {
            top_left,
            top_right,
            bottom_right,
            bottom_left,
        }
    }

    #[inline]
    /// Sets the radii to logical pixel values.
<<<<<<< HEAD
    pub fn px(top_left: f32, top_right: f32, bottom_right: f32, bottom_left: f32) -> Self {
=======
    pub const fn px(top_left: f32, top_right: f32, bottom_right: f32, bottom_left: f32) -> Self {
>>>>>>> 4ca8cf5d
        Self {
            top_left: Val::Px(top_left),
            top_right: Val::Px(top_right),
            bottom_right: Val::Px(bottom_right),
            bottom_left: Val::Px(bottom_left),
        }
    }

    #[inline]
    /// Sets the radii to percentage values.
<<<<<<< HEAD
    pub fn percent(top_left: f32, top_right: f32, bottom_right: f32, bottom_left: f32) -> Self {
=======
    pub const fn percent(
        top_left: f32,
        top_right: f32,
        bottom_right: f32,
        bottom_left: f32,
    ) -> Self {
>>>>>>> 4ca8cf5d
        Self {
            top_left: Val::Px(top_left),
            top_right: Val::Px(top_right),
            bottom_right: Val::Px(bottom_right),
            bottom_left: Val::Px(bottom_left),
        }
    }

    #[inline]
    /// Sets the radius for the top left corner.
    /// Remaining corners will be right-angled.
<<<<<<< HEAD
    pub fn top_left(radius: Val) -> Self {
        Self {
            top_left: radius,
            ..Default::default()
=======
    pub const fn top_left(radius: Val) -> Self {
        Self {
            top_left: radius,
            ..Self::DEFAULT
>>>>>>> 4ca8cf5d
        }
    }

    #[inline]
    /// Sets the radius for the top right corner.
    /// Remaining corners will be right-angled.
<<<<<<< HEAD
    pub fn top_right(radius: Val) -> Self {
        Self {
            top_right: radius,
            ..Default::default()
=======
    pub const fn top_right(radius: Val) -> Self {
        Self {
            top_right: radius,
            ..Self::DEFAULT
>>>>>>> 4ca8cf5d
        }
    }

    #[inline]
    /// Sets the radius for the bottom right corner.
    /// Remaining corners will be right-angled.
<<<<<<< HEAD
    pub fn bottom_right(radius: Val) -> Self {
        Self {
            bottom_right: radius,
            ..Default::default()
=======
    pub const fn bottom_right(radius: Val) -> Self {
        Self {
            bottom_right: radius,
            ..Self::DEFAULT
>>>>>>> 4ca8cf5d
        }
    }

    #[inline]
    /// Sets the radius for the bottom left corner.
    /// Remaining corners will be right-angled.
<<<<<<< HEAD
    pub fn bottom_left(radius: Val) -> Self {
        Self {
            bottom_left: radius,
            ..Default::default()
=======
    pub const fn bottom_left(radius: Val) -> Self {
        Self {
            bottom_left: radius,
            ..Self::DEFAULT
>>>>>>> 4ca8cf5d
        }
    }

    #[inline]
    /// Sets the radii for the top left and bottom left corners.
    /// Remaining corners will be right-angled.
<<<<<<< HEAD
    pub fn left(radius: Val) -> Self {
        Self {
            top_left: radius,
            bottom_left: radius,
            ..Default::default()
=======
    pub const fn left(radius: Val) -> Self {
        Self {
            top_left: radius,
            bottom_left: radius,
            ..Self::DEFAULT
>>>>>>> 4ca8cf5d
        }
    }

    #[inline]
    /// Sets the radii for the top right and bottom right corners.
    /// Remaining corners will be right-angled.
<<<<<<< HEAD
    pub fn right(radius: Val) -> Self {
        Self {
            top_right: radius,
            bottom_right: radius,
            ..Default::default()
=======
    pub const fn right(radius: Val) -> Self {
        Self {
            top_right: radius,
            bottom_right: radius,
            ..Self::DEFAULT
>>>>>>> 4ca8cf5d
        }
    }

    #[inline]
    /// Sets the radii for the top left and top right corners.
    /// Remaining corners will be right-angled.
<<<<<<< HEAD
    pub fn top(radius: Val) -> Self {
        Self {
            top_left: radius,
            top_right: radius,
            ..Default::default()
=======
    pub const fn top(radius: Val) -> Self {
        Self {
            top_left: radius,
            top_right: radius,
            ..Self::DEFAULT
>>>>>>> 4ca8cf5d
        }
    }

    #[inline]
    /// Sets the radii for the bottom left and bottom right corners.
    /// Remaining corners will be right-angled.
<<<<<<< HEAD
    pub fn bottom(radius: Val) -> Self {
        Self {
            bottom_left: radius,
            bottom_right: radius,
            ..Default::default()
        }
    }
}

impl From<BorderRadius> for [Val; 4] {
    fn from(value: BorderRadius) -> Self {
        [
            value.top_left,
            value.top_right,
            value.bottom_right,
            value.bottom_left,
        ]
    }
}

/// Converts an angle from degrees into radians
///
/// formula: `angle * PI / 180.`
pub fn deg(angle: f32) -> f32 {
    angle * PI / 180.
}

#[derive(Copy, Clone, PartialEq, Debug, Reflect, Default)]
#[reflect(PartialEq)]
#[cfg_attr(
    feature = "serialize",
    derive(serde::Serialize, serde::Deserialize),
    reflect(Serialize, Deserialize)
)]
pub struct ColorStop {
    pub color: Color,
    pub point: Val,
}

impl From<Color> for ColorStop {
    fn from(color: Color) -> Self {
        Self {
            color,
            ..Default::default()
        }
    }
}

impl From<(Color, Val)> for ColorStop {
    fn from((color, val): (Color, Val)) -> Self {
        Self { color, point: val }
    }
}

pub fn resolve_color_stops(
    stops: &[ColorStop],
    len: f32,
    viewport_size: Vec2,
) -> Vec<(Color, f32)> {
    if stops.is_empty() {
        return vec![];
    }

    let mut out = stops
        .iter()
        .map(|ColorStop { color, point }| {
            (*color, point.resolve(len, viewport_size).unwrap_or(-1.))
        })
        .collect::<Vec<_>>();
    if out[0].1 < 0.0 {
        out[0].1 = 0.0;
    }

    if stops.len() == 1 {
        out.push(out[0]);
        return out;
    }

    let last = out.last_mut().unwrap();
    if last.1 < 0.0 {
        last.1 = len;
    }

    let mut current = 0.;
    for (_, point) in &mut out {
        if 0.0 <= *point {
            if *point < current {
                *point = current;
            }
            current = *point;
        }
    }

    let mut i = 1;
    while i < out.len() - 1 {
        if out[i].1 < 0.0 {
            let mut j = i + 1;
            while out[j].1 < 0.0 {
                j += 1;
            }
            let n = 1 + j - i;
            let mut s = out[i - 1].1;
            let d = (out[j].1 - s) / n as f32;
            while i < j {
                s += d;
                out[i].1 = s;
                i += 1;
            }
        } else {
            i += 1;
        }
    }
    out
}

#[derive(Clone, PartialEq, Debug, Reflect, Component, Default)]
#[reflect(PartialEq)]
#[cfg_attr(
    feature = "serialize",
    derive(serde::Serialize, serde::Deserialize),
    reflect(Serialize, Deserialize)
)]
pub struct LinearGradient {
    pub angle: f32,
    pub stops: Vec<ColorStop>,
}

impl LinearGradient {
    /// Angle for a gradient from bottom to top
    pub const BOTTOM_TO_TOP: f32 = 0.;
    /// Angle for a gradient from left to right
    pub const LEFT_TO_RIGHT: f32 = FRAC_PI_2;
    /// Angle for a gradient from top to bottom
    pub const TOP_TO_BOTTOM: f32 = PI;
    /// Angle for a gradient from right to left
    pub const RIGHT_TO_LEFT: f32 = 1.5 * PI;

    pub fn simple(angle: f32, start_color: Color, end_color: Color) -> Self {
        Self {
            angle,
            stops: vec![start_color.into(), end_color.into()],
        }
    }

    pub fn new(angle: f32, stops: Vec<ColorStop>) -> Self {
        Self { angle, stops }
    }

    pub fn is_visible(&self) -> bool {
        self.stops.iter().all(|stop| stop.color.a() == 0.)
    }

    /// find start point and total length of gradient
    pub fn resolve_geometry(&self, node_rect: Rect) -> (Vec2, f32) {
        let x = self.angle.cos();
        let y = self.angle.sin();
        let dir = Vec2::new(x, y);

        // return the distance of point `p` from the line defined by point `o` and direction `dir`
        fn df_line(o: Vec2, dir: Vec2, p: Vec2) -> f32 {
            // project p onto the the o-dir line and then return the distance between p and the projection.
            return p.distance(o + dir * (p - o).dot(dir));
        }

        fn modulo(x: f32, m: f32) -> f32 {
            return x - m * (x / m).floor();
        }

        let reduced = modulo(self.angle, 2.0 * PI);
        let q = (reduced * 2.0 / PI) as i32;
        let start_point = match q {
            0 => vec2(-1., 1.) * node_rect.size(),
            1 => vec2(-1., -1.) * node_rect.size(),
            2 => vec2(1., -1.) * node_rect.size(),
            _ => vec2(1., 1.) * node_rect.size(),
        } * 0.5f32;

        let length = 2.0 * df_line(start_point, dir, Vec2::ZERO);
        (start_point, length)
    }

    pub fn bottom_to_top(stops: Vec<ColorStop>) -> LinearGradient {
        LinearGradient {
            angle: Self::BOTTOM_TO_TOP,
            stops,
        }
    }

    pub fn left_to_right(stops: Vec<ColorStop>) -> LinearGradient {
        LinearGradient {
            angle: Self::LEFT_TO_RIGHT,
            stops,
        }
    }

    pub fn top_to_bottom(stops: Vec<ColorStop>) -> LinearGradient {
        LinearGradient {
            angle: Self::TOP_TO_BOTTOM,
            stops,
        }
    }

    pub fn right_to_left(stops: Vec<ColorStop>) -> LinearGradient {
        LinearGradient {
            angle: Self::RIGHT_TO_LEFT,
            stops,
        }
    }
}

impl From<Color> for LinearGradient {
    fn from(color: Color) -> Self {
        Self::new(0., vec![color.into(), color.into()])
    }
}

/// The radius of a circle, or the lengths of the minor and major axes of an ellipse
#[derive(Default, Copy, Clone, PartialEq, Debug, Reflect)]
#[reflect(PartialEq, Default)]
#[cfg_attr(
    feature = "serialize",
    derive(serde::Serialize, serde::Deserialize),
    reflect(Serialize, Deserialize)
)]
pub enum RadialGradientExtent {
    /// Percentage values are based on the width of the node.
    Length(Val),
    /// Circle: The edge of the circle will touch the closest side of the node.
    /// Ellipse: The edge along this axis will touch the closest side on this axis.
    #[default]
    ClosestSide,
    /// Circle: The edge of the circle will touch the farthest side of the node.
    /// Ellipse: The edge along this axis will touch the farthest side on this axis.
    FarthestSide,
}

impl RadialGradientExtent {
    pub fn resolve<const N: usize>(self, sides: [f32; N], width: f32, viewport_size: Vec2) -> f32 {
        match self {
            RadialGradientExtent::Length(val) => val
                .resolve(width, viewport_size)
                .ok()
                .unwrap_or_else(|| sides.iter().map(|n| FloatOrd(*n)).min().unwrap().0),
            RadialGradientExtent::ClosestSide => {
                sides.iter().map(|n| FloatOrd(*n)).min().unwrap().0
            }
            RadialGradientExtent::FarthestSide => {
                sides.iter().map(|n| FloatOrd(*n)).max().unwrap().0
            }
        }
    }
}

impl From<Val> for RadialGradientExtent {
    fn from(value: Val) -> Self {
        Self::Length(value)
    }
}

#[derive(Default, Copy, Clone, PartialEq, Debug, Reflect)]
#[reflect(PartialEq, Default)]
#[cfg_attr(
    feature = "serialize",
    derive(serde::Serialize, serde::Deserialize),
    reflect(Serialize, Deserialize)
)]
/// The gradient's ending shape
pub enum RadialGradientShape {
    /// The shape is a circle
    Circle(RadialGradientExtent),
    /// A circle sized so that it exactly meets the closest corner of the node from its center.
    ClosestCorner,
    /// A circle sized so that it exactly meets the farthest corner of the node from its center.
    #[default]
    FarthestCorner,
    /// The shape is an ellipse
    Ellipse(RadialGradientExtent, RadialGradientExtent),
}

/// Representation of an axis-aligned ellipse.
#[derive(Default, Copy, Clone, PartialEq, Debug, Reflect)]
#[reflect(Default, PartialEq)]
#[cfg_attr(
    feature = "serialize",
    derive(serde::Serialize, serde::Deserialize),
    reflect(Serialize, Deserialize)
)]
pub struct EllipseShape {
    /// The center of the ellipse
    pub center: Vec2,
    /// The distances from the center of the ellipse to its edge, along its horizontal and vertical axes respectively.
    pub extents: Vec2,
}

#[derive(Clone, PartialEq, Debug, Reflect, Component, Default)]
#[reflect(PartialEq)]
#[cfg_attr(
    feature = "serialize",
    derive(serde::Serialize, serde::Deserialize),
    reflect(Serialize, Deserialize)
)]
pub struct RadialGradient {
    pub center: RelativePosition,
    pub shape: RadialGradientShape,
    pub stops: Vec<ColorStop>,
}

impl RadialGradient {
    /// A circular gradient from `start_color` to `end_color` sized using `FarthestCorner``.
    pub fn simple(start_color: Color, end_color: Color) -> Self {
        Self {
            center: RelativePosition::CENTER,
            shape: RadialGradientShape::default(),
            stops: vec![start_color.into(), end_color.into()],
        }
    }

    pub fn is_visible(&self) -> bool {
        self.stops.iter().all(|stop| stop.color.a() == 0.)
    }

    pub fn new(
        center: RelativePosition,
        shape: RadialGradientShape,
        stops: Vec<ColorStop>,
    ) -> Self {
        Self {
            center,
            shape,
            stops,
        }
    }

    /// Resolve the shape and position of the gradient
    pub fn resolve_geometry(&self, r: Rect, viewport_size: Vec2) -> EllipseShape {
        let center = self.center.resolve(r, viewport_size);

        fn closest(p: f32, a: f32, b: f32) -> f32 {
            if (p - a).abs() < (p - b).abs() {
                a
            } else {
                b
            }
        }

        fn farthest(p: f32, a: f32, b: f32) -> f32 {
            if (p - a).abs() < (p - b).abs() {
                b
            } else {
                a
            }
        }

        fn closest_corner(p: Vec2, r: Rect) -> Vec2 {
            vec2(
                closest(p.x, r.min.x, r.max.x),
                closest(p.y, r.min.y, r.max.x),
            )
        }

        fn farthest_corner(p: Vec2, r: Rect) -> Vec2 {
            vec2(
                farthest(p.x, r.min.x, r.max.x),
                farthest(p.y, r.min.y, r.max.y),
            )
        }

        let extents = match self.shape {
            RadialGradientShape::Circle(e) => {
                let sides = [
                    (center.x - r.min.x).abs(),
                    (center.x - r.max.x).abs(),
                    (center.y - r.min.y).abs(),
                    (center.y - r.max.y).abs(),
                ];
                let radius = e.resolve(sides, r.width(), viewport_size);
                Vec2::splat(radius)
            }
            RadialGradientShape::ClosestCorner => {
                Vec2::splat(closest_corner(center, r).distance(center))
            }
            RadialGradientShape::FarthestCorner => {
                Vec2::splat(farthest_corner(center, r).distance(center))
            }
            RadialGradientShape::Ellipse(w, h) => {
                let x_sides = [(center.x - r.min.x).abs(), (center.x - r.max.x).abs()];
                let w = w.resolve(x_sides, r.width(), viewport_size);
                let y_sides = [(center.y - r.min.y).abs(), (center.y - r.max.y).abs()];
                let h = h.resolve(y_sides, r.height(), viewport_size);
                vec2(w, h)
            }
        };
        EllipseShape { center, extents }
    }
}

#[derive(Clone, PartialEq, Debug, Reflect, Component, Default)]
#[reflect(PartialEq)]
#[cfg_attr(
    feature = "serialize",
    derive(serde::Serialize, serde::Deserialize),
    reflect(Serialize, Deserialize)
)]
pub struct BoxShadow {
    /// The shadow's color
    pub color: Color,
    /// Offset increasing to the right and down
    pub offset: Vec2,
    /// Difference in size from occluding uninode
    pub spread_radius: Vec2,
    /// Blurriness of the shadow
    pub blur_radius: f32,
    /// Hack until elliptical border radius implemented
    pub border_radius_override: Option<[f32; 4]>,
}

=======
    pub const fn bottom(radius: Val) -> Self {
        Self {
            bottom_left: radius,
            bottom_right: radius,
            ..Self::DEFAULT
        }
    }

    /// Returns the [`BorderRadius`] with its `top_left` field set to the given value.
    #[inline]
    pub const fn with_top_left(mut self, radius: Val) -> Self {
        self.top_left = radius;
        self
    }

    /// Returns the [`BorderRadius`] with its `top_right` field set to the given value.
    #[inline]
    pub const fn with_top_right(mut self, radius: Val) -> Self {
        self.top_right = radius;
        self
    }

    /// Returns the [`BorderRadius`] with its `bottom_right` field set to the given value.
    #[inline]
    pub const fn with_bottom_right(mut self, radius: Val) -> Self {
        self.bottom_right = radius;
        self
    }

    /// Returns the [`BorderRadius`] with its `bottom_left` field set to the given value.
    #[inline]
    pub const fn with_bottom_left(mut self, radius: Val) -> Self {
        self.bottom_left = radius;
        self
    }

    /// Returns the [`BorderRadius`] with its `top_left` and `bottom_left` fields set to the given value.
    #[inline]
    pub const fn with_left(mut self, radius: Val) -> Self {
        self.top_left = radius;
        self.bottom_left = radius;
        self
    }

    /// Returns the [`BorderRadius`] with its `top_right` and `bottom_right` fields set to the given value.
    #[inline]
    pub const fn with_right(mut self, radius: Val) -> Self {
        self.top_right = radius;
        self.bottom_right = radius;
        self
    }

    /// Returns the [`BorderRadius`] with its `top_left` and `top_right` fields set to the given value.
    #[inline]
    pub const fn with_top(mut self, radius: Val) -> Self {
        self.top_left = radius;
        self.top_right = radius;
        self
    }

    /// Returns the [`BorderRadius`] with its `bottom_left` and `bottom_right` fields set to the given value.
    #[inline]
    pub const fn with_bottom(mut self, radius: Val) -> Self {
        self.bottom_left = radius;
        self.bottom_right = radius;
        self
    }
}

>>>>>>> 4ca8cf5d
#[cfg(test)]
mod tests {
    use bevy_math::Vec2;
    use bevy_render::color::Color;

    use crate::resolve_color_stops;
    use crate::ColorStop;
    use crate::GridPlacement;
    use crate::Val;

    #[test]
    fn invalid_grid_placement_values() {
        assert!(std::panic::catch_unwind(|| GridPlacement::span(0)).is_err());
        assert!(std::panic::catch_unwind(|| GridPlacement::start(0)).is_err());
        assert!(std::panic::catch_unwind(|| GridPlacement::end(0)).is_err());
        assert!(std::panic::catch_unwind(|| GridPlacement::start_end(0, 1)).is_err());
        assert!(std::panic::catch_unwind(|| GridPlacement::start_end(-1, 0)).is_err());
        assert!(std::panic::catch_unwind(|| GridPlacement::start_span(1, 0)).is_err());
        assert!(std::panic::catch_unwind(|| GridPlacement::start_span(0, 1)).is_err());
        assert!(std::panic::catch_unwind(|| GridPlacement::end_span(0, 1)).is_err());
        assert!(std::panic::catch_unwind(|| GridPlacement::end_span(1, 0)).is_err());
        assert!(std::panic::catch_unwind(|| GridPlacement::default().set_start(0)).is_err());
        assert!(std::panic::catch_unwind(|| GridPlacement::default().set_end(0)).is_err());
        assert!(std::panic::catch_unwind(|| GridPlacement::default().set_span(0)).is_err());
    }

    #[test]
    fn grid_placement_accessors() {
        assert_eq!(GridPlacement::start(5).get_start(), Some(5));
        assert_eq!(GridPlacement::end(-4).get_end(), Some(-4));
        assert_eq!(GridPlacement::span(2).get_span(), Some(2));
        assert_eq!(GridPlacement::start_end(11, 21).get_span(), None);
        assert_eq!(GridPlacement::start_span(3, 5).get_end(), None);
        assert_eq!(GridPlacement::end_span(-4, 12).get_start(), None);
    }

    #[test]
    fn simple_two_stops() {
        let stops = vec![
            ColorStop {
                color: Color::WHITE,
                point: Val::Auto,
            },
            ColorStop {
                color: Color::BLACK,
                point: Val::Auto,
            },
        ];

        let r = resolve_color_stops(&stops, 1., Vec2::ZERO);

        assert_eq!(r.len(), 2);
        assert_eq!(r[0].1, 0.0);
        assert_eq!(r[1].1, 1.0);

        let stops = vec![
            ColorStop {
                color: Color::WHITE,
                point: Val::Auto,
            },
            ColorStop {
                color: Color::RED,
                point: Val::Auto,
            },
            ColorStop {
                color: Color::GREEN,
                point: Val::Auto,
            },
            ColorStop {
                color: Color::YELLOW,
                point: Val::Auto,
            },
            ColorStop {
                color: Color::BLACK,
                point: Val::Auto,
            },
        ];

        let r = resolve_color_stops(&stops, 1., Vec2::ZERO);

        assert_eq!(r.len(), 5);
        assert_eq!(r[0].1, 0.0);
        assert_eq!(r[1].1, 0.25);
        assert_eq!(r[2].1, 0.5);
        assert_eq!(r[3].1, 0.75);
        assert_eq!(r[4].1, 1.0);
    }

    #[test]
    fn resolve_radial_gradient_geometry() {
        use super::*;
        let cases = [
            (RelativePosition::CENTER, Vec2::splat(100.)),
            (RelativePosition::TOP_LEFT, Vec2::ZERO),
            (RelativePosition::TOP_RIGHT, vec2(200., 0.)),
            (RelativePosition::BOTTOM_RIGHT, vec2(200., 200.)),
            (RelativePosition::BOTTOM_CENTER, vec2(100., 200.)),
        ];
        for (center, expected_result) in cases {
            let radial_gradient = RadialGradient {
                center,
                shape: RadialGradientShape::Circle(RadialGradientExtent::ClosestSide),
                stops: vec![
                    Color::ORANGE_RED.into(),
                    (Color::RED, Val::Percent(30.)).into(),
                    (Color::YELLOW, Val::Percent(60.)).into(),
                    (Color::MAROON, Val::Percent(80.)).into(),
                    (Color::NONE, Val::Percent(81.)).into(),
                ],
            };

            let ellipse =
                radial_gradient.resolve_geometry(Rect::new(0., 0., 200., 200.), vec2(800., 600.));

            assert_eq!(ellipse.center, expected_result);
        }
    }

    #[test]
    fn resolve_radial_gradient_geometry_2() {
        use super::*;
        let cases = [
            (RelativePosition::CENTER, Vec2::splat(200.)),
            (RelativePosition::TOP_LEFT, vec2(100., 100.)),
            (RelativePosition::TOP_RIGHT, vec2(300., 100.)),
            (RelativePosition::BOTTOM_RIGHT, vec2(300., 300.)),
            (RelativePosition::BOTTOM_CENTER, vec2(200., 300.)),
        ];
        for (center, expected_result) in cases {
            let radial_gradient = RadialGradient {
                center,
                shape: RadialGradientShape::Circle(RadialGradientExtent::ClosestSide),
                stops: vec![
                    Color::ORANGE_RED.into(),
                    (Color::RED, Val::Percent(30.)).into(),
                    (Color::YELLOW, Val::Percent(60.)).into(),
                    (Color::MAROON, Val::Percent(80.)).into(),
                    (Color::NONE, Val::Percent(81.)).into(),
                ],
            };

            let ellipse = radial_gradient
                .resolve_geometry(Rect::new(100., 100., 300., 300.), vec2(800., 600.));

            assert_eq!(ellipse.center, expected_result);
        }
    }
}

/// Indicates that this root [`Node`] entity should be rendered to a specific camera.
/// UI then will be laid out respecting the camera's viewport and scale factor, and
/// rendered to this camera's [`bevy_render::camera::RenderTarget`].
///
/// Setting this component on a non-root node will have no effect. It will be overridden
/// by the root node's component.
///
/// Optional if there is only one camera in the world. Required otherwise.
#[derive(Component, Clone, Debug, Reflect, Eq, PartialEq)]
pub struct TargetCamera(pub Entity);

impl TargetCamera {
    pub fn entity(&self) -> Entity {
        self.0
    }
}

#[derive(Component)]
/// Marker used to identify default cameras, they will have priority over the [`PrimaryWindow`] camera.
///
/// This is useful if the [`PrimaryWindow`] has two cameras, one of them used
/// just for debug purposes and the user wants a way to choose the default [`Camera`]
/// without having to add a [`TargetCamera`] to the root node.
///
/// Another use is when the user wants the Ui to be in another window by default,
/// all that is needed is to place this component on the camera
///
/// ```
/// # use bevy_ui::prelude::*;
/// # use bevy_ecs::prelude::Commands;
/// # use bevy_render::camera::{Camera, RenderTarget};
/// # use bevy_core_pipeline::prelude::Camera2dBundle;
/// # use bevy_window::{Window, WindowRef};
///
/// fn spawn_camera(mut commands: Commands) {
///     let another_window = commands.spawn(Window {
///         title: String::from("Another window"),
///         ..Default::default()
///     }).id();
///     commands.spawn((
///         Camera2dBundle {
///             camera: Camera {
///                 target: RenderTarget::Window(WindowRef::Entity(another_window)),
///                 ..Default::default()
///             },
///             ..Default::default()
///         },
///         // We add the Marker here so all Ui will spawn in
///         // another window if no TargetCamera is specified
///         IsDefaultUiCamera
///     ));
/// }
/// ```
pub struct IsDefaultUiCamera;

#[derive(SystemParam)]
pub struct DefaultUiCamera<'w, 's> {
    cameras: Query<'w, 's, (Entity, &'static Camera)>,
    default_cameras: Query<'w, 's, Entity, (With<Camera>, With<IsDefaultUiCamera>)>,
    primary_window: Query<'w, 's, Entity, With<PrimaryWindow>>,
}

impl<'w, 's> DefaultUiCamera<'w, 's> {
    pub fn get(&self) -> Option<Entity> {
        self.default_cameras.get_single().ok().or_else(|| {
            // If there isn't a single camera and the query isn't empty, there is two or more cameras queried.
            if !self.default_cameras.is_empty() {
                warn_once!("Two or more Entities with IsDefaultUiCamera found when only one Camera with this marker is allowed.");
            }
            self.cameras
                .iter()
                .filter(|(_, c)| match c.target {
                    RenderTarget::Window(WindowRef::Primary) => true,
                    RenderTarget::Window(WindowRef::Entity(w)) => {
                        self.primary_window.get(w).is_ok()
                    }
                    _ => false,
                })
                .max_by_key(|(e, c)| (c.order, *e))
                .map(|(e, _)| e)
        })
    }
}<|MERGE_RESOLUTION|>--- conflicted
+++ resolved
@@ -1,10 +1,6 @@
 use crate::{UiRect, Val};
 use bevy_asset::Handle;
-<<<<<<< HEAD
-
-=======
-use bevy_color::Color;
->>>>>>> 4ca8cf5d
+
 use bevy_ecs::{prelude::*, system::SystemParam};
 use bevy_math::{vec2, Rect, Vec2};
 use bevy_reflect::prelude::*;
@@ -12,21 +8,16 @@
     camera::{Camera, RenderTarget},
     texture::Image,
 };
+use bevy_color::{Alpha, Color};
 use bevy_transform::prelude::GlobalTransform;
-<<<<<<< HEAD
-use bevy_utils::FloatOrd;
-use bevy_utils::{smallvec::SmallVec, warn_once};
+use bevy_utils::warn_once;
 use bevy_window::{PrimaryWindow, WindowRef};
 use std::{
     f32::consts::{FRAC_PI_2, PI},
     num::{NonZeroI16, NonZeroU16},
 };
-=======
-use bevy_utils::warn_once;
-use bevy_window::{PrimaryWindow, WindowRef};
 use smallvec::SmallVec;
-use std::num::{NonZeroI16, NonZeroU16};
->>>>>>> 4ca8cf5d
+use bevy_math::FloatOrd;
 use thiserror::Error;
 
 /// Base component for a UI node, which also provides the computed size of the node.
@@ -37,11 +28,11 @@
 /// - [`RelativeCursorPosition`](crate::RelativeCursorPosition)
 ///   to obtain the cursor position relative to this node
 /// - [`Interaction`](crate::Interaction) to obtain the interaction state of this node
-#[derive(Component, Debug, Copy, Clone, PartialEq, Reflect)]
+#[derive(Component, Debug, Copy, Clone, Reflect)]
 #[reflect(Component, Default)]
 pub struct Node {
     /// The order of the node in the UI layout.
-    /// Nodes with a higher stack index are drawn on top of and receive interactions before nodes with lower stack indices.
+    /// Nodes with a higher stack index are drawn on top of and recieve interactions before nodes with lower stack indices.
     pub(crate) stack_index: u32,
     /// The size of the node as width and height in logical pixels
     ///
@@ -72,7 +63,7 @@
     }
 
     /// The order of the node in the UI layout.
-    /// Nodes with a higher stack index are drawn on top of and receive interactions before nodes with lower stack indices.
+    /// Nodes with a higher stack index are drawn on top of and recieve interactions before nodes with lower stack indices.
     pub const fn stack_index(&self) -> u32 {
         self.stack_index
     }
@@ -1654,10 +1645,10 @@
 }
 
 impl GridPlacement {
-    #[allow(unsafe_code)]
     pub const DEFAULT: Self = Self {
         start: None,
         // SAFETY: This is trivially safe as 1 is non-zero.
+        #[allow(unsafe_code)]
         span: Some(unsafe { NonZeroU16::new_unchecked(1) }),
         end: None,
     };
@@ -1821,12 +1812,8 @@
 /// The background color of the node
 ///
 /// This serves as the "fill" color.
-<<<<<<< HEAD
 /// When combined with [`UiImage`], tints the provided texture.
 #[derive(Component, Clone, Debug, Reflect)]
-=======
-#[derive(Component, Copy, Clone, Debug, PartialEq, Reflect)]
->>>>>>> 4ca8cf5d
 #[reflect(Component, Default)]
 #[cfg_attr(
     feature = "serialize",
@@ -1854,7 +1841,6 @@
     }
 }
 
-<<<<<<< HEAD
 /// The atlas sprite to be used in a UI Texture Atlas Node
 #[derive(Component, Clone, Debug, Reflect, Default)]
 #[reflect(Component, Default)]
@@ -1903,7 +1889,7 @@
     /// Always returns true for gradient values.
     pub fn is_fully_transparent(&self) -> bool {
         match self {
-            Self::Color(color) => color.a() <= 0.,
+            Self::Color(color) => color.alpha() <= 0.,
             _ => false,
         }
     }
@@ -1912,20 +1898,11 @@
 impl Default for UiColor {
     fn default() -> Self {
         Self::Color(Color::default())
-=======
-impl<T: Into<Color>> From<T> for BackgroundColor {
-    fn from(color: T) -> Self {
-        Self(color.into())
->>>>>>> 4ca8cf5d
     }
 }
 
 /// The border color of the UI node.
-<<<<<<< HEAD
 #[derive(Component, Clone, Debug, Reflect)]
-=======
-#[derive(Component, Copy, Clone, Debug, PartialEq, Reflect)]
->>>>>>> 4ca8cf5d
 #[reflect(Component, Default)]
 #[cfg_attr(
     feature = "serialize",
@@ -1934,18 +1911,12 @@
 )]
 pub struct BorderColor(pub UiColor);
 
-<<<<<<< HEAD
 impl<T> From<T> for BorderColor
 where
     T: Into<UiColor>,
 {
     fn from(value: T) -> Self {
         Self(value.into())
-=======
-impl<T: Into<Color>> From<T> for BorderColor {
-    fn from(color: T) -> Self {
-        Self(color.into())
->>>>>>> 4ca8cf5d
     }
 }
 
@@ -1989,7 +1960,7 @@
 /// ```
 /// # use bevy_ecs::prelude::*;
 /// # use bevy_ui::prelude::*;
-/// # use bevy_color::palettes::basic::{RED, BLUE};
+/// # use bevy_render::prelude::Color;
 /// fn setup_ui(mut commands: Commands) {
 ///     commands.spawn((
 ///         NodeBundle {
@@ -1998,10 +1969,10 @@
 ///                 height: Val::Px(100.),
 ///                 ..Default::default()
 ///             },
-///             background_color: BLUE.into(),
+///             background_color: Color::BLUE.into(),
 ///             ..Default::default()
 ///         },
-///         Outline::new(Val::Px(10.), Val::ZERO, RED.into())
+///         Outline::new(Val::Px(10.), Val::ZERO, Color::RED)
 ///     ));
 /// }
 /// ```
@@ -2010,7 +1981,7 @@
 /// ```
 /// # use bevy_ecs::prelude::*;
 /// # use bevy_ui::prelude::*;
-/// # use bevy_color::Color;
+/// # use bevy_render::prelude::Color;
 /// fn outline_hovered_button_system(
 ///     mut commands: Commands,
 ///     mut node_query: Query<(Entity, &Interaction, Option<&mut Outline>), Changed<Interaction>>,
@@ -2031,7 +2002,7 @@
 /// }
 /// ```
 /// Inserting and removing an [`Outline`] component repeatedly will result in table moves, so it is generally preferable to
-/// set `Outline::color` to [`Color::NONE`] to hide an outline.
+/// set `Outline::color` to `Color::NONE` to hide an outline.
 pub struct Outline {
     /// The width of the outline.
     ///
@@ -2043,7 +2014,7 @@
     pub offset: Val,
     /// The color of the outline.
     ///
-    /// If you are frequently toggling outlines for a UI node on and off it is recommended to set [`Color::NONE`] to hide the outline.
+    /// If you are frequently toggling outlines for a UI node on and off it is recommended to set `Color::None` to hide the outline.
     /// This avoids the table moves that would occur from the repeated insertion and removal of the `Outline` component.
     pub color: Color,
 }
@@ -2063,8 +2034,6 @@
 #[derive(Component, Clone, Debug, Reflect, Default)]
 #[reflect(Component, Default)]
 pub struct UiImage {
-    /// The tint color used to draw the image
-    pub color: Color,
     /// Handle to the texture
     pub texture: Handle<Image>,
     /// Whether the image should be flipped along its x-axis
@@ -2081,13 +2050,6 @@
         }
     }
 
-    /// Set the color tint
-    #[must_use]
-    pub const fn with_color(mut self, color: Color) -> Self {
-        self.color = color;
-        self
-    }
-
     /// Flip the image along its x-axis
     #[must_use]
     pub const fn with_flip_x(mut self) -> Self {
@@ -2130,7 +2092,7 @@
 /// `ZIndex::Local(n)` and `ZIndex::Global(n)` for root nodes.
 ///
 /// Nodes without this component will be treated as if they had a value of `ZIndex::Local(0)`.
-#[derive(Component, Copy, Clone, Debug, PartialEq, Eq, Reflect)]
+#[derive(Component, Copy, Clone, Debug, Reflect)]
 #[reflect(Component, Default)]
 pub enum ZIndex {
     /// Indicates the order in which this node should be rendered relative to its siblings.
@@ -2146,57 +2108,12 @@
     }
 }
 
-<<<<<<< HEAD
 /// Radii for rounded corner edges.
 /// * A corner set to a 0 value will be right angled.
 /// * The value is clamped to between 0 and half the length of the shortest side of the node before being used.
 /// * `Val::AUTO` is resolved to `Val::Px(0.)`.
 #[derive(Copy, Clone, Debug, PartialEq, Reflect)]
 #[reflect(PartialEq)]
-=======
-/// Used to add rounded corners to a UI node. You can set a UI node to have uniformly
-/// rounded corners or specify different radii for each corner. If a given radius exceeds half
-/// the length of the smallest dimension between the node's height or width, the radius will
-/// calculated as half the smallest dimension.
-///
-/// Elliptical nodes are not supported yet. Percentage values are based on the node's smallest
-/// dimension, either width or height.
-///
-/// # Example
-/// ```
-/// # use bevy_ecs::prelude::*;
-/// # use bevy_ui::prelude::*;
-/// # use bevy_color::palettes::basic::{BLUE};
-/// fn setup_ui(mut commands: Commands) {
-///     commands.spawn((
-///         NodeBundle {
-///             style: Style {
-///                 width: Val::Px(100.),
-///                 height: Val::Px(100.),
-///                 border: UiRect::all(Val::Px(2.)),
-///                 ..Default::default()
-///             },
-///             background_color: BLUE.into(),
-///             border_radius: BorderRadius::new(
-///                 // top left
-///                 Val::Px(10.),
-///                 // top right
-///                 Val::Px(20.),
-///                 // bottom right
-///                 Val::Px(30.),
-///                 // bottom left
-///                 Val::Px(40.),
-///             ),
-///             ..Default::default()
-///         },
-///     ));
-/// }
-/// ```
-///
-/// <https://developer.mozilla.org/en-US/docs/Web/CSS/border-radius>
-#[derive(Component, Copy, Clone, Debug, PartialEq, Reflect)]
-#[reflect(PartialEq, Default)]
->>>>>>> 4ca8cf5d
 #[cfg_attr(
     feature = "serialize",
     derive(serde::Serialize, serde::Deserialize),
@@ -2218,7 +2135,6 @@
 impl BorderRadius {
     pub const DEFAULT: Self = Self::ZERO;
 
-<<<<<<< HEAD
     /// Zero curvature. All the corners will be right angled.
     pub const ZERO: Self = Self {
         top_left: Val::Px(0.),
@@ -2234,13 +2150,6 @@
         bottom_right: Val::Px(f32::MAX),
         bottom_left: Val::Px(f32::MAX),
     };
-=======
-    /// Zero curvature. All the corners will be right-angled.
-    pub const ZERO: Self = Self::all(Val::Px(0.));
-
-    /// Maximum curvature. The UI Node will take a capsule shape or circular if width and height are equal.
-    pub const MAX: Self = Self::all(Val::Px(f32::MAX));
->>>>>>> 4ca8cf5d
 
     #[inline]
     /// Set all four corners to the same curvature.
@@ -2254,11 +2163,7 @@
     }
 
     #[inline]
-<<<<<<< HEAD
     pub fn new(top_left: Val, top_right: Val, bottom_right: Val, bottom_left: Val) -> Self {
-=======
-    pub const fn new(top_left: Val, top_right: Val, bottom_right: Val, bottom_left: Val) -> Self {
->>>>>>> 4ca8cf5d
         Self {
             top_left,
             top_right,
@@ -2269,11 +2174,7 @@
 
     #[inline]
     /// Sets the radii to logical pixel values.
-<<<<<<< HEAD
     pub fn px(top_left: f32, top_right: f32, bottom_right: f32, bottom_left: f32) -> Self {
-=======
-    pub const fn px(top_left: f32, top_right: f32, bottom_right: f32, bottom_left: f32) -> Self {
->>>>>>> 4ca8cf5d
         Self {
             top_left: Val::Px(top_left),
             top_right: Val::Px(top_right),
@@ -2284,16 +2185,7 @@
 
     #[inline]
     /// Sets the radii to percentage values.
-<<<<<<< HEAD
     pub fn percent(top_left: f32, top_right: f32, bottom_right: f32, bottom_left: f32) -> Self {
-=======
-    pub const fn percent(
-        top_left: f32,
-        top_right: f32,
-        bottom_right: f32,
-        bottom_left: f32,
-    ) -> Self {
->>>>>>> 4ca8cf5d
         Self {
             top_left: Val::Px(top_left),
             top_right: Val::Px(top_right),
@@ -2305,132 +2197,79 @@
     #[inline]
     /// Sets the radius for the top left corner.
     /// Remaining corners will be right-angled.
-<<<<<<< HEAD
     pub fn top_left(radius: Val) -> Self {
         Self {
             top_left: radius,
             ..Default::default()
-=======
-    pub const fn top_left(radius: Val) -> Self {
-        Self {
-            top_left: radius,
-            ..Self::DEFAULT
->>>>>>> 4ca8cf5d
         }
     }
 
     #[inline]
     /// Sets the radius for the top right corner.
     /// Remaining corners will be right-angled.
-<<<<<<< HEAD
     pub fn top_right(radius: Val) -> Self {
         Self {
             top_right: radius,
             ..Default::default()
-=======
-    pub const fn top_right(radius: Val) -> Self {
-        Self {
-            top_right: radius,
-            ..Self::DEFAULT
->>>>>>> 4ca8cf5d
         }
     }
 
     #[inline]
     /// Sets the radius for the bottom right corner.
     /// Remaining corners will be right-angled.
-<<<<<<< HEAD
     pub fn bottom_right(radius: Val) -> Self {
         Self {
             bottom_right: radius,
             ..Default::default()
-=======
-    pub const fn bottom_right(radius: Val) -> Self {
-        Self {
-            bottom_right: radius,
-            ..Self::DEFAULT
->>>>>>> 4ca8cf5d
         }
     }
 
     #[inline]
     /// Sets the radius for the bottom left corner.
     /// Remaining corners will be right-angled.
-<<<<<<< HEAD
     pub fn bottom_left(radius: Val) -> Self {
         Self {
             bottom_left: radius,
             ..Default::default()
-=======
-    pub const fn bottom_left(radius: Val) -> Self {
-        Self {
-            bottom_left: radius,
-            ..Self::DEFAULT
->>>>>>> 4ca8cf5d
         }
     }
 
     #[inline]
     /// Sets the radii for the top left and bottom left corners.
     /// Remaining corners will be right-angled.
-<<<<<<< HEAD
     pub fn left(radius: Val) -> Self {
         Self {
             top_left: radius,
             bottom_left: radius,
             ..Default::default()
-=======
-    pub const fn left(radius: Val) -> Self {
-        Self {
-            top_left: radius,
-            bottom_left: radius,
-            ..Self::DEFAULT
->>>>>>> 4ca8cf5d
         }
     }
 
     #[inline]
     /// Sets the radii for the top right and bottom right corners.
     /// Remaining corners will be right-angled.
-<<<<<<< HEAD
     pub fn right(radius: Val) -> Self {
         Self {
             top_right: radius,
             bottom_right: radius,
             ..Default::default()
-=======
-    pub const fn right(radius: Val) -> Self {
-        Self {
-            top_right: radius,
-            bottom_right: radius,
-            ..Self::DEFAULT
->>>>>>> 4ca8cf5d
         }
     }
 
     #[inline]
     /// Sets the radii for the top left and top right corners.
     /// Remaining corners will be right-angled.
-<<<<<<< HEAD
     pub fn top(radius: Val) -> Self {
         Self {
             top_left: radius,
             top_right: radius,
             ..Default::default()
-=======
-    pub const fn top(radius: Val) -> Self {
-        Self {
-            top_left: radius,
-            top_right: radius,
-            ..Self::DEFAULT
->>>>>>> 4ca8cf5d
         }
     }
 
     #[inline]
     /// Sets the radii for the bottom left and bottom right corners.
     /// Remaining corners will be right-angled.
-<<<<<<< HEAD
     pub fn bottom(radius: Val) -> Self {
         Self {
             bottom_left: radius,
@@ -2580,7 +2419,7 @@
     }
 
     pub fn is_visible(&self) -> bool {
-        self.stops.iter().all(|stop| stop.color.a() == 0.)
+        self.stops.iter().all(|stop| stop.color.alpha() == 0.)
     }
 
     /// find start point and total length of gradient
@@ -2749,7 +2588,7 @@
     }
 
     pub fn is_visible(&self) -> bool {
-        self.stops.iter().all(|stop| stop.color.a() == 0.)
+        self.stops.iter().all(|stop| stop.color.alpha() == 0.)
     }
 
     pub fn new(
@@ -2847,81 +2686,11 @@
     pub border_radius_override: Option<[f32; 4]>,
 }
 
-=======
-    pub const fn bottom(radius: Val) -> Self {
-        Self {
-            bottom_left: radius,
-            bottom_right: radius,
-            ..Self::DEFAULT
-        }
-    }
-
-    /// Returns the [`BorderRadius`] with its `top_left` field set to the given value.
-    #[inline]
-    pub const fn with_top_left(mut self, radius: Val) -> Self {
-        self.top_left = radius;
-        self
-    }
-
-    /// Returns the [`BorderRadius`] with its `top_right` field set to the given value.
-    #[inline]
-    pub const fn with_top_right(mut self, radius: Val) -> Self {
-        self.top_right = radius;
-        self
-    }
-
-    /// Returns the [`BorderRadius`] with its `bottom_right` field set to the given value.
-    #[inline]
-    pub const fn with_bottom_right(mut self, radius: Val) -> Self {
-        self.bottom_right = radius;
-        self
-    }
-
-    /// Returns the [`BorderRadius`] with its `bottom_left` field set to the given value.
-    #[inline]
-    pub const fn with_bottom_left(mut self, radius: Val) -> Self {
-        self.bottom_left = radius;
-        self
-    }
-
-    /// Returns the [`BorderRadius`] with its `top_left` and `bottom_left` fields set to the given value.
-    #[inline]
-    pub const fn with_left(mut self, radius: Val) -> Self {
-        self.top_left = radius;
-        self.bottom_left = radius;
-        self
-    }
-
-    /// Returns the [`BorderRadius`] with its `top_right` and `bottom_right` fields set to the given value.
-    #[inline]
-    pub const fn with_right(mut self, radius: Val) -> Self {
-        self.top_right = radius;
-        self.bottom_right = radius;
-        self
-    }
-
-    /// Returns the [`BorderRadius`] with its `top_left` and `top_right` fields set to the given value.
-    #[inline]
-    pub const fn with_top(mut self, radius: Val) -> Self {
-        self.top_left = radius;
-        self.top_right = radius;
-        self
-    }
-
-    /// Returns the [`BorderRadius`] with its `bottom_left` and `bottom_right` fields set to the given value.
-    #[inline]
-    pub const fn with_bottom(mut self, radius: Val) -> Self {
-        self.bottom_left = radius;
-        self.bottom_right = radius;
-        self
-    }
-}
-
->>>>>>> 4ca8cf5d
 #[cfg(test)]
 mod tests {
+    use bevy_color::LinearRgba;
     use bevy_math::Vec2;
-    use bevy_render::color::Color;
+    use bevy_color::Color;
 
     use crate::resolve_color_stops;
     use crate::ColorStop;
@@ -2979,15 +2748,15 @@
                 point: Val::Auto,
             },
             ColorStop {
-                color: Color::RED,
+                color: LinearRgba::RED.into(),
                 point: Val::Auto,
             },
             ColorStop {
-                color: Color::GREEN,
+                color: LinearRgba::GREEN.into(),
                 point: Val::Auto,
             },
             ColorStop {
-                color: Color::YELLOW,
+                color: Color::linear_rgb(1.0, 1.0, 0.0),
                 point: Val::Auto,
             },
             ColorStop {
@@ -3021,10 +2790,10 @@
                 center,
                 shape: RadialGradientShape::Circle(RadialGradientExtent::ClosestSide),
                 stops: vec![
-                    Color::ORANGE_RED.into(),
-                    (Color::RED, Val::Percent(30.)).into(),
-                    (Color::YELLOW, Val::Percent(60.)).into(),
-                    (Color::MAROON, Val::Percent(80.)).into(),
+                    Color::linear_rgb(1.0, 0.27, 0.0).into(),
+                    (LinearRgba::RED.into(), Val::Percent(30.)).into(),
+                    (Color::linear_rgb(1.0, 1.0, 0.0), Val::Percent(60.)).into(),
+                    (Color::linear_rgb(0.5, 0.0, 0.0), Val::Percent(80.)).into(),
                     (Color::NONE, Val::Percent(81.)).into(),
                 ],
             };
@@ -3051,10 +2820,10 @@
                 center,
                 shape: RadialGradientShape::Circle(RadialGradientExtent::ClosestSide),
                 stops: vec![
-                    Color::ORANGE_RED.into(),
-                    (Color::RED, Val::Percent(30.)).into(),
-                    (Color::YELLOW, Val::Percent(60.)).into(),
-                    (Color::MAROON, Val::Percent(80.)).into(),
+                    Color::linear_rgb(1.0, 0.27, 0.0).into(),
+                    (LinearRgba::RED.into(), Val::Percent(30.)).into(),
+                    (Color::linear_rgb(1.0, 1.0, 0.0), Val::Percent(60.)).into(),
+                    (Color::linear_rgb(0.5, 0.0, 0.0), Val::Percent(80.)).into(),
                     (Color::NONE, Val::Percent(81.)).into(),
                 ],
             };
@@ -3068,10 +2837,10 @@
 }
 
 /// Indicates that this root [`Node`] entity should be rendered to a specific camera.
-/// UI then will be laid out respecting the camera's viewport and scale factor, and
+/// UI then will be layed out respecting the camera's viewport and scale factor, and
 /// rendered to this camera's [`bevy_render::camera::RenderTarget`].
 ///
-/// Setting this component on a non-root node will have no effect. It will be overridden
+/// Setting this component on a non-root node will have no effect. It will be overriden
 /// by the root node's component.
 ///
 /// Optional if there is only one camera in the world. Required otherwise.
