use crate::{UiRect, Val};
use bevy_asset::Handle;

use bevy_ecs::{prelude::*, system::SystemParam};
use bevy_math::{vec2, Rect, Vec2};
use bevy_reflect::prelude::*;
use bevy_render::{
    camera::{Camera, RenderTarget},
    texture::{Image, TRANSPARENT_IMAGE_HANDLE},
};
use bevy_color::{Alpha, Color, LinearRgba, Srgba};
use bevy_transform::prelude::GlobalTransform;
use bevy_utils::warn_once;
use bevy_window::{PrimaryWindow, WindowRef};
use std::{
    f32::consts::{FRAC_PI_2, PI},
    num::{NonZeroI16, NonZeroU16},
};
use smallvec::SmallVec;
use bevy_math::FloatOrd;
use thiserror::Error;

/// Base component for a UI node, which also provides the computed size of the node.
///
/// # See also
///
/// - [`node_bundles`](crate::node_bundles) for the list of built-in bundles that set up UI node
/// - [`RelativeCursorPosition`](crate::RelativeCursorPosition)
///   to obtain the cursor position relative to this node
/// - [`Interaction`](crate::Interaction) to obtain the interaction state of this node
#[derive(Component, Debug, Copy, Clone, Reflect)]
#[reflect(Component, Default)]
pub struct Node {
    /// The order of the node in the UI layout.
    /// Nodes with a higher stack index are drawn on top of and recieve interactions before nodes with lower stack indices.
    pub(crate) stack_index: u32,
    /// The size of the node as width and height in logical pixels
    ///
    /// automatically calculated by [`super::layout::ui_layout_system`]
    pub(crate) calculated_size: Vec2,
    /// The width of this node's outline.
    /// If this value is `Auto`, negative or `0.` then no outline will be rendered.
    ///
    /// Automatically calculated by [`super::layout::resolve_outlines_system`].
    pub(crate) outline_width: f32,
    /// The amount of space between the outline and the edge of the node.
    pub(crate) outline_offset: f32,
    /// The unrounded size of the node as width and height in logical pixels.
    ///
    /// Automatically calculated by [`super::layout::ui_layout_system`].
    pub(crate) unrounded_size: Vec2,
    pub(crate) border: [f32; 4],
    pub(crate) border_radius: [f32; 4],
    pub(crate) position: Vec2,
}

impl Node {
    /// The calculated node size as width and height in logical pixels.
    ///
    /// Automatically calculated by [`super::layout::ui_layout_system`].
    pub const fn size(&self) -> Vec2 {
        self.calculated_size
    }

    /// The order of the node in the UI layout.
    /// Nodes with a higher stack index are drawn on top of and recieve interactions before nodes with lower stack indices.
    pub const fn stack_index(&self) -> u32 {
        self.stack_index
    }

    /// The calculated node size as width and height in logical pixels before rounding.
    ///
    /// Automatically calculated by [`super::layout::ui_layout_system`].
    pub const fn unrounded_size(&self) -> Vec2 {
        self.unrounded_size
    }

    /// Returns the size of the node in physical pixels based on the given scale factor and `UiScale`.
    #[inline]
    pub fn physical_size(&self, scale_factor: f32, ui_scale: f32) -> Vec2 {
        Vec2::new(
            self.calculated_size.x * scale_factor * ui_scale,
            self.calculated_size.y * scale_factor * ui_scale,
        )
    }

    /// Returns the logical pixel coordinates of the UI node, based on its [`GlobalTransform`].
    #[inline]
    pub fn logical_rect(&self, transform: &GlobalTransform) -> Rect {
        Rect::from_center_size(transform.translation().truncate(), self.size().max(Vec2::ZERO))
    }

    /// Returns the logical pixel coordinates of the UI node.
    #[inline]
    pub fn rect(&self) -> Rect {
        Rect {
            min: self.position,
            max: self.position + self.size(),
        }
    }

    /// Returns the physical pixel coordinates of the UI node, based on its [`GlobalTransform`] and the scale factor.
    #[inline]
    pub fn physical_rect(
        &self,
        transform: &GlobalTransform,
        scale_factor: f32,
        ui_scale: f32,
    ) -> Rect {
        let rect = self.logical_rect(transform);
        Rect {
            min: Vec2::new(
                rect.min.x * scale_factor * ui_scale,
                rect.min.y * scale_factor * ui_scale,
            ),
            max: Vec2::new(
                rect.max.x * scale_factor * ui_scale,
                rect.max.y * scale_factor * ui_scale,
            ),
        }
    }

    #[inline]
    /// Returns the thickness of the UI node's outline.
    /// If this value is negative or `0.` then no outline will be rendered.
    pub fn outline_width(&self) -> f32 {
        self.outline_width
    }

    #[inline]
    pub fn position(&self) -> Vec2 {
        self.position
    }

    /// Returns the UI node's computed `border_radius`
    /// in order [top_left, top_right, bottom_right, bottom_left]
    #[inline]
    pub fn border_radius(&self) -> [f32; 4] {
        self.border_radius
    }

    /// Returns the UI node's computed `border`
    /// in order [top_left, top, right, bottom]
    #[inline]
    pub fn border(&self) -> [f32; 4] {
        self.border
    }
}

impl Node {
    pub const DEFAULT: Self = Self {
        stack_index: 0,
        calculated_size: Vec2::ZERO,
        outline_width: 0.,
        outline_offset: 0.,
        unrounded_size: Vec2::ZERO,
        border: [0.; 4],
        border_radius: [0.; 4],
        position: Vec2::ZERO,
    };
}

impl Default for Node {
    fn default() -> Self {
        Self::DEFAULT
    }
}

/// Position relative to an axis-aligned rectangle along one of its axis
/// * `Val::Auto` is equivalent to `Val::ZERO`
/// * `Val::Percent` is based on the length of the axis of the node.
#[derive(Copy, Clone, Debug, PartialEq, Reflect)]
#[reflect(Default, PartialEq)]
#[cfg_attr(
    feature = "serialize",
    derive(serde::Serialize, serde::Deserialize),
    reflect(Serialize, Deserialize)
)]
pub enum RelativePositionAxis {
    /// The position is relative to the rectangle's start (left or top edge) on this axes
    /// Positive values translate the point inwards, towards the end, negative values are outside of the rectangle.
    Start(Val),
    /// The position is relative to the rectangle's center on this axes    
    /// Positive values transalte to the end, negative to the start.
    Center(Val),
    /// The position is relative to the rectangle's start (right or bottom edge) on this axes
    /// Positive values translate the point inwards, towards the start, negative values are outside of the rectangle.
    End(Val),
}

impl Default for RelativePositionAxis {
    fn default() -> Self {
        RelativePositionAxis::Center(Val::Auto)
    }
}

impl RelativePositionAxis {
    pub const START: Self = Self::Start(Val::Auto);
    pub const CENTER: Self = Self::Center(Val::Auto);
    pub const END: Self = Self::End(Val::Auto);
    pub const DEFAULT: Self = Self::CENTER;

    /// Resolve a `RectPositionAxis` to a value in logical pixels
    /// Assumes min <= max
    pub fn resolve(self, min: f32, max: f32, viewport_size: Vec2) -> f32 {
        let length = max - min;
        let (val, point) = match self {
            RelativePositionAxis::Start(val) => (val, min),
            RelativePositionAxis::Center(val) => (val, min + 0.5 * length),
            RelativePositionAxis::End(val) => (-val, max),
        };
        point + val.resolve(length, viewport_size).unwrap_or(0.)
    }
}

impl From<Val> for RelativePositionAxis {
    fn from(value: Val) -> Self {
        Self::Start(value)
    }
}

/// Position relative to an axis aligned rectangle
/// Position outside of a rectangle's bounds are valid.
#[derive(Default, Copy, Clone, PartialEq, Debug, Reflect)]
#[reflect(Default, PartialEq)]
#[cfg_attr(
    feature = "serialize",
    derive(serde::Serialize, serde::Deserialize),
    reflect(Serialize, Deserialize)
)]
pub struct RelativePosition {
    /// Horizontal position
    pub x: RelativePositionAxis,
    /// Vertical position
    pub y: RelativePositionAxis,
}

impl RelativePosition {
    /// A new `RectPosition` with the given axis values
    pub const fn new(x: RelativePositionAxis, y: RelativePositionAxis) -> Self {
        Self { x, y }
    }

    /// A `RectPosition`with both axis set to the same value
    pub const fn all(value: RelativePositionAxis) -> Self {
        Self { x: value, y: value }
    }

    /// An `RectPosition` relative to the center of the node.
    pub const fn center(x: Val, y: Val) -> Self {
        Self {
            x: RelativePositionAxis::Center(x),
            y: RelativePositionAxis::Center(y),
        }
    }

    /// A `RectPosition` at the center.
    pub const CENTER: Self = Self::all(RelativePositionAxis::CENTER);
    /// A `RectPosition` at the top left corner.
    pub const TOP_LEFT: Self = Self::all(RelativePositionAxis::START);
    /// A `RectPosition` at the top right corner.
    pub const TOP_RIGHT: Self = Self::new(RelativePositionAxis::END, RelativePositionAxis::START);
    /// A `RectPosition` at the bottom right corner.
    pub const BOTTOM_RIGHT: Self = Self::new(RelativePositionAxis::END, RelativePositionAxis::END);
    /// A `RectPosition` at the bottom left corner.
    pub const BOTTOM_LEFT: Self = Self::all(RelativePositionAxis::END);
    /// A `RectPosition` at the center of the top edge.
    pub const TOP_CENTER: Self =
        Self::new(RelativePositionAxis::CENTER, RelativePositionAxis::START);
    /// A `RectPosition` at the center of the bottom edge.
    pub const BOTTOM_CENTER: Self =
        Self::new(RelativePositionAxis::CENTER, RelativePositionAxis::END);
    /// A `RectPosition` at the center of the left edge.
    pub const LEFT_CENTER: Self =
        Self::new(RelativePositionAxis::CENTER, RelativePositionAxis::START);
    /// A `RectPosition` at the center of the right edge.
    pub const RIGHT_CENTER: Self =
        Self::new(RelativePositionAxis::CENTER, RelativePositionAxis::END);

    pub fn resolve(self, rect: Rect, viewport_size: Vec2) -> Vec2 {
        Vec2 {
            x: self.x.resolve(rect.min.x, rect.max.x, viewport_size),
            y: self.y.resolve(rect.min.y, rect.max.y, viewport_size),
        }
    }
}

impl From<Val> for RelativePosition {
    fn from(val: Val) -> Self {
        Self {
            x: RelativePositionAxis::Start(val),
            y: RelativePositionAxis::CENTER,
        }
    }
}

impl From<(Val, Val)> for RelativePosition {
    fn from((x, y): (Val, Val)) -> Self {
        Self::new(
            RelativePositionAxis::Start(x),
            RelativePositionAxis::Start(y),
        )
    }
}

/// Describes the style of a UI container node
///
/// Nodes can be laid out using either Flexbox or CSS Grid Layout.
///
/// See below for general learning resources and for documentation on the individual style properties.
///
/// ### Flexbox
///
/// - [MDN: Basic Concepts of Flexbox](https://developer.mozilla.org/en-US/docs/Web/CSS/CSS_Flexible_Box_Layout/Basic_Concepts_of_Flexbox)
/// - [A Complete Guide To Flexbox](https://css-tricks.com/snippets/css/a-guide-to-flexbox/) by CSS Tricks. This is detailed guide with illustrations and comprehensive written explanation of the different Flexbox properties and how they work.
/// - [Flexbox Froggy](https://flexboxfroggy.com/). An interactive tutorial/game that teaches the essential parts of Flexbox in a fun engaging way.
///
/// ### CSS Grid
///
/// - [MDN: Basic Concepts of Grid Layout](https://developer.mozilla.org/en-US/docs/Web/CSS/CSS_Grid_Layout/Basic_Concepts_of_Grid_Layout)
/// - [A Complete Guide To CSS Grid](https://css-tricks.com/snippets/css/complete-guide-grid/) by CSS Tricks. This is detailed guide with illustrations and comprehensive written explanation of the different CSS Grid properties and how they work.
/// - [CSS Grid Garden](https://cssgridgarden.com/). An interactive tutorial/game that teaches the essential parts of CSS Grid in a fun engaging way.

#[derive(Component, Clone, PartialEq, Debug, Reflect)]
#[reflect(Component, Default, PartialEq)]
#[cfg_attr(
    feature = "serialize",
    derive(serde::Serialize, serde::Deserialize),
    reflect(Serialize, Deserialize)
)]
pub struct Style {
    /// Which layout algorithm to use when laying out this node's contents:
    ///   - [`Display::Flex`]: Use the Flexbox layout algorithm
    ///   - [`Display::Grid`]: Use the CSS Grid layout algorithm
    ///   - [`Display::None`]: Hide this node and perform layout as if it does not exist.
    ///
    /// <https://developer.mozilla.org/en-US/docs/Web/CSS/display>
    pub display: Display,

    /// Whether a node should be laid out in-flow with, or independently of its siblings:
    ///  - [`PositionType::Relative`]: Layout this node in-flow with other nodes using the usual (flexbox/grid) layout algorithm.
    ///  - [`PositionType::Absolute`]: Layout this node on top and independently of other nodes.
    ///
    /// <https://developer.mozilla.org/en-US/docs/Web/CSS/position>
    pub position_type: PositionType,

    /// Whether overflowing content should be displayed or clipped.
    ///
    /// <https://developer.mozilla.org/en-US/docs/Web/CSS/overflow>
    pub overflow: Overflow,

    /// Defines the text direction. For example, English is written LTR (left-to-right) while Arabic is written RTL (right-to-left).
    ///
    /// Note: the corresponding CSS property also affects box layout order, but this isn't yet implemented in Bevy.
    ///
    /// <https://developer.mozilla.org/en-US/docs/Web/CSS/direction>
    pub direction: Direction,

    /// The horizontal position of the left edge of the node.
    ///  - For relatively positioned nodes, this is relative to the node's position as computed during regular layout.
    ///  - For absolutely positioned nodes, this is relative to the *parent* node's bounding box.
    ///
    /// <https://developer.mozilla.org/en-US/docs/Web/CSS/left>
    pub left: Val,

    /// The horizontal position of the right edge of the node.
    ///  - For relatively positioned nodes, this is relative to the node's position as computed during regular layout.
    ///  - For absolutely positioned nodes, this is relative to the *parent* node's bounding box.
    ///
    /// <https://developer.mozilla.org/en-US/docs/Web/CSS/right>
    pub right: Val,

    /// The vertical position of the top edge of the node.
    ///  - For relatively positioned nodes, this is relative to the node's position as computed during regular layout.
    ///  - For absolutely positioned nodes, this is relative to the *parent* node's bounding box.
    ///
    /// <https://developer.mozilla.org/en-US/docs/Web/CSS/top>
    pub top: Val,

    /// The vertical position of the bottom edge of the node.
    ///  - For relatively positioned nodes, this is relative to the node's position as computed during regular layout.
    ///  - For absolutely positioned nodes, this is relative to the *parent* node's bounding box.
    ///
    /// <https://developer.mozilla.org/en-US/docs/Web/CSS/bottom>
    pub bottom: Val,

    /// The ideal width of the node. `width` is used when it is within the bounds defined by `min_width` and `max_width`.
    ///
    /// <https://developer.mozilla.org/en-US/docs/Web/CSS/width>
    pub width: Val,

    /// The ideal height of the node. `height` is used when it is within the bounds defined by `min_height` and `max_height`.
    ///
    /// <https://developer.mozilla.org/en-US/docs/Web/CSS/height>
    pub height: Val,

    /// The minimum width of the node. `min_width` is used if it is greater than `width` and/or `max_width`.
    ///
    /// <https://developer.mozilla.org/en-US/docs/Web/CSS/min-width>
    pub min_width: Val,

    /// The minimum height of the node. `min_height` is used if it is greater than `height` and/or `max_height`.
    ///
    /// <https://developer.mozilla.org/en-US/docs/Web/CSS/min-height>
    pub min_height: Val,

    /// The maximum width of the node. `max_width` is used if it is within the bounds defined by `min_width` and `width`.
    ///
    /// <https://developer.mozilla.org/en-US/docs/Web/CSS/max-width>
    pub max_width: Val,

    /// The maximum height of the node. `max_height` is used if it is within the bounds defined by `min_height` and `height`.
    ///
    /// <https://developer.mozilla.org/en-US/docs/Web/CSS/max-height>
    pub max_height: Val,

    /// The aspect ratio of the node (defined as `width / height`)
    ///
    /// <https://developer.mozilla.org/en-US/docs/Web/CSS/aspect-ratio>
    pub aspect_ratio: Option<f32>,

    /// Used to control how each individual item is aligned by default within the space they're given.
    /// - For Flexbox containers, sets default cross axis alignment of the child items.
    /// - For CSS Grid containers, controls block (vertical) axis alignment of children of this grid container within their grid areas.
    ///
    /// This value is overridden if [`AlignSelf`] on the child node is set.
    ///
    /// <https://developer.mozilla.org/en-US/docs/Web/CSS/align-items>
    pub align_items: AlignItems,

    /// Used to control how each individual item is aligned by default within the space they're given.
    /// - For Flexbox containers, this property has no effect. See `justify_content` for main axis alignment of flex items.
    /// - For CSS Grid containers, sets default inline (horizontal) axis alignment of child items within their grid areas.
    ///
    /// This value is overridden if [`JustifySelf`] on the child node is set.
    ///
    /// <https://developer.mozilla.org/en-US/docs/Web/CSS/justify-items>
    pub justify_items: JustifyItems,

    /// Used to control how the specified item is aligned within the space it's given.
    /// - For Flexbox items, controls cross axis alignment of the item.
    /// - For CSS Grid items, controls block (vertical) axis alignment of a grid item within its grid area.
    ///
    /// If set to `Auto`, alignment is inherited from the value of [`AlignItems`] set on the parent node.
    ///
    /// <https://developer.mozilla.org/en-US/docs/Web/CSS/align-self>
    pub align_self: AlignSelf,

    /// Used to control how the specified item is aligned within the space it's given.
    /// - For Flexbox items, this property has no effect. See `justify_content` for main axis alignment of flex items.
    /// - For CSS Grid items, controls inline (horizontal) axis alignment of a grid item within its grid area.
    ///
    /// If set to `Auto`, alignment is inherited from the value of [`JustifyItems`] set on the parent node.
    ///
    /// <https://developer.mozilla.org/en-US/docs/Web/CSS/justify-self>
    pub justify_self: JustifySelf,

    /// Used to control how items are distributed.
    /// - For Flexbox containers, controls alignment of lines if `flex_wrap` is set to [`FlexWrap::Wrap`] and there are multiple lines of items.
    /// - For CSS Grid containers, controls alignment of grid rows.
    ///
    /// <https://developer.mozilla.org/en-US/docs/Web/CSS/align-content>
    pub align_content: AlignContent,

    /// Used to control how items are distributed.
    /// - For Flexbox containers, controls alignment of items in the main axis.
    /// - For CSS Grid containers, controls alignment of grid columns.
    ///
    /// <https://developer.mozilla.org/en-US/docs/Web/CSS/justify-content>
    pub justify_content: JustifyContent,

    /// The amount of space around a node outside its border.
    ///
    /// If a percentage value is used, the percentage is calculated based on the width of the parent node.
    ///
    /// # Example
    /// ```
    /// # use bevy_ui::{Style, UiRect, Val};
    /// let style = Style {
    ///     margin: UiRect {
    ///         left: Val::Percent(10.),
    ///         right: Val::Percent(10.),
    ///         top: Val::Percent(15.),
    ///         bottom: Val::Percent(15.)
    ///     },
    ///     ..Default::default()
    /// };
    /// ```
    /// A node with this style and a parent with dimensions of 100px by 300px will have calculated margins of 10px on both left and right edges, and 15px on both top and bottom edges.
    ///
    /// <https://developer.mozilla.org/en-US/docs/Web/CSS/margin>
    pub margin: UiRect,

    /// The amount of space between the edges of a node and its contents.
    ///
    /// If a percentage value is used, the percentage is calculated based on the width of the parent node.
    ///
    /// # Example
    /// ```
    /// # use bevy_ui::{Style, UiRect, Val};
    /// let style = Style {
    ///     padding: UiRect {
    ///         left: Val::Percent(1.),
    ///         right: Val::Percent(2.),
    ///         top: Val::Percent(3.),
    ///         bottom: Val::Percent(4.)
    ///     },
    ///     ..Default::default()
    /// };
    /// ```
    /// A node with this style and a parent with dimensions of 300px by 100px will have calculated padding of 3px on the left, 6px on the right, 9px on the top and 12px on the bottom.
    ///
    /// <https://developer.mozilla.org/en-US/docs/Web/CSS/padding>
    pub padding: UiRect,

    /// The amount of space between the margins of a node and its padding.
    ///
    /// If a percentage value is used, the percentage is calculated based on the width of the parent node.
    ///
    /// The size of the node will be expanded if there are constraints that prevent the layout algorithm from placing the border within the existing node boundary.
    ///
    /// <https://developer.mozilla.org/en-US/docs/Web/CSS/border-width>
    pub border: UiRect,

    /// Whether a Flexbox container should be a row or a column. This property has no effect on Grid nodes.
    ///
    /// <https://developer.mozilla.org/en-US/docs/Web/CSS/flex-direction>
    pub flex_direction: FlexDirection,

    /// Whether a Flexbox container should wrap its contents onto multiple lines if they overflow. This property has no effect on Grid nodes.
    ///
    /// <https://developer.mozilla.org/en-US/docs/Web/CSS/flex-wrap>
    pub flex_wrap: FlexWrap,

    /// Defines how much a flexbox item should grow if there's space available. Defaults to 0 (don't grow at all).
    ///
    /// <https://developer.mozilla.org/en-US/docs/Web/CSS/flex-grow>
    pub flex_grow: f32,

    /// Defines how much a flexbox item should shrink if there's not enough space available. Defaults to 1.
    ///
    /// <https://developer.mozilla.org/en-US/docs/Web/CSS/flex-shrink>
    pub flex_shrink: f32,

    /// The initial length of a flexbox in the main axis, before flex growing/shrinking properties are applied.
    ///
    /// `flex_basis` overrides `size` on the main axis if both are set, but it obeys the bounds defined by `min_size` and `max_size`.
    ///
    /// <https://developer.mozilla.org/en-US/docs/Web/CSS/flex-basis>
    pub flex_basis: Val,

    /// The size of the gutters between items in a vertical flexbox layout or between rows in a grid layout.
    ///
    /// Note: Values of `Val::Auto` are not valid and are treated as zero.
    ///
    /// <https://developer.mozilla.org/en-US/docs/Web/CSS/row-gap>
    pub row_gap: Val,

    /// The size of the gutters between items in a horizontal flexbox layout or between column in a grid layout.
    ///
    /// Note: Values of `Val::Auto` are not valid and are treated as zero.
    ///
    /// <https://developer.mozilla.org/en-US/docs/Web/CSS/column-gap>
    pub column_gap: Val,

    /// Controls whether automatically placed grid items are placed row-wise or column-wise as well as whether the sparse or dense packing algorithm is used.
    /// Only affects Grid layouts.
    ///
    /// <https://developer.mozilla.org/en-US/docs/Web/CSS/grid-auto-flow>
    pub grid_auto_flow: GridAutoFlow,

    /// Defines the number of rows a grid has and the sizes of those rows. If grid items are given explicit placements then more rows may
    /// be implicitly generated by items that are placed out of bounds. The sizes of those rows are controlled by `grid_auto_rows` property.
    ///
    /// <https://developer.mozilla.org/en-US/docs/Web/CSS/grid-template-rows>
    pub grid_template_rows: Vec<RepeatedGridTrack>,

    /// Defines the number of columns a grid has and the sizes of those columns. If grid items are given explicit placements then more columns may
    /// be implicitly generated by items that are placed out of bounds. The sizes of those columns are controlled by `grid_auto_columns` property.
    ///
    /// <https://developer.mozilla.org/en-US/docs/Web/CSS/grid-template-columns>
    pub grid_template_columns: Vec<RepeatedGridTrack>,

    /// Defines the size of implicitly created rows. Rows are created implicitly when grid items are given explicit placements that are out of bounds
    /// of the rows explicitly created using `grid_template_rows`.
    ///
    /// <https://developer.mozilla.org/en-US/docs/Web/CSS/grid-auto-rows>
    pub grid_auto_rows: Vec<GridTrack>,
    /// Defines the size of implicitly created columns. Columns are created implicitly when grid items are given explicit placements that are out of bounds
    /// of the columns explicitly created using `grid_template_columns`.
    ///
    /// <https://developer.mozilla.org/en-US/docs/Web/CSS/grid-auto-columns>
    pub grid_auto_columns: Vec<GridTrack>,

    /// The row in which a grid item starts and how many rows it spans.
    ///
    /// <https://developer.mozilla.org/en-US/docs/Web/CSS/grid-row>
    pub grid_row: GridPlacement,

    /// The column in which a grid item starts and how many columns it spans.
    ///
    /// <https://developer.mozilla.org/en-US/docs/Web/CSS/grid-column>
    pub grid_column: GridPlacement,

    /// Used to add rounded corners to a UI node. You can set a UI node to have uniformly rounded corners
    /// or specify different radii for each corner. If a given radius exceeds half the length of the smallest dimension between the node's height or width,
    /// the radius will calculated as half the smallest dimension.
    ///
    /// Elliptical nodes are not supported yet. Percentage values are based on the node's smallest dimension, either width or height.
    ///
    /// # Example
    /// ```
    /// # use bevy_ui::{Style, UiRect, UiBorderRadius, Val};
    /// let style = Style {
    ///     // Set a uniform border radius of 10 logical pixels
    ///     border_radius: UiBorderRadius::all(Val::Px(10.)),
    ///     ..Default::default()
    /// };
    /// let style = Style {
    ///     border_radius: UiBorderRadius {
    ///         // The top left corner will be rounded with a radius of 10 logical pixels.
    ///         top_left: Val::Px(10.),
    ///         // Percentage values are based on the node's smallest dimension, either width or height.
    ///         top_right: Val::Percent(20.),
    ///         // Viewport coordinates can also be used.
    ///         bottom_left: Val::Vw(10.),
    ///         // The bottom right corner will be unrounded.
    ///         ..Default::default()
    ///     },
    ///     ..Default::default()
    /// };
    /// ```
    ///
    /// <https://developer.mozilla.org/en-US/docs/Web/CSS/border-radius>
    pub border_radius: BorderRadius,
}

impl Style {
    pub const DEFAULT: Self = Self {
        display: Display::DEFAULT,
        position_type: PositionType::DEFAULT,
        left: Val::Auto,
        right: Val::Auto,
        top: Val::Auto,
        bottom: Val::Auto,
        direction: Direction::DEFAULT,
        flex_direction: FlexDirection::DEFAULT,
        flex_wrap: FlexWrap::DEFAULT,
        align_items: AlignItems::DEFAULT,
        justify_items: JustifyItems::DEFAULT,
        align_self: AlignSelf::DEFAULT,
        justify_self: JustifySelf::DEFAULT,
        align_content: AlignContent::DEFAULT,
        justify_content: JustifyContent::DEFAULT,
        margin: UiRect::DEFAULT,
        padding: UiRect::DEFAULT,
        border: UiRect::DEFAULT,
        flex_grow: 0.0,
        flex_shrink: 1.0,
        flex_basis: Val::Auto,
        width: Val::Auto,
        height: Val::Auto,
        min_width: Val::Auto,
        min_height: Val::Auto,
        max_width: Val::Auto,
        max_height: Val::Auto,
        aspect_ratio: None,
        overflow: Overflow::DEFAULT,
        row_gap: Val::ZERO,
        column_gap: Val::ZERO,
        grid_auto_flow: GridAutoFlow::DEFAULT,
        grid_template_rows: Vec::new(),
        grid_template_columns: Vec::new(),
        grid_auto_rows: Vec::new(),
        grid_auto_columns: Vec::new(),
        grid_column: GridPlacement::DEFAULT,
        grid_row: GridPlacement::DEFAULT,
        border_radius: BorderRadius::DEFAULT,
    };
}

impl Default for Style {
    fn default() -> Self {
        Self::DEFAULT
    }
}

/// Used to control how each individual item is aligned by default within the space they're given.
/// - For Flexbox containers, sets default cross axis alignment of the child items.
/// - For CSS Grid containers, controls block (vertical) axis alignment of children of this grid container within their grid areas.
///
/// <https://developer.mozilla.org/en-US/docs/Web/CSS/align-items>
#[derive(Copy, Clone, PartialEq, Eq, Debug, Reflect)]
#[reflect(Default, PartialEq)]
#[cfg_attr(
    feature = "serialize",
    derive(serde::Serialize, serde::Deserialize),
    reflect(Serialize, Deserialize)
)]
pub enum AlignItems {
    /// The items are packed in their default position as if no alignment was applied.
    Default,
    /// The items are packed towards the start of the axis.
    Start,
    /// The items are packed towards the end of the axis.
    End,
    /// The items are packed towards the start of the axis, unless the flex direction is reversed;
    /// then they are packed towards the end of the axis.
    FlexStart,
    /// The items are packed towards the end of the axis, unless the flex direction is reversed;
    /// then they are packed towards the start of the axis.
    FlexEnd,
    /// The items are packed along the center of the axis.
    Center,
    /// The items are packed such that their baselines align.
    Baseline,
    /// The items are stretched to fill the space they're given.
    Stretch,
}

impl AlignItems {
    pub const DEFAULT: Self = Self::Default;
}

impl Default for AlignItems {
    fn default() -> Self {
        Self::DEFAULT
    }
}

/// Used to control how each individual item is aligned by default within the space they're given.
/// - For Flexbox containers, this property has no effect. See `justify_content` for main axis alignment of flex items.
/// - For CSS Grid containers, sets default inline (horizontal) axis alignment of child items within their grid areas.
///
/// <https://developer.mozilla.org/en-US/docs/Web/CSS/justify-items>
#[derive(Copy, Clone, PartialEq, Eq, Debug, Reflect)]
#[reflect(Default, PartialEq)]
#[cfg_attr(
    feature = "serialize",
    derive(serde::Serialize, serde::Deserialize),
    reflect(Serialize, Deserialize)
)]
pub enum JustifyItems {
    /// The items are packed in their default position as if no alignment was applied.
    Default,
    /// The items are packed towards the start of the axis.
    Start,
    /// The items are packed towards the end of the axis.
    End,
    /// The items are packed along the center of the axis
    Center,
    /// The items are packed such that their baselines align.
    Baseline,
    /// The items are stretched to fill the space they're given.
    Stretch,
}

impl JustifyItems {
    pub const DEFAULT: Self = Self::Default;
}

impl Default for JustifyItems {
    fn default() -> Self {
        Self::DEFAULT
    }
}

/// Used to control how the specified item is aligned within the space it's given.
/// - For Flexbox items, controls cross axis alignment of the item.
/// - For CSS Grid items, controls block (vertical) axis alignment of a grid item within its grid area.
///
/// <https://developer.mozilla.org/en-US/docs/Web/CSS/align-self>
#[derive(Copy, Clone, PartialEq, Eq, Debug, Reflect)]
#[reflect(Default, PartialEq)]
#[cfg_attr(
    feature = "serialize",
    derive(serde::Serialize, serde::Deserialize),
    reflect(Serialize, Deserialize)
)]
pub enum AlignSelf {
    /// Use the parent node's [`AlignItems`] value to determine how this item should be aligned.
    Auto,
    /// This item will be aligned with the start of the axis.
    Start,
    /// This item will be aligned with the end of the axis.
    End,
    /// This item will be aligned with the start of the axis, unless the flex direction is reversed;
    /// then it will be aligned with the end of the axis.
    FlexStart,
    /// This item will be aligned with the end of the axis, unless the flex direction is reversed;
    /// then it will be aligned with the start of the axis.
    FlexEnd,
    /// This item will be aligned along the center of the axis.
    Center,
    /// This item will be aligned at the baseline.
    Baseline,
    /// This item will be stretched to fill the container.
    Stretch,
}

impl AlignSelf {
    pub const DEFAULT: Self = Self::Auto;
}

impl Default for AlignSelf {
    fn default() -> Self {
        Self::DEFAULT
    }
}

/// Used to control how the specified item is aligned within the space it's given.
/// - For Flexbox items, this property has no effect. See `justify_content` for main axis alignment of flex items.
/// - For CSS Grid items, controls inline (horizontal) axis alignment of a grid item within its grid area.
///
/// <https://developer.mozilla.org/en-US/docs/Web/CSS/justify-self>
#[derive(Copy, Clone, PartialEq, Eq, Debug, Reflect)]
#[reflect(Default, PartialEq)]
#[cfg_attr(
    feature = "serialize",
    derive(serde::Serialize, serde::Deserialize),
    reflect(Serialize, Deserialize)
)]
pub enum JustifySelf {
    /// Use the parent node's [`JustifyItems`] value to determine how this item should be aligned.
    Auto,
    /// This item will be aligned with the start of the axis.
    Start,
    /// This item will be aligned with the end of the axis.
    End,
    /// This item will be aligned along the center of the axis.
    Center,
    /// This item will be aligned at the baseline.
    Baseline,
    /// This item will be stretched to fill the space it's given.
    Stretch,
}

impl JustifySelf {
    pub const DEFAULT: Self = Self::Auto;
}

impl Default for JustifySelf {
    fn default() -> Self {
        Self::DEFAULT
    }
}

/// Used to control how items are distributed.
/// - For Flexbox containers, controls alignment of lines if `flex_wrap` is set to [`FlexWrap::Wrap`] and there are multiple lines of items.
/// - For CSS Grid containers, controls alignment of grid rows.
///
/// <https://developer.mozilla.org/en-US/docs/Web/CSS/align-content>
#[derive(Copy, Clone, PartialEq, Eq, Debug, Reflect)]
#[reflect(Default, PartialEq)]
#[cfg_attr(
    feature = "serialize",
    derive(serde::Serialize, serde::Deserialize),
    reflect(Serialize, Deserialize)
)]
pub enum AlignContent {
    /// The items are packed in their default position as if no alignment was applied.
    Default,
    /// The items are packed towards the start of the axis.
    Start,
    /// The items are packed towards the end of the axis.
    End,
    /// The items are packed towards the start of the axis, unless the flex direction is reversed;
    /// then the items are packed towards the end of the axis.
    FlexStart,
    /// The items are packed towards the end of the axis, unless the flex direction is reversed;
    /// then the items are packed towards the start of the axis.
    FlexEnd,
    /// The items are packed along the center of the axis.
    Center,
    /// The items are stretched to fill the container along the axis.
    Stretch,
    /// The items are distributed such that the gap between any two items is equal.
    SpaceBetween,
    /// The items are distributed such that the gap between and around any two items is equal.
    SpaceEvenly,
    /// The items are distributed such that the gap between and around any two items is equal, with half-size gaps on either end.
    SpaceAround,
}

impl AlignContent {
    pub const DEFAULT: Self = Self::Default;
}

impl Default for AlignContent {
    fn default() -> Self {
        Self::DEFAULT
    }
}

/// Used to control how items are distributed.
/// - For Flexbox containers, controls alignment of items in the main axis.
/// - For CSS Grid containers, controls alignment of grid columns.
///
/// <https://developer.mozilla.org/en-US/docs/Web/CSS/justify-content>
#[derive(Copy, Clone, PartialEq, Eq, Debug, Reflect)]
#[reflect(Default, PartialEq)]
#[cfg_attr(
    feature = "serialize",
    derive(serde::Serialize, serde::Deserialize),
    reflect(Serialize, Deserialize)
)]
pub enum JustifyContent {
    /// The items are packed in their default position as if no alignment was applied.
    Default,
    /// The items are packed towards the start of the axis.
    Start,
    /// The items are packed towards the end of the axis.
    End,
    /// The items are packed towards the start of the axis, unless the flex direction is reversed;
    /// then the items are packed towards the end of the axis.
    FlexStart,
    /// The items are packed towards the end of the axis, unless the flex direction is reversed;
    /// then the items are packed towards the start of the axis.
    FlexEnd,
    /// The items are packed along the center of the axis.
    Center,
    /// The items are stretched to fill the container along the axis.
    Stretch,
    /// The items are distributed such that the gap between any two items is equal.
    SpaceBetween,
    /// The items are distributed such that the gap between and around any two items is equal.
    SpaceEvenly,
    /// The items are distributed such that the gap between and around any two items is equal, with half-size gaps on either end.
    SpaceAround,
}

impl JustifyContent {
    pub const DEFAULT: Self = Self::Default;
}

impl Default for JustifyContent {
    fn default() -> Self {
        Self::DEFAULT
    }
}

/// Defines the text direction.
///
/// For example, English is written LTR (left-to-right) while Arabic is written RTL (right-to-left).
#[derive(Copy, Clone, PartialEq, Eq, Debug, Reflect)]
#[reflect(Default, PartialEq)]
#[cfg_attr(
    feature = "serialize",
    derive(serde::Serialize, serde::Deserialize),
    reflect(Serialize, Deserialize)
)]
pub enum Direction {
    /// Inherit from parent node.
    Inherit,
    /// Text is written left to right.
    LeftToRight,
    /// Text is written right to left.
    RightToLeft,
}

impl Direction {
    pub const DEFAULT: Self = Self::Inherit;
}

impl Default for Direction {
    fn default() -> Self {
        Self::DEFAULT
    }
}

/// Defines the layout model used by this node.
///
/// Part of the [`Style`] component.
#[derive(Copy, Clone, PartialEq, Eq, Debug, Reflect)]
#[reflect(Default, PartialEq)]
#[cfg_attr(
    feature = "serialize",
    derive(serde::Serialize, serde::Deserialize),
    reflect(Serialize, Deserialize)
)]
pub enum Display {
    /// Use Flexbox layout model to determine the position of this [`Node`]'s children.
    Flex,
    /// Use CSS Grid layout model to determine the position of this [`Node`]'s children.
    Grid,
    /// Use CSS Block layout model to determine the position of this [`Node`]'s children.
    Block,
    /// Use no layout, don't render this node and its children.
    ///
    /// If you want to hide a node and its children,
    /// but keep its layout in place, set its [`Visibility`](bevy_render::view::Visibility) component instead.
    None,
}

impl Display {
    pub const DEFAULT: Self = Self::Flex;
}

impl Default for Display {
    fn default() -> Self {
        Self::DEFAULT
    }
}

/// Defines how flexbox items are ordered within a flexbox
#[derive(Copy, Clone, PartialEq, Eq, Debug, Reflect)]
#[reflect(Default, PartialEq)]
#[cfg_attr(
    feature = "serialize",
    derive(serde::Serialize, serde::Deserialize),
    reflect(Serialize, Deserialize)
)]
pub enum FlexDirection {
    /// Same way as text direction along the main axis.
    Row,
    /// Flex from top to bottom.
    Column,
    /// Opposite way as text direction along the main axis.
    RowReverse,
    /// Flex from bottom to top.
    ColumnReverse,
}

impl FlexDirection {
    pub const DEFAULT: Self = Self::Row;
}

impl Default for FlexDirection {
    fn default() -> Self {
        Self::DEFAULT
    }
}

/// Whether to show or hide overflowing items
#[derive(Copy, Clone, PartialEq, Eq, Debug, Reflect)]
#[reflect(Default, PartialEq)]
#[cfg_attr(
    feature = "serialize",
    derive(serde::Serialize, serde::Deserialize),
    reflect(Serialize, Deserialize)
)]
pub struct Overflow {
    /// Whether to show or clip overflowing items on the x axis
    pub x: OverflowAxis,
    /// Whether to show or clip overflowing items on the y axis
    pub y: OverflowAxis,
}

impl Overflow {
    pub const DEFAULT: Self = Self {
        x: OverflowAxis::DEFAULT,
        y: OverflowAxis::DEFAULT,
    };

    /// Show overflowing items on both axes
    pub const fn visible() -> Self {
        Self {
            x: OverflowAxis::Visible,
            y: OverflowAxis::Visible,
        }
    }

    /// Clip overflowing items on both axes
    pub const fn clip() -> Self {
        Self {
            x: OverflowAxis::Clip,
            y: OverflowAxis::Clip,
        }
    }

    /// Clip overflowing items on the x axis
    pub const fn clip_x() -> Self {
        Self {
            x: OverflowAxis::Clip,
            y: OverflowAxis::Visible,
        }
    }

    /// Clip overflowing items on the y axis
    pub const fn clip_y() -> Self {
        Self {
            x: OverflowAxis::Visible,
            y: OverflowAxis::Clip,
        }
    }

    /// Ignore inherited clipping on both axes
    pub const fn reset() -> Self {
        Self {
            x: OverflowAxis::Reset,
            y: OverflowAxis::Reset,
        }
    }

    /// Overflow is visible on both axes
    pub const fn is_visible(&self) -> bool {
        self.x.is_visible() && self.y.is_visible()
    }
}

impl Default for Overflow {
    fn default() -> Self {
        Self::DEFAULT
    }
}

/// Whether to show or hide overflowing items
#[derive(Copy, Clone, PartialEq, Eq, Debug, Reflect)]
#[reflect(Default, PartialEq)]
#[cfg_attr(
    feature = "serialize",
    derive(serde::Serialize, serde::Deserialize),
    reflect(Serialize, Deserialize)
)]
pub enum OverflowAxis {
    /// Show overflowing items.
    Visible,
    /// Hide overflowing items by clipping.
    Clip,
    /// Ignore clipping inherited from the parent node
    Reset,
    /// Hide overflowing items by influencing layout and then clipping.
    Hidden,
}

impl OverflowAxis {
    pub const DEFAULT: Self = Self::Visible;

    /// Overflow is visible on this axis
    pub const fn is_visible(&self) -> bool {
        matches!(self, Self::Visible | Self::Reset)
    }
}

impl Default for OverflowAxis {
    fn default() -> Self {
        Self::DEFAULT
    }
}

/// The strategy used to position this node
#[derive(Copy, Clone, PartialEq, Eq, Debug, Reflect)]
#[reflect(Default, PartialEq)]
#[cfg_attr(
    feature = "serialize",
    derive(serde::Serialize, serde::Deserialize),
    reflect(Serialize, Deserialize)
)]
pub enum PositionType {
    /// Independent of other nodes, positioned at origin.
    Fixed,
    /// Relative to all other nodes with the [`PositionType::Relative`] value.
    Relative,
    /// Independent of all other nodes, but relative to its parent node.
    Absolute,
}

impl PositionType {
    pub const DEFAULT: Self = Self::Relative;
}

impl Default for PositionType {
    fn default() -> Self {
        Self::DEFAULT
    }
}

/// Defines if flexbox items appear on a single line or on multiple lines
#[derive(Copy, Clone, PartialEq, Eq, Debug, Reflect)]
#[reflect(Default, PartialEq)]
#[cfg_attr(
    feature = "serialize",
    derive(serde::Serialize, serde::Deserialize),
    reflect(Serialize, Deserialize)
)]
pub enum FlexWrap {
    /// Single line, will overflow if needed.
    NoWrap,
    /// Multiple lines, if needed.
    Wrap,
    /// Same as [`FlexWrap::Wrap`] but new lines will appear before the previous one.
    WrapReverse,
}

impl FlexWrap {
    pub const DEFAULT: Self = Self::NoWrap;
}

impl Default for FlexWrap {
    fn default() -> Self {
        Self::DEFAULT
    }
}

/// Controls whether grid items are placed row-wise or column-wise as well as whether the sparse or dense packing algorithm is used.
///
/// The "dense" packing algorithm attempts to fill in holes earlier in the grid, if smaller items come up later.
/// This may cause items to appear out-of-order when doing so would fill in holes left by larger items.
///
/// Defaults to [`GridAutoFlow::Row`].
///
/// <https://developer.mozilla.org/en-US/docs/Web/CSS/grid-auto-flow>
#[derive(Copy, Clone, PartialEq, Eq, Debug, Reflect)]
#[reflect(Default, PartialEq)]
#[cfg_attr(
    feature = "serialize",
    derive(serde::Serialize, serde::Deserialize),
    reflect(Serialize, Deserialize)
)]
pub enum GridAutoFlow {
    /// Items are placed by filling each row in turn, adding new rows as necessary.
    Row,
    /// Items are placed by filling each column in turn, adding new columns as necessary.
    Column,
    /// Combines `Row` with the dense packing algorithm.
    RowDense,
    /// Combines `Column` with the dense packing algorithm.
    ColumnDense,
}

impl GridAutoFlow {
    pub const DEFAULT: Self = Self::Row;
}

impl Default for GridAutoFlow {
    fn default() -> Self {
        Self::DEFAULT
    }
}

#[derive(Copy, Clone, PartialEq, Debug, Reflect)]
#[reflect_value(PartialEq)]
#[cfg_attr(
    feature = "serialize",
    derive(serde::Serialize, serde::Deserialize),
    reflect_value(Serialize, Deserialize)
)]
pub enum MinTrackSizingFunction {
    /// Track minimum size should be a fixed pixel value
    Px(f32),
    /// Track minimum size should be a percentage value
    Percent(f32),
    /// Track minimum size should be content sized under a min-content constraint
    MinContent,
    /// Track minimum size should be content sized under a max-content constraint
    MaxContent,
    /// Track minimum size should be automatically sized
    Auto,
    /// Track minimum size should be a percent of the viewport's smaller dimension.
    VMin(f32),
    /// Track minimum size should be a percent of the viewport's larger dimension.
    VMax(f32),
    /// Track minimum size should be a percent of the viewport's height dimension.
    Vh(f32),
    /// Track minimum size should be a percent of the viewport's width dimension.
    Vw(f32),
}

#[derive(Copy, Clone, PartialEq, Debug, Reflect)]
#[reflect_value(PartialEq)]
#[cfg_attr(
    feature = "serialize",
    derive(serde::Serialize, serde::Deserialize),
    reflect_value(Serialize, Deserialize)
)]
pub enum MaxTrackSizingFunction {
    /// Track maximum size should be a fixed pixel value
    Px(f32),
    /// Track maximum size should be a percentage value
    Percent(f32),
    /// Track maximum size should be content sized under a min-content constraint
    MinContent,
    /// Track maximum size should be content sized under a max-content constraint
    MaxContent,
    /// Track maximum size should be sized according to the fit-content formula with a fixed pixel limit
    FitContentPx(f32),
    /// Track maximum size should be sized according to the fit-content formula with a percentage limit
    FitContentPercent(f32),
    /// Track maximum size should be automatically sized
    Auto,
    /// The dimension as a fraction of the total available grid space (`fr` units in CSS)
    /// Specified value is the numerator of the fraction. Denominator is the sum of all fractions specified in that grid dimension.
    ///
    /// Spec: <https://www.w3.org/TR/css3-grid-layout/#fr-unit>
    Fraction(f32),
    /// Track maximum size should be a percent of the viewport's smaller dimension.
    VMin(f32),
    /// Track maximum size should be a percent of the viewport's smaller dimension.
    VMax(f32),
    /// Track maximum size should be a percent of the viewport's height dimension.
    Vh(f32),
    /// Track maximum size should be a percent of the viewport's width dimension.
    Vw(f32),
}

/// A [`GridTrack`] is a Row or Column of a CSS Grid. This struct specifies what size the track should be.
/// See below for the different "track sizing functions" you can specify.
#[derive(Copy, Clone, PartialEq, Debug, Reflect)]
#[reflect(Default, PartialEq)]
#[cfg_attr(
    feature = "serialize",
    derive(serde::Serialize, serde::Deserialize),
    reflect(Serialize, Deserialize)
)]
pub struct GridTrack {
    pub(crate) min_sizing_function: MinTrackSizingFunction,
    pub(crate) max_sizing_function: MaxTrackSizingFunction,
}

impl GridTrack {
    pub const DEFAULT: Self = Self {
        min_sizing_function: MinTrackSizingFunction::Auto,
        max_sizing_function: MaxTrackSizingFunction::Auto,
    };

    /// Create a grid track with a fixed pixel size
    pub fn px<T: From<Self>>(value: f32) -> T {
        Self {
            min_sizing_function: MinTrackSizingFunction::Px(value),
            max_sizing_function: MaxTrackSizingFunction::Px(value),
        }
        .into()
    }

    /// Create a grid track with a percentage size
    pub fn percent<T: From<Self>>(value: f32) -> T {
        Self {
            min_sizing_function: MinTrackSizingFunction::Percent(value),
            max_sizing_function: MaxTrackSizingFunction::Percent(value),
        }
        .into()
    }

    /// Create a grid track with an `fr` size.
    /// Note that this will give the track a content-based minimum size.
    /// Usually you are best off using `GridTrack::flex` instead which uses a zero minimum size.
    pub fn fr<T: From<Self>>(value: f32) -> T {
        Self {
            min_sizing_function: MinTrackSizingFunction::Auto,
            max_sizing_function: MaxTrackSizingFunction::Fraction(value),
        }
        .into()
    }

    /// Create a grid track with a `minmax(0, Nfr)` size.
    pub fn flex<T: From<Self>>(value: f32) -> T {
        Self {
            min_sizing_function: MinTrackSizingFunction::Px(0.0),
            max_sizing_function: MaxTrackSizingFunction::Fraction(value),
        }
        .into()
    }

    /// Create a grid track which is automatically sized to fit its contents.
    pub fn auto<T: From<Self>>() -> T {
        Self {
            min_sizing_function: MinTrackSizingFunction::Auto,
            max_sizing_function: MaxTrackSizingFunction::Auto,
        }
        .into()
    }

    /// Create a grid track which is automatically sized to fit its contents when sized at their "min-content" sizes
    pub fn min_content<T: From<Self>>() -> T {
        Self {
            min_sizing_function: MinTrackSizingFunction::MinContent,
            max_sizing_function: MaxTrackSizingFunction::MinContent,
        }
        .into()
    }

    /// Create a grid track which is automatically sized to fit its contents when sized at their "max-content" sizes
    pub fn max_content<T: From<Self>>() -> T {
        Self {
            min_sizing_function: MinTrackSizingFunction::MaxContent,
            max_sizing_function: MaxTrackSizingFunction::MaxContent,
        }
        .into()
    }

    /// Create a `fit-content()` grid track with fixed pixel limit.
    ///
    /// <https://developer.mozilla.org/en-US/docs/Web/CSS/fit-content_function>
    pub fn fit_content_px<T: From<Self>>(limit: f32) -> T {
        Self {
            min_sizing_function: MinTrackSizingFunction::Auto,
            max_sizing_function: MaxTrackSizingFunction::FitContentPx(limit),
        }
        .into()
    }

    /// Create a `fit-content()` grid track with percentage limit.
    ///
    /// <https://developer.mozilla.org/en-US/docs/Web/CSS/fit-content_function>
    pub fn fit_content_percent<T: From<Self>>(limit: f32) -> T {
        Self {
            min_sizing_function: MinTrackSizingFunction::Auto,
            max_sizing_function: MaxTrackSizingFunction::FitContentPercent(limit),
        }
        .into()
    }

    /// Create a `minmax()` grid track.
    ///
    /// <https://developer.mozilla.org/en-US/docs/Web/CSS/minmax>
    pub fn minmax<T: From<Self>>(min: MinTrackSizingFunction, max: MaxTrackSizingFunction) -> T {
        Self {
            min_sizing_function: min,
            max_sizing_function: max,
        }
        .into()
    }

    /// Create a grid track with a percentage of the viewport's smaller dimension
    pub fn vmin<T: From<Self>>(value: f32) -> T {
        Self {
            min_sizing_function: MinTrackSizingFunction::VMin(value),
            max_sizing_function: MaxTrackSizingFunction::VMin(value),
        }
        .into()
    }

    /// Create a grid track with a percentage of the viewport's larger dimension
    pub fn vmax<T: From<Self>>(value: f32) -> T {
        Self {
            min_sizing_function: MinTrackSizingFunction::VMax(value),
            max_sizing_function: MaxTrackSizingFunction::VMax(value),
        }
        .into()
    }

    /// Create a grid track with a percentage of the viewport's height dimension
    pub fn vh<T: From<Self>>(value: f32) -> T {
        Self {
            min_sizing_function: MinTrackSizingFunction::Vh(value),
            max_sizing_function: MaxTrackSizingFunction::Vh(value),
        }
        .into()
    }

    /// Create a grid track with a percentage of the viewport's width dimension
    pub fn vw<T: From<Self>>(value: f32) -> T {
        Self {
            min_sizing_function: MinTrackSizingFunction::Vw(value),
            max_sizing_function: MaxTrackSizingFunction::Vw(value),
        }
        .into()
    }
}

impl Default for GridTrack {
    fn default() -> Self {
        Self::DEFAULT
    }
}

#[derive(Copy, Clone, PartialEq, Debug, Reflect)]
#[reflect(PartialEq)]
#[cfg_attr(
    feature = "serialize",
    derive(serde::Serialize, serde::Deserialize),
    reflect(Serialize, Deserialize)
)]
/// How many times to repeat a repeated grid track
///
/// <https://developer.mozilla.org/en-US/docs/Web/CSS/repeat>
pub enum GridTrackRepetition {
    /// Repeat the track fixed number of times
    Count(u16),
    /// Repeat the track to fill available space
    ///
    /// <https://developer.mozilla.org/en-US/docs/Web/CSS/repeat#auto-fill>
    AutoFill,
    /// Repeat the track to fill available space but collapse any tracks that do not end up with
    /// an item placed in them.
    ///
    /// <https://developer.mozilla.org/en-US/docs/Web/CSS/repeat#auto-fit>
    AutoFit,
}

impl From<u16> for GridTrackRepetition {
    fn from(count: u16) -> Self {
        Self::Count(count)
    }
}

impl From<i32> for GridTrackRepetition {
    fn from(count: i32) -> Self {
        Self::Count(count as u16)
    }
}

impl From<usize> for GridTrackRepetition {
    fn from(count: usize) -> Self {
        Self::Count(count as u16)
    }
}

/// Represents a *possibly* repeated [`GridTrack`].
///
/// The repetition parameter can either be:
///   - The integer `1`, in which case the track is non-repeated.
///   - a `u16` count to repeat the track N times.
///   - A `GridTrackRepetition::AutoFit` or `GridTrackRepetition::AutoFill`.
///
/// Note: that in the common case you want a non-repeating track (repetition count 1), you may use the constructor methods on [`GridTrack`]
/// to create a `RepeatedGridTrack`. i.e. `GridTrack::px(10.0)` is equivalent to `RepeatedGridTrack::px(1, 10.0)`.
///
/// You may only use one auto-repetition per track list. And if your track list contains an auto repetition
/// then all tracks (in and outside of the repetition) must be fixed size (px or percent). Integer repetitions are just shorthand for writing out
/// N tracks longhand and are not subject to the same limitations.
#[derive(Clone, PartialEq, Debug, Reflect)]
#[reflect(PartialEq)]
#[cfg_attr(
    feature = "serialize",
    derive(serde::Serialize, serde::Deserialize),
    reflect(Serialize, Deserialize)
)]
pub struct RepeatedGridTrack {
    pub(crate) repetition: GridTrackRepetition,
    pub(crate) tracks: SmallVec<[GridTrack; 1]>,
}

impl RepeatedGridTrack {
    /// Create a repeating set of grid tracks with a fixed pixel size
    pub fn px<T: From<Self>>(repetition: impl Into<GridTrackRepetition>, value: f32) -> T {
        Self {
            repetition: repetition.into(),
            tracks: SmallVec::from_buf([GridTrack::px(value)]),
        }
        .into()
    }

    /// Create a repeating set of grid tracks with a percentage size
    pub fn percent<T: From<Self>>(repetition: impl Into<GridTrackRepetition>, value: f32) -> T {
        Self {
            repetition: repetition.into(),
            tracks: SmallVec::from_buf([GridTrack::percent(value)]),
        }
        .into()
    }

    /// Create a repeating set of grid tracks with automatic size
    pub fn auto<T: From<Self>>(repetition: u16) -> T {
        Self {
            repetition: GridTrackRepetition::Count(repetition),
            tracks: SmallVec::from_buf([GridTrack::auto()]),
        }
        .into()
    }

    /// Create a repeating set of grid tracks with an `fr` size.
    /// Note that this will give the track a content-based minimum size.
    /// Usually you are best off using `GridTrack::flex` instead which uses a zero minimum size.
    pub fn fr<T: From<Self>>(repetition: u16, value: f32) -> T {
        Self {
            repetition: GridTrackRepetition::Count(repetition),
            tracks: SmallVec::from_buf([GridTrack::fr(value)]),
        }
        .into()
    }

    /// Create a repeating set of grid tracks with a `minmax(0, Nfr)` size.
    pub fn flex<T: From<Self>>(repetition: u16, value: f32) -> T {
        Self {
            repetition: GridTrackRepetition::Count(repetition),
            tracks: SmallVec::from_buf([GridTrack::flex(value)]),
        }
        .into()
    }

    /// Create a repeating set of grid tracks with min-content size
    pub fn min_content<T: From<Self>>(repetition: u16) -> T {
        Self {
            repetition: GridTrackRepetition::Count(repetition),
            tracks: SmallVec::from_buf([GridTrack::min_content()]),
        }
        .into()
    }

    /// Create a repeating set of grid tracks with max-content size
    pub fn max_content<T: From<Self>>(repetition: u16) -> T {
        Self {
            repetition: GridTrackRepetition::Count(repetition),
            tracks: SmallVec::from_buf([GridTrack::max_content()]),
        }
        .into()
    }

    /// Create a repeating set of `fit-content()` grid tracks with fixed pixel limit
    pub fn fit_content_px<T: From<Self>>(repetition: u16, limit: f32) -> T {
        Self {
            repetition: GridTrackRepetition::Count(repetition),
            tracks: SmallVec::from_buf([GridTrack::fit_content_px(limit)]),
        }
        .into()
    }

    /// Create a repeating set of `fit-content()` grid tracks with percentage limit
    pub fn fit_content_percent<T: From<Self>>(repetition: u16, limit: f32) -> T {
        Self {
            repetition: GridTrackRepetition::Count(repetition),
            tracks: SmallVec::from_buf([GridTrack::fit_content_percent(limit)]),
        }
        .into()
    }

    /// Create a repeating set of `minmax()` grid track
    pub fn minmax<T: From<Self>>(
        repetition: impl Into<GridTrackRepetition>,
        min: MinTrackSizingFunction,
        max: MaxTrackSizingFunction,
    ) -> T {
        Self {
            repetition: repetition.into(),
            tracks: SmallVec::from_buf([GridTrack::minmax(min, max)]),
        }
        .into()
    }

    /// Create a repeating set of grid tracks with the percentage size of the viewport's smaller dimension
    pub fn vmin<T: From<Self>>(repetition: impl Into<GridTrackRepetition>, value: f32) -> T {
        Self {
            repetition: repetition.into(),
            tracks: SmallVec::from_buf([GridTrack::vmin(value)]),
        }
        .into()
    }

    /// Create a repeating set of grid tracks with the percentage size of the viewport's larger dimension
    pub fn vmax<T: From<Self>>(repetition: impl Into<GridTrackRepetition>, value: f32) -> T {
        Self {
            repetition: repetition.into(),
            tracks: SmallVec::from_buf([GridTrack::vmax(value)]),
        }
        .into()
    }

    /// Create a repeating set of grid tracks with the percentage size of the viewport's height dimension
    pub fn vh<T: From<Self>>(repetition: impl Into<GridTrackRepetition>, value: f32) -> T {
        Self {
            repetition: repetition.into(),
            tracks: SmallVec::from_buf([GridTrack::vh(value)]),
        }
        .into()
    }

    /// Create a repeating set of grid tracks with the percentage size of the viewport's width dimension
    pub fn vw<T: From<Self>>(repetition: impl Into<GridTrackRepetition>, value: f32) -> T {
        Self {
            repetition: repetition.into(),
            tracks: SmallVec::from_buf([GridTrack::vw(value)]),
        }
        .into()
    }

    /// Create a repetition of a set of tracks
    pub fn repeat_many<T: From<Self>>(
        repetition: impl Into<GridTrackRepetition>,
        tracks: impl Into<Vec<GridTrack>>,
    ) -> T {
        Self {
            repetition: repetition.into(),
            tracks: SmallVec::from_vec(tracks.into()),
        }
        .into()
    }
}

impl From<GridTrack> for RepeatedGridTrack {
    fn from(track: GridTrack) -> Self {
        Self {
            repetition: GridTrackRepetition::Count(1),
            tracks: SmallVec::from_buf([track]),
        }
    }
}

impl From<GridTrack> for Vec<GridTrack> {
    fn from(track: GridTrack) -> Self {
        vec![GridTrack {
            min_sizing_function: track.min_sizing_function,
            max_sizing_function: track.max_sizing_function,
        }]
    }
}

impl From<GridTrack> for Vec<RepeatedGridTrack> {
    fn from(track: GridTrack) -> Self {
        vec![RepeatedGridTrack {
            repetition: GridTrackRepetition::Count(1),
            tracks: SmallVec::from_buf([track]),
        }]
    }
}

impl From<RepeatedGridTrack> for Vec<RepeatedGridTrack> {
    fn from(track: RepeatedGridTrack) -> Self {
        vec![track]
    }
}

#[derive(Copy, Clone, PartialEq, Eq, Debug, Reflect)]
#[reflect(Default, PartialEq)]
#[cfg_attr(
    feature = "serialize",
    derive(serde::Serialize, serde::Deserialize),
    reflect(Serialize, Deserialize)
)]
/// Represents the position of a grid item in a single axis.
///
/// There are 3 fields which may be set:
///   - `start`: which grid line the item should start at
///   - `end`: which grid line the item should end at
///   - `span`: how many tracks the item should span
///
/// The default `span` is 1. If neither `start` or `end` is set then the item will be placed automatically.
///
/// Generally, at most two fields should be set. If all three fields are specified then `span` will be ignored. If `end` specifies an earlier
/// grid line than `start` then `end` will be ignored and the item will have a span of 1.
///
/// <https://developer.mozilla.org/en-US/docs/Web/CSS/CSS_Grid_Layout/Line-based_Placement_with_CSS_Grid>
pub struct GridPlacement {
    /// The grid line at which the item should start.
    /// Lines are 1-indexed.
    /// Negative indexes count backwards from the end of the grid.
    /// Zero is not a valid index.
    pub(crate) start: Option<NonZeroI16>,
    /// How many grid tracks the item should span.
    /// Defaults to 1.
    pub(crate) span: Option<NonZeroU16>,
    /// The grid line at which the item should end.
    /// Lines are 1-indexed.
    /// Negative indexes count backwards from the end of the grid.
    /// Zero is not a valid index.
    pub(crate) end: Option<NonZeroI16>,
}

impl GridPlacement {
    pub const DEFAULT: Self = Self {
        start: None,
        // SAFETY: This is trivially safe as 1 is non-zero.
        #[allow(unsafe_code)]
        span: Some(unsafe { NonZeroU16::new_unchecked(1) }),
        end: None,
    };

    /// Place the grid item automatically (letting the `span` default to `1`).
    pub fn auto() -> Self {
        Self::DEFAULT
    }

    /// Place the grid item automatically, specifying how many tracks it should `span`.
    ///
    /// # Panics
    ///
    /// Panics if `span` is `0`.
    pub fn span(span: u16) -> Self {
        Self {
            start: None,
            end: None,
            span: try_into_grid_span(span).expect("Invalid span value of 0."),
        }
    }

    /// Place the grid item specifying the `start` grid line (letting the `span` default to `1`).
    ///
    /// # Panics
    ///
    /// Panics if `start` is `0`.
    pub fn start(start: i16) -> Self {
        Self {
            start: try_into_grid_index(start).expect("Invalid start value of 0."),
            ..Self::DEFAULT
        }
    }

    /// Place the grid item specifying the `end` grid line (letting the `span` default to `1`).
    ///
    /// # Panics
    ///
    /// Panics if `end` is `0`.
    pub fn end(end: i16) -> Self {
        Self {
            end: try_into_grid_index(end).expect("Invalid end value of 0."),
            ..Self::DEFAULT
        }
    }

    /// Place the grid item specifying the `start` grid line and how many tracks it should `span`.
    ///
    /// # Panics
    ///
    /// Panics if `start` or `span` is `0`.
    pub fn start_span(start: i16, span: u16) -> Self {
        Self {
            start: try_into_grid_index(start).expect("Invalid start value of 0."),
            end: None,
            span: try_into_grid_span(span).expect("Invalid span value of 0."),
        }
    }

    /// Place the grid item specifying `start` and `end` grid lines (`span` will be inferred)
    ///
    /// # Panics
    ///
    /// Panics if `start` or `end` is `0`.
    pub fn start_end(start: i16, end: i16) -> Self {
        Self {
            start: try_into_grid_index(start).expect("Invalid start value of 0."),
            end: try_into_grid_index(end).expect("Invalid end value of 0."),
            span: None,
        }
    }

    /// Place the grid item specifying the `end` grid line and how many tracks it should `span`.
    ///
    /// # Panics
    ///
    /// Panics if `end` or `span` is `0`.
    pub fn end_span(end: i16, span: u16) -> Self {
        Self {
            start: None,
            end: try_into_grid_index(end).expect("Invalid end value of 0."),
            span: try_into_grid_span(span).expect("Invalid span value of 0."),
        }
    }

    /// Mutate the item, setting the `start` grid line
    ///
    /// # Panics
    ///
    /// Panics if `start` is `0`.
    pub fn set_start(mut self, start: i16) -> Self {
        self.start = try_into_grid_index(start).expect("Invalid start value of 0.");
        self
    }

    /// Mutate the item, setting the `end` grid line
    ///
    /// # Panics
    ///
    /// Panics if `end` is `0`.
    pub fn set_end(mut self, end: i16) -> Self {
        self.end = try_into_grid_index(end).expect("Invalid end value of 0.");
        self
    }

    /// Mutate the item, setting the number of tracks the item should `span`
    ///
    /// # Panics
    ///
    /// Panics if `span` is `0`.
    pub fn set_span(mut self, span: u16) -> Self {
        self.span = try_into_grid_span(span).expect("Invalid span value of 0.");
        self
    }

    /// Returns the grid line at which the item should start, or `None` if not set.
    pub fn get_start(self) -> Option<i16> {
        self.start.map(NonZeroI16::get)
    }

    /// Returns the grid line at which the item should end, or `None` if not set.
    pub fn get_end(self) -> Option<i16> {
        self.end.map(NonZeroI16::get)
    }

    /// Returns span for this grid item, or `None` if not set.
    pub fn get_span(self) -> Option<u16> {
        self.span.map(NonZeroU16::get)
    }
}

impl Default for GridPlacement {
    fn default() -> Self {
        Self::DEFAULT
    }
}

/// Convert an `i16` to `NonZeroI16`, fails on `0` and returns the `InvalidZeroIndex` error.
fn try_into_grid_index(index: i16) -> Result<Option<NonZeroI16>, GridPlacementError> {
    Ok(Some(
        NonZeroI16::new(index).ok_or(GridPlacementError::InvalidZeroIndex)?,
    ))
}

/// Convert a `u16` to `NonZeroU16`, fails on `0` and returns the `InvalidZeroSpan` error.
fn try_into_grid_span(span: u16) -> Result<Option<NonZeroU16>, GridPlacementError> {
    Ok(Some(
        NonZeroU16::new(span).ok_or(GridPlacementError::InvalidZeroSpan)?,
    ))
}

/// Errors that occur when setting constraints for a `GridPlacement`
#[derive(Debug, Eq, PartialEq, Clone, Copy, Error)]
pub enum GridPlacementError {
    #[error("Zero is not a valid grid position")]
    InvalidZeroIndex,
    #[error("Spans cannot be zero length")]
    InvalidZeroSpan,
}

/// The background color of the node
///
/// This serves as the "fill" color.
/// When combined with [`UiImage`], tints the provided texture.
#[derive(Component, Clone, Debug, Reflect)]
#[reflect(Component, Default)]
#[cfg_attr(
    feature = "serialize",
    derive(serde::Serialize, serde::Deserialize),
    reflect(Serialize, Deserialize)
)]
pub struct BackgroundColor(pub UiColor);

impl<T> From<T> for BackgroundColor
where
    T: Into<UiColor>,
{
    fn from(value: T) -> Self {
        Self(value.into())
    }
}

impl BackgroundColor {
<<<<<<< HEAD
    pub const DEFAULT: Self = Self(UiColor::Color(Color::WHITE));
=======
    /// Background color is transparent by default.
    pub const DEFAULT: Self = Self(Color::NONE);
>>>>>>> 336fddb1
}

impl Default for BackgroundColor {
    fn default() -> Self {
        Self::DEFAULT
    }
}

/// The atlas sprite to be used in a UI Texture Atlas Node
#[derive(Component, Clone, Debug, Reflect, Default)]
#[reflect(Component, Default)]
pub struct UiTextureAtlasImage {
    /// Texture index in the TextureAtlas
    pub index: usize,
    /// Whether to flip the sprite in the X axis
    pub flip_x: bool,
    /// Whether to flip the sprite in the Y axis
    pub flip_y: bool,
}

#[derive(Clone, Component, PartialEq, Debug, Reflect)]
#[reflect(PartialEq, Component, Default)]
#[cfg_attr(
    feature = "serialize",
    derive(serde::Serialize, serde::Deserialize),
    reflect(Serialize, Deserialize)
)]
pub enum UiColor {
    Color(Color),
    LinearGradient(LinearGradient),
    RadialGradient(RadialGradient),
}

impl From<Color> for UiColor {
    fn from(value: Color) -> Self {
        Self::Color(value)
    }
}

impl From<LinearRgba> for UiColor {
    fn from(value: LinearRgba) -> Self {
        Color::from(value).into()
    }
}

impl From<Srgba> for UiColor {
    fn from(value: Srgba) -> Self {
        Color::from(value).into()
    }
}

impl From<LinearGradient> for UiColor {
    fn from(value: LinearGradient) -> Self {
        Self::LinearGradient(value)
    }
}

impl From<RadialGradient> for UiColor {
    fn from(value: RadialGradient) -> Self {
        Self::RadialGradient(value)
    }
}

impl UiColor {
    /// Is this UiColor visible?
    /// Always returns true for gradient values.
    pub fn is_fully_transparent(&self) -> bool {
        match self {
            Self::Color(color) => color.alpha() <= 0.,
            _ => false,
        }
    }
}

impl Default for UiColor {
    fn default() -> Self {
        Self::Color(Color::default())
    }
}

/// The border color of the UI node.
#[derive(Component, Clone, Debug, Reflect)]
#[reflect(Component, Default)]
#[cfg_attr(
    feature = "serialize",
    derive(serde::Serialize, serde::Deserialize),
    reflect(Serialize, Deserialize)
)]
pub struct BorderColor(pub UiColor);

impl<T> From<T> for BorderColor
where
    T: Into<UiColor>,
{
    fn from(value: T) -> Self {
        Self(value.into())
    }
}

impl BorderColor {
<<<<<<< HEAD
    pub const DEFAULT: Self = BorderColor(UiColor::Color(Color::WHITE));
=======
    /// Border color is transparent by default.
    pub const DEFAULT: Self = BorderColor(Color::NONE);
>>>>>>> 336fddb1
}

impl Default for BorderColor {
    fn default() -> Self {
        Self::DEFAULT
    }
}

#[derive(Component, Copy, Clone, Default, Debug, Reflect)]
#[reflect(Component, Default)]
#[cfg_attr(
    feature = "serialize",
    derive(serde::Serialize, serde::Deserialize),
    reflect(Serialize, Deserialize)
)]
/// Set the style of an outline
pub enum OutlineStyle {
    /// The outline is a solid line
    #[default]
    Solid,
    /// The outline is a dashed line
    Dashed { dash_length: Val, break_length: Val },
}

#[derive(Component, Copy, Clone, Default, Debug, Reflect)]
#[reflect(Component, Default)]
#[cfg_attr(
    feature = "serialize",
    derive(serde::Serialize, serde::Deserialize),
    reflect(Serialize, Deserialize)
)]
/// The [`Outline`] component adds an outline outside the edge of a UI node.
/// Outlines do not take up space in the layout.
///
/// To add an [`Outline`] to a ui node you can spawn a `(NodeBundle, Outline)` tuple bundle:
/// ```
/// # use bevy_ecs::prelude::*;
/// # use bevy_ui::prelude::*;
/// # use bevy_render::prelude::Color;
/// fn setup_ui(mut commands: Commands) {
///     commands.spawn((
///         NodeBundle {
///             style: Style {
///                 width: Val::Px(100.),
///                 height: Val::Px(100.),
///                 ..Default::default()
///             },
///             background_color: Color::BLUE.into(),
///             ..Default::default()
///         },
///         Outline::new(Val::Px(10.), Val::ZERO, Color::RED)
///     ));
/// }
/// ```
///
/// [`Outline`] components can also be added later to existing UI nodes:
/// ```
/// # use bevy_ecs::prelude::*;
/// # use bevy_ui::prelude::*;
/// # use bevy_render::prelude::Color;
/// fn outline_hovered_button_system(
///     mut commands: Commands,
///     mut node_query: Query<(Entity, &Interaction, Option<&mut Outline>), Changed<Interaction>>,
/// ) {
///     for (entity, interaction, mut maybe_outline) in node_query.iter_mut() {
///         let outline_color =
///             if matches!(*interaction, Interaction::Hovered) {
///                 Color::WHITE
///             } else {
///                 Color::NONE
///             };
///         if let Some(mut outline) = maybe_outline {
///             outline.color = outline_color;
///         } else {
///             commands.entity(entity).insert(Outline::new(Val::Px(10.), Val::ZERO, outline_color));
///         }
///     }
/// }
/// ```
/// Inserting and removing an [`Outline`] component repeatedly will result in table moves, so it is generally preferable to
/// set `Outline::color` to `Color::NONE` to hide an outline.
pub struct Outline {
    /// The width of the outline.
    ///
    /// Percentage `Val` values are resolved based on the width of the outlined [`Node`].
    pub width: Val,
    /// The amount of space between a node's outline the edge of the node.
    ///
    /// Percentage `Val` values are resolved based on the width of the outlined [`Node`].
    pub offset: Val,
    /// The color of the outline.
    ///
    /// If you are frequently toggling outlines for a UI node on and off it is recommended to set `Color::None` to hide the outline.
    /// This avoids the table moves that would occur from the repeated insertion and removal of the `Outline` component.
    pub color: Color,
}

impl Outline {
    /// Create a new outline
    pub const fn new(width: Val, offset: Val, color: Color) -> Self {
        Self {
            width,
            offset,
            color,
        }
    }
}

/// The 2D texture displayed for this UI node
#[derive(Component, Clone, Debug, Reflect)]
#[reflect(Component, Default)]
pub struct UiImage {
<<<<<<< HEAD
    /// Handle to the texture
=======
    /// The tint color used to draw the image.
    ///
    /// This is multiplied by the color of each pixel in the image.
    /// The field value defaults to solid white, which will pass the image through unmodified.
    pub color: Color,
    /// Handle to the texture.
    ///
    /// This defaults to a [`TRANSPARENT_IMAGE_HANDLE`], which points to a fully transparent 1x1 texture.
>>>>>>> 336fddb1
    pub texture: Handle<Image>,
    /// Whether the image should be flipped along its x-axis
    pub flip_x: bool,
    /// Whether the image should be flipped along its y-axis
    pub flip_y: bool,
}

impl Default for UiImage {
    /// A transparent 1x1 image with a solid white tint.
    ///
    /// # Warning
    ///
    /// This will be invisible by default.
    /// To set this to a visible image, you need to set the `texture` field to a valid image handle,
    /// or use [`Handle<Image>`]'s default 1x1 solid white texture (as is done in [`UiImage::solid_color`]).
    fn default() -> Self {
        UiImage {
            // This should be white because the tint is multiplied with the image,
            // so if you set an actual image with default tint you'd want its original colors
            color: Color::WHITE,
            // This texture needs to be transparent by default, to avoid covering the background color
            texture: TRANSPARENT_IMAGE_HANDLE,
            flip_x: false,
            flip_y: false,
        }
    }
}

impl UiImage {
    /// Create a new [`UiImage`] with the given texture.
    pub fn new(texture: Handle<Image>) -> Self {
        Self {
            texture,
            color: Color::WHITE,
            ..Default::default()
        }
    }

<<<<<<< HEAD
=======
    /// Create a solid color [`UiImage`].
    ///
    /// This is primarily useful for debugging / mocking the extents of your image.
    pub fn solid_color(color: Color) -> Self {
        Self {
            texture: Handle::default(),
            color,
            flip_x: false,
            flip_y: false,
        }
    }

    /// Set the color tint
    #[must_use]
    pub const fn with_color(mut self, color: Color) -> Self {
        self.color = color;
        self
    }

>>>>>>> 336fddb1
    /// Flip the image along its x-axis
    #[must_use]
    pub const fn with_flip_x(mut self) -> Self {
        self.flip_x = true;
        self
    }

    /// Flip the image along its y-axis
    #[must_use]
    pub const fn with_flip_y(mut self) -> Self {
        self.flip_y = true;
        self
    }
}

impl From<Handle<Image>> for UiImage {
    fn from(texture: Handle<Image>) -> Self {
        Self::new(texture)
    }
}

/// The calculated clip of the node
#[derive(Component, Default, Copy, Clone, Debug, Reflect)]
#[reflect(Component, Default)]
pub struct CalculatedClip {
    /// The rect of the clip
    pub clip: Rect,
}

/// Indicates that this [`Node`] entity's front-to-back ordering is not controlled solely
/// by its location in the UI hierarchy. A node with a higher z-index will appear on top
/// of other nodes with a lower z-index.
///
/// UI nodes that have the same z-index will appear according to the order in which they
/// appear in the UI hierarchy. In such a case, the last node to be added to its parent
/// will appear in front of its siblings.
///
/// Internally, nodes with a global z-index share the stacking context of root UI nodes
/// (nodes that have no parent). Because of this, there is no difference between using
/// `ZIndex::Local(n)` and `ZIndex::Global(n)` for root nodes.
///
/// Nodes without this component will be treated as if they had a value of `ZIndex::Local(0)`.
#[derive(Component, Copy, Clone, Debug, Reflect)]
#[reflect(Component, Default)]
pub enum ZIndex {
    /// Indicates the order in which this node should be rendered relative to its siblings.
    Local(i32),
    /// Indicates the order in which this node should be rendered relative to root nodes and
    /// all other nodes that have a global z-index.
    Global(i32),
}

impl Default for ZIndex {
    fn default() -> Self {
        Self::Local(0)
    }
}

/// Radii for rounded corner edges.
/// * A corner set to a 0 value will be right angled.
/// * The value is clamped to between 0 and half the length of the shortest side of the node before being used.
/// * `Val::AUTO` is resolved to `Val::Px(0.)`.
#[derive(Copy, Clone, Debug, PartialEq, Reflect)]
#[reflect(PartialEq)]
#[cfg_attr(
    feature = "serialize",
    derive(serde::Serialize, serde::Deserialize),
    reflect(Serialize, Deserialize)
)]
pub struct BorderRadius {
    pub top_left: Val,
    pub top_right: Val,
    pub bottom_left: Val,
    pub bottom_right: Val,
}

impl Default for BorderRadius {
    fn default() -> Self {
        Self::DEFAULT
    }
}

impl BorderRadius {
    pub const DEFAULT: Self = Self::ZERO;

    /// Zero curvature. All the corners will be right angled.
    pub const ZERO: Self = Self {
        top_left: Val::Px(0.),
        top_right: Val::Px(0.),
        bottom_right: Val::Px(0.),
        bottom_left: Val::Px(0.),
    };

    /// Maximum curvature. The Ui Node will take a capsule shape or circular if width and height are equal.
    pub const MAX: Self = Self {
        top_left: Val::Px(f32::MAX),
        top_right: Val::Px(f32::MAX),
        bottom_right: Val::Px(f32::MAX),
        bottom_left: Val::Px(f32::MAX),
    };

    #[inline]
    /// Set all four corners to the same curvature.
    pub const fn all(radius: Val) -> Self {
        Self {
            top_left: radius,
            top_right: radius,
            bottom_left: radius,
            bottom_right: radius,
        }
    }

    #[inline]
    pub fn new(top_left: Val, top_right: Val, bottom_right: Val, bottom_left: Val) -> Self {
        Self {
            top_left,
            top_right,
            bottom_right,
            bottom_left,
        }
    }

    #[inline]
    /// Sets the radii to logical pixel values.
    pub fn px(top_left: f32, top_right: f32, bottom_right: f32, bottom_left: f32) -> Self {
        Self {
            top_left: Val::Px(top_left),
            top_right: Val::Px(top_right),
            bottom_right: Val::Px(bottom_right),
            bottom_left: Val::Px(bottom_left),
        }
    }

    #[inline]
    /// Sets the radii to percentage values.
    pub fn percent(top_left: f32, top_right: f32, bottom_right: f32, bottom_left: f32) -> Self {
        Self {
            top_left: Val::Px(top_left),
            top_right: Val::Px(top_right),
            bottom_right: Val::Px(bottom_right),
            bottom_left: Val::Px(bottom_left),
        }
    }

    #[inline]
    /// Sets the radius for the top left corner.
    /// Remaining corners will be right-angled.
    pub fn top_left(radius: Val) -> Self {
        Self {
            top_left: radius,
            ..Default::default()
        }
    }

    #[inline]
    /// Sets the radius for the top right corner.
    /// Remaining corners will be right-angled.
    pub fn top_right(radius: Val) -> Self {
        Self {
            top_right: radius,
            ..Default::default()
        }
    }

    #[inline]
    /// Sets the radius for the bottom right corner.
    /// Remaining corners will be right-angled.
    pub fn bottom_right(radius: Val) -> Self {
        Self {
            bottom_right: radius,
            ..Default::default()
        }
    }

    #[inline]
    /// Sets the radius for the bottom left corner.
    /// Remaining corners will be right-angled.
    pub fn bottom_left(radius: Val) -> Self {
        Self {
            bottom_left: radius,
            ..Default::default()
        }
    }

    #[inline]
    /// Sets the radii for the top left and bottom left corners.
    /// Remaining corners will be right-angled.
    pub fn left(radius: Val) -> Self {
        Self {
            top_left: radius,
            bottom_left: radius,
            ..Default::default()
        }
    }

    #[inline]
    /// Sets the radii for the top right and bottom right corners.
    /// Remaining corners will be right-angled.
    pub fn right(radius: Val) -> Self {
        Self {
            top_right: radius,
            bottom_right: radius,
            ..Default::default()
        }
    }

    #[inline]
    /// Sets the radii for the top left and top right corners.
    /// Remaining corners will be right-angled.
    pub fn top(radius: Val) -> Self {
        Self {
            top_left: radius,
            top_right: radius,
            ..Default::default()
        }
    }

    #[inline]
    /// Sets the radii for the bottom left and bottom right corners.
    /// Remaining corners will be right-angled.
    pub fn bottom(radius: Val) -> Self {
        Self {
            bottom_left: radius,
            bottom_right: radius,
            ..Default::default()
        }
    }
}

impl From<BorderRadius> for [Val; 4] {
    fn from(value: BorderRadius) -> Self {
        [
            value.top_left,
            value.top_right,
            value.bottom_right,
            value.bottom_left,
        ]
    }
}

/// Converts an angle from degrees into radians
///
/// formula: `angle * PI / 180.`
pub fn deg(angle: f32) -> f32 {
    angle * PI / 180.
}

#[derive(Copy, Clone, PartialEq, Debug, Reflect, Default)]
#[reflect(PartialEq)]
#[cfg_attr(
    feature = "serialize",
    derive(serde::Serialize, serde::Deserialize),
    reflect(Serialize, Deserialize)
)]
pub struct ColorStop {
    pub color: Color,
    pub point: Val,
}

impl From<Color> for ColorStop {
    fn from(color: Color) -> Self {
        Self {
            color,
            ..Default::default()
        }
    }
}

impl From<(Color, Val)> for ColorStop {
    fn from((color, val): (Color, Val)) -> Self {
        Self { color, point: val }
    }
}

impl From<LinearRgba> for ColorStop {
    fn from(color: LinearRgba) -> Self {
        Color::from(color).into()
    }
}

impl From<(LinearRgba, Val)> for ColorStop {
    fn from((color, val): (LinearRgba, Val)) -> Self {
        (Color::from(color), val).into()
    }
}

impl From<Srgba> for ColorStop {
    fn from(color: Srgba) -> Self {
        Color::from(color).into()
    }
}

impl From<(Srgba, Val)> for ColorStop {
    fn from((color, val): (Srgba, Val)) -> Self {
        (Color::from(color), val).into()
    }
}


pub fn resolve_color_stops(
    stops: &[ColorStop],
    len: f32,
    viewport_size: Vec2,
) -> Vec<(Color, f32)> {
    if stops.is_empty() {
        return vec![];
    }

    let mut out = stops
        .iter()
        .map(|ColorStop { color, point }| {
            (*color, point.resolve(len, viewport_size).unwrap_or(-1.))
        })
        .collect::<Vec<_>>();
    if out[0].1 < 0.0 {
        out[0].1 = 0.0;
    }

    if stops.len() == 1 {
        out.push(out[0]);
        return out;
    }

    let last = out.last_mut().unwrap();
    if last.1 < 0.0 {
        last.1 = len;
    }

    let mut current = 0.;
    for (_, point) in &mut out {
        if 0.0 <= *point {
            if *point < current {
                *point = current;
            }
            current = *point;
        }
    }

    let mut i = 1;
    while i < out.len() - 1 {
        if out[i].1 < 0.0 {
            let mut j = i + 1;
            while out[j].1 < 0.0 {
                j += 1;
            }
            let n = 1 + j - i;
            let mut s = out[i - 1].1;
            let d = (out[j].1 - s) / n as f32;
            while i < j {
                s += d;
                out[i].1 = s;
                i += 1;
            }
        } else {
            i += 1;
        }
    }
    out
}

#[derive(Clone, PartialEq, Debug, Reflect, Component, Default)]
#[reflect(PartialEq)]
#[cfg_attr(
    feature = "serialize",
    derive(serde::Serialize, serde::Deserialize),
    reflect(Serialize, Deserialize)
)]
pub struct LinearGradient {
    pub angle: f32,
    pub stops: Vec<ColorStop>,
}

impl LinearGradient {
    /// Angle for a gradient from bottom to top
    pub const BOTTOM_TO_TOP: f32 = 0.;
    /// Angle for a gradient from left to right
    pub const LEFT_TO_RIGHT: f32 = FRAC_PI_2;
    /// Angle for a gradient from top to bottom
    pub const TOP_TO_BOTTOM: f32 = PI;
    /// Angle for a gradient from right to left
    pub const RIGHT_TO_LEFT: f32 = 1.5 * PI;

    pub fn simple(angle: f32, start_color: Color, end_color: Color) -> Self {
        Self {
            angle,
            stops: vec![start_color.into(), end_color.into()],
        }
    }

    pub fn new(angle: f32, stops: Vec<ColorStop>) -> Self {
        Self { angle, stops }
    }

    pub fn is_visible(&self) -> bool {
        self.stops.iter().all(|stop| stop.color.alpha() == 0.)
    }

    /// find start point and total length of gradient
    pub fn resolve_geometry(&self, node_rect: Rect) -> (Vec2, f32) {
        let x = self.angle.cos();
        let y = self.angle.sin();
        let dir = Vec2::new(x, y);

        // return the distance of point `p` from the line defined by point `o` and direction `dir`
        fn df_line(o: Vec2, dir: Vec2, p: Vec2) -> f32 {
            // project p onto the the o-dir line and then return the distance between p and the projection.
            return p.distance(o + dir * (p - o).dot(dir));
        }

        fn modulo(x: f32, m: f32) -> f32 {
            return x - m * (x / m).floor();
        }

        let reduced = modulo(self.angle, 2.0 * PI);
        let q = (reduced * 2.0 / PI) as i32;
        let start_point = match q {
            0 => vec2(-1., 1.) * node_rect.size(),
            1 => vec2(-1., -1.) * node_rect.size(),
            2 => vec2(1., -1.) * node_rect.size(),
            _ => vec2(1., 1.) * node_rect.size(),
        } * 0.5f32;

        let length = 2.0 * df_line(start_point, dir, Vec2::ZERO);
        (start_point, length)
    }

    pub fn bottom_to_top(stops: Vec<ColorStop>) -> LinearGradient {
        LinearGradient {
            angle: Self::BOTTOM_TO_TOP,
            stops,
        }
    }

    pub fn left_to_right(stops: Vec<ColorStop>) -> LinearGradient {
        LinearGradient {
            angle: Self::LEFT_TO_RIGHT,
            stops,
        }
    }

    pub fn top_to_bottom(stops: Vec<ColorStop>) -> LinearGradient {
        LinearGradient {
            angle: Self::TOP_TO_BOTTOM,
            stops,
        }
    }

    pub fn right_to_left(stops: Vec<ColorStop>) -> LinearGradient {
        LinearGradient {
            angle: Self::RIGHT_TO_LEFT,
            stops,
        }
    }
}

impl From<Color> for LinearGradient {
    fn from(color: Color) -> Self {
        Self::new(0., vec![color.into(), color.into()])
    }
}

/// The radius of a circle, or the lengths of the minor and major axes of an ellipse
#[derive(Default, Copy, Clone, PartialEq, Debug, Reflect)]
#[reflect(PartialEq, Default)]
#[cfg_attr(
    feature = "serialize",
    derive(serde::Serialize, serde::Deserialize),
    reflect(Serialize, Deserialize)
)]
pub enum RadialGradientExtent {
    /// Percentage values are based on the width of the node.
    Length(Val),
    /// Circle: The edge of the circle will touch the closest side of the node.
    /// Ellipse: The edge along this axis will touch the closest side on this axis.
    #[default]
    ClosestSide,
    /// Circle: The edge of the circle will touch the farthest side of the node.
    /// Ellipse: The edge along this axis will touch the farthest side on this axis.
    FarthestSide,
}

impl RadialGradientExtent {
    pub fn resolve<const N: usize>(self, sides: [f32; N], width: f32, viewport_size: Vec2) -> f32 {
        match self {
            RadialGradientExtent::Length(val) => val
                .resolve(width, viewport_size)
                .ok()
                .unwrap_or_else(|| sides.iter().map(|n| FloatOrd(*n)).min().unwrap().0),
            RadialGradientExtent::ClosestSide => {
                sides.iter().map(|n| FloatOrd(*n)).min().unwrap().0
            }
            RadialGradientExtent::FarthestSide => {
                sides.iter().map(|n| FloatOrd(*n)).max().unwrap().0
            }
        }
    }
}

impl From<Val> for RadialGradientExtent {
    fn from(value: Val) -> Self {
        Self::Length(value)
    }
}

#[derive(Default, Copy, Clone, PartialEq, Debug, Reflect)]
#[reflect(PartialEq, Default)]
#[cfg_attr(
    feature = "serialize",
    derive(serde::Serialize, serde::Deserialize),
    reflect(Serialize, Deserialize)
)]
/// The gradient's ending shape
pub enum RadialGradientShape {
    /// The shape is a circle
    Circle(RadialGradientExtent),
    /// A circle sized so that it exactly meets the closest corner of the node from its center.
    ClosestCorner,
    /// A circle sized so that it exactly meets the farthest corner of the node from its center.
    #[default]
    FarthestCorner,
    /// The shape is an ellipse
    Ellipse(RadialGradientExtent, RadialGradientExtent),
}

/// Representation of an axis-aligned ellipse.
#[derive(Default, Copy, Clone, PartialEq, Debug, Reflect)]
#[reflect(Default, PartialEq)]
#[cfg_attr(
    feature = "serialize",
    derive(serde::Serialize, serde::Deserialize),
    reflect(Serialize, Deserialize)
)]
pub struct EllipseShape {
    /// The center of the ellipse
    pub center: Vec2,
    /// The distances from the center of the ellipse to its edge, along its horizontal and vertical axes respectively.
    pub extents: Vec2,
}

#[derive(Clone, PartialEq, Debug, Reflect, Component, Default)]
#[reflect(PartialEq)]
#[cfg_attr(
    feature = "serialize",
    derive(serde::Serialize, serde::Deserialize),
    reflect(Serialize, Deserialize)
)]
pub struct RadialGradient {
    pub center: RelativePosition,
    pub shape: RadialGradientShape,
    pub stops: Vec<ColorStop>,
}

impl RadialGradient {
    /// A circular gradient from `start_color` to `end_color` sized using `FarthestCorner``.
    pub fn simple(start_color: Color, end_color: Color) -> Self {
        Self {
            center: RelativePosition::CENTER,
            shape: RadialGradientShape::default(),
            stops: vec![start_color.into(), end_color.into()],
        }
    }

    pub fn is_visible(&self) -> bool {
        self.stops.iter().all(|stop| stop.color.alpha() == 0.)
    }

    pub fn new(
        center: RelativePosition,
        shape: RadialGradientShape,
        stops: Vec<ColorStop>,
    ) -> Self {
        Self {
            center,
            shape,
            stops,
        }
    }

    /// Resolve the shape and position of the gradient
    pub fn resolve_geometry(&self, r: Rect, viewport_size: Vec2) -> EllipseShape {
        let center = self.center.resolve(r, viewport_size);

        fn closest(p: f32, a: f32, b: f32) -> f32 {
            if (p - a).abs() < (p - b).abs() {
                a
            } else {
                b
            }
        }

        fn farthest(p: f32, a: f32, b: f32) -> f32 {
            if (p - a).abs() < (p - b).abs() {
                b
            } else {
                a
            }
        }

        fn closest_corner(p: Vec2, r: Rect) -> Vec2 {
            vec2(
                closest(p.x, r.min.x, r.max.x),
                closest(p.y, r.min.y, r.max.x),
            )
        }

        fn farthest_corner(p: Vec2, r: Rect) -> Vec2 {
            vec2(
                farthest(p.x, r.min.x, r.max.x),
                farthest(p.y, r.min.y, r.max.y),
            )
        }

        let extents = match self.shape {
            RadialGradientShape::Circle(e) => {
                let sides = [
                    (center.x - r.min.x).abs(),
                    (center.x - r.max.x).abs(),
                    (center.y - r.min.y).abs(),
                    (center.y - r.max.y).abs(),
                ];
                let radius = e.resolve(sides, r.width(), viewport_size);
                Vec2::splat(radius)
            }
            RadialGradientShape::ClosestCorner => {
                Vec2::splat(closest_corner(center, r).distance(center))
            }
            RadialGradientShape::FarthestCorner => {
                Vec2::splat(farthest_corner(center, r).distance(center))
            }
            RadialGradientShape::Ellipse(w, h) => {
                let x_sides = [(center.x - r.min.x).abs(), (center.x - r.max.x).abs()];
                let w = w.resolve(x_sides, r.width(), viewport_size);
                let y_sides = [(center.y - r.min.y).abs(), (center.y - r.max.y).abs()];
                let h = h.resolve(y_sides, r.height(), viewport_size);
                vec2(w, h)
            }
        };
        EllipseShape { center, extents }
    }
}

#[derive(Clone, PartialEq, Debug, Reflect, Component, Default)]
#[reflect(PartialEq)]
#[cfg_attr(
    feature = "serialize",
    derive(serde::Serialize, serde::Deserialize),
    reflect(Serialize, Deserialize)
)]
pub struct BoxShadow {
    /// The shadow's color
    pub color: Color,
    /// Offset increasing to the right and down
    pub offset: Vec2,
    /// Difference in size from occluding uninode
    pub spread_radius: Vec2,
    /// Blurriness of the shadow
    pub blur_radius: f32,
    /// Hack until elliptical border radius implemented
    pub border_radius_override: Option<[f32; 4]>,
}

#[cfg(test)]
mod tests {
    use bevy_color::LinearRgba;
    use bevy_math::Vec2;
    use bevy_color::Color;

    use crate::resolve_color_stops;
    use crate::ColorStop;
    use crate::GridPlacement;
    use crate::Val;

    #[test]
    fn invalid_grid_placement_values() {
        assert!(std::panic::catch_unwind(|| GridPlacement::span(0)).is_err());
        assert!(std::panic::catch_unwind(|| GridPlacement::start(0)).is_err());
        assert!(std::panic::catch_unwind(|| GridPlacement::end(0)).is_err());
        assert!(std::panic::catch_unwind(|| GridPlacement::start_end(0, 1)).is_err());
        assert!(std::panic::catch_unwind(|| GridPlacement::start_end(-1, 0)).is_err());
        assert!(std::panic::catch_unwind(|| GridPlacement::start_span(1, 0)).is_err());
        assert!(std::panic::catch_unwind(|| GridPlacement::start_span(0, 1)).is_err());
        assert!(std::panic::catch_unwind(|| GridPlacement::end_span(0, 1)).is_err());
        assert!(std::panic::catch_unwind(|| GridPlacement::end_span(1, 0)).is_err());
        assert!(std::panic::catch_unwind(|| GridPlacement::default().set_start(0)).is_err());
        assert!(std::panic::catch_unwind(|| GridPlacement::default().set_end(0)).is_err());
        assert!(std::panic::catch_unwind(|| GridPlacement::default().set_span(0)).is_err());
    }

    #[test]
    fn grid_placement_accessors() {
        assert_eq!(GridPlacement::start(5).get_start(), Some(5));
        assert_eq!(GridPlacement::end(-4).get_end(), Some(-4));
        assert_eq!(GridPlacement::span(2).get_span(), Some(2));
        assert_eq!(GridPlacement::start_end(11, 21).get_span(), None);
        assert_eq!(GridPlacement::start_span(3, 5).get_end(), None);
        assert_eq!(GridPlacement::end_span(-4, 12).get_start(), None);
    }

    #[test]
    fn simple_two_stops() {
        let stops = vec![
            ColorStop {
                color: Color::WHITE,
                point: Val::Auto,
            },
            ColorStop {
                color: Color::BLACK,
                point: Val::Auto,
            },
        ];

        let r = resolve_color_stops(&stops, 1., Vec2::ZERO);

        assert_eq!(r.len(), 2);
        assert_eq!(r[0].1, 0.0);
        assert_eq!(r[1].1, 1.0);

        let stops = vec![
            ColorStop {
                color: Color::WHITE,
                point: Val::Auto,
            },
            ColorStop {
                color: LinearRgba::RED.into(),
                point: Val::Auto,
            },
            ColorStop {
                color: LinearRgba::GREEN.into(),
                point: Val::Auto,
            },
            ColorStop {
                color: Color::linear_rgb(1.0, 1.0, 0.0),
                point: Val::Auto,
            },
            ColorStop {
                color: Color::BLACK,
                point: Val::Auto,
            },
        ];

        let r = resolve_color_stops(&stops, 1., Vec2::ZERO);

        assert_eq!(r.len(), 5);
        assert_eq!(r[0].1, 0.0);
        assert_eq!(r[1].1, 0.25);
        assert_eq!(r[2].1, 0.5);
        assert_eq!(r[3].1, 0.75);
        assert_eq!(r[4].1, 1.0);
    }

    #[test]
    fn resolve_radial_gradient_geometry() {
        use super::*;
        let cases = [
            (RelativePosition::CENTER, Vec2::splat(100.)),
            (RelativePosition::TOP_LEFT, Vec2::ZERO),
            (RelativePosition::TOP_RIGHT, vec2(200., 0.)),
            (RelativePosition::BOTTOM_RIGHT, vec2(200., 200.)),
            (RelativePosition::BOTTOM_CENTER, vec2(100., 200.)),
        ];
        for (center, expected_result) in cases {
            let radial_gradient = RadialGradient {
                center,
                shape: RadialGradientShape::Circle(RadialGradientExtent::ClosestSide),
                stops: vec![
                    Color::linear_rgb(1.0, 0.27, 0.0).into(),
                    (LinearRgba::RED, Val::Percent(30.)).into(),
                    (Color::linear_rgb(1.0, 1.0, 0.0), Val::Percent(60.)).into(),
                    (Color::linear_rgb(0.5, 0.0, 0.0), Val::Percent(80.)).into(),
                    (Color::NONE, Val::Percent(81.)).into(),
                ],
            };

            let ellipse =
                radial_gradient.resolve_geometry(Rect::new(0., 0., 200., 200.), vec2(800., 600.));

            assert_eq!(ellipse.center, expected_result);
        }
    }

    #[test]
    fn resolve_radial_gradient_geometry_2() {
        use super::*;
        let cases = [
            (RelativePosition::CENTER, Vec2::splat(200.)),
            (RelativePosition::TOP_LEFT, vec2(100., 100.)),
            (RelativePosition::TOP_RIGHT, vec2(300., 100.)),
            (RelativePosition::BOTTOM_RIGHT, vec2(300., 300.)),
            (RelativePosition::BOTTOM_CENTER, vec2(200., 300.)),
        ];
        for (center, expected_result) in cases {
            let radial_gradient = RadialGradient {
                center,
                shape: RadialGradientShape::Circle(RadialGradientExtent::ClosestSide),
                stops: vec![
                    Color::linear_rgb(1.0, 0.27, 0.0).into(),
                    (LinearRgba::RED, Val::Percent(30.)).into(),
                    (Color::linear_rgb(1.0, 1.0, 0.0), Val::Percent(60.)).into(),
                    (Color::linear_rgb(0.5, 0.0, 0.0), Val::Percent(80.)).into(),
                    (Color::NONE, Val::Percent(81.)).into(),
                ],
            };

            let ellipse = radial_gradient
                .resolve_geometry(Rect::new(100., 100., 300., 300.), vec2(800., 600.));

            assert_eq!(ellipse.center, expected_result);
        }
    }
}

/// Indicates that this root [`Node`] entity should be rendered to a specific camera.
/// UI then will be layed out respecting the camera's viewport and scale factor, and
/// rendered to this camera's [`bevy_render::camera::RenderTarget`].
///
/// Setting this component on a non-root node will have no effect. It will be overriden
/// by the root node's component.
///
/// Optional if there is only one camera in the world. Required otherwise.
#[derive(Component, Clone, Debug, Reflect, Eq, PartialEq)]
pub struct TargetCamera(pub Entity);

impl TargetCamera {
    pub fn entity(&self) -> Entity {
        self.0
    }
}

#[derive(Component)]
/// Marker used to identify default cameras, they will have priority over the [`PrimaryWindow`] camera.
///
/// This is useful if the [`PrimaryWindow`] has two cameras, one of them used
/// just for debug purposes and the user wants a way to choose the default [`Camera`]
/// without having to add a [`TargetCamera`] to the root node.
///
/// Another use is when the user wants the Ui to be in another window by default,
/// all that is needed is to place this component on the camera
///
/// ```
/// # use bevy_ui::prelude::*;
/// # use bevy_ecs::prelude::Commands;
/// # use bevy_render::camera::{Camera, RenderTarget};
/// # use bevy_core_pipeline::prelude::Camera2dBundle;
/// # use bevy_window::{Window, WindowRef};
///
/// fn spawn_camera(mut commands: Commands) {
///     let another_window = commands.spawn(Window {
///         title: String::from("Another window"),
///         ..Default::default()
///     }).id();
///     commands.spawn((
///         Camera2dBundle {
///             camera: Camera {
///                 target: RenderTarget::Window(WindowRef::Entity(another_window)),
///                 ..Default::default()
///             },
///             ..Default::default()
///         },
///         // We add the Marker here so all Ui will spawn in
///         // another window if no TargetCamera is specified
///         IsDefaultUiCamera
///     ));
/// }
/// ```
pub struct IsDefaultUiCamera;

#[derive(SystemParam)]
pub struct DefaultUiCamera<'w, 's> {
    cameras: Query<'w, 's, (Entity, &'static Camera)>,
    default_cameras: Query<'w, 's, Entity, (With<Camera>, With<IsDefaultUiCamera>)>,
    primary_window: Query<'w, 's, Entity, With<PrimaryWindow>>,
}

impl<'w, 's> DefaultUiCamera<'w, 's> {
    pub fn get(&self) -> Option<Entity> {
        self.default_cameras.get_single().ok().or_else(|| {
            // If there isn't a single camera and the query isn't empty, there is two or more cameras queried.
            if !self.default_cameras.is_empty() {
                warn_once!("Two or more Entities with IsDefaultUiCamera found when only one Camera with this marker is allowed.");
            }
            self.cameras
                .iter()
                .filter(|(_, c)| match c.target {
                    RenderTarget::Window(WindowRef::Primary) => true,
                    RenderTarget::Window(WindowRef::Entity(w)) => {
                        self.primary_window.get(w).is_ok()
                    }
                    _ => false,
                })
                .max_by_key(|(e, c)| (c.order, *e))
                .map(|(e, _)| e)
        })
    }
}<|MERGE_RESOLUTION|>--- conflicted
+++ resolved
@@ -1924,12 +1924,7 @@
 }
 
 impl BackgroundColor {
-<<<<<<< HEAD
     pub const DEFAULT: Self = Self(UiColor::Color(Color::WHITE));
-=======
-    /// Background color is transparent by default.
-    pub const DEFAULT: Self = Self(Color::NONE);
->>>>>>> 336fddb1
 }
 
 impl Default for BackgroundColor {
@@ -2030,12 +2025,7 @@
 }
 
 impl BorderColor {
-<<<<<<< HEAD
     pub const DEFAULT: Self = BorderColor(UiColor::Color(Color::WHITE));
-=======
-    /// Border color is transparent by default.
-    pub const DEFAULT: Self = BorderColor(Color::NONE);
->>>>>>> 336fddb1
 }
 
 impl Default for BorderColor {
@@ -2148,18 +2138,7 @@
 #[derive(Component, Clone, Debug, Reflect)]
 #[reflect(Component, Default)]
 pub struct UiImage {
-<<<<<<< HEAD
     /// Handle to the texture
-=======
-    /// The tint color used to draw the image.
-    ///
-    /// This is multiplied by the color of each pixel in the image.
-    /// The field value defaults to solid white, which will pass the image through unmodified.
-    pub color: Color,
-    /// Handle to the texture.
-    ///
-    /// This defaults to a [`TRANSPARENT_IMAGE_HANDLE`], which points to a fully transparent 1x1 texture.
->>>>>>> 336fddb1
     pub texture: Handle<Image>,
     /// Whether the image should be flipped along its x-axis
     pub flip_x: bool,
@@ -2198,28 +2177,6 @@
         }
     }
 
-<<<<<<< HEAD
-=======
-    /// Create a solid color [`UiImage`].
-    ///
-    /// This is primarily useful for debugging / mocking the extents of your image.
-    pub fn solid_color(color: Color) -> Self {
-        Self {
-            texture: Handle::default(),
-            color,
-            flip_x: false,
-            flip_y: false,
-        }
-    }
-
-    /// Set the color tint
-    #[must_use]
-    pub const fn with_color(mut self, color: Color) -> Self {
-        self.color = color;
-        self
-    }
-
->>>>>>> 336fddb1
     /// Flip the image along its x-axis
     #[must_use]
     pub const fn with_flip_x(mut self) -> Self {
