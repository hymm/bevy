use thiserror::Error;

<<<<<<< HEAD
use crate::{
    BorderRadius, ContentSize, DefaultUiCamera, Node, Outline, PositionType, Style, TargetCamera, UiRect, UiScale, Val
};

=======
>>>>>>> 4ca8cf5d
use bevy_ecs::{
    change_detection::{DetectChanges, DetectChangesMut},
    entity::{Entity, EntityHashMap},
    event::EventReader,
    query::{With, Without},
    removal_detection::RemovedComponents,
<<<<<<< HEAD
    system::{Query, Res, ResMut, Resource, SystemParam},
    world::Ref,
};
use bevy_hierarchy::{Children, Parent};
use bevy_log::warn;
use bevy_math::{UVec2, Vec2, Vec4, Vec4Swizzles};

=======
    system::{Query, Res, ResMut, SystemParam},
    world::Ref,
};
use bevy_hierarchy::{Children, Parent};
use bevy_math::{UVec2, Vec2};
>>>>>>> 4ca8cf5d
use bevy_render::camera::{Camera, NormalizedRenderTarget};
use bevy_transform::components::Transform;
use bevy_utils::tracing::warn;
use bevy_utils::{HashMap, HashSet};
use bevy_window::{PrimaryWindow, Window, WindowScaleFactorChanged};
use ui_surface::UiSurface;

use crate::{ContentSize, DefaultUiCamera, Node, Outline, Style, TargetCamera, UiScale};

mod convert;
pub mod debug;
pub(crate) mod ui_surface;

pub struct LayoutContext {
    pub scale_factor: f32,
    pub physical_size: Vec2,
    pub min_size: f32,
    pub max_size: f32,
}

impl LayoutContext {
    /// create new a [`LayoutContext`] from the window's physical size and scale factor
    fn new(scale_factor: f32, physical_size: Vec2) -> Self {
        Self {
            scale_factor,
            physical_size,
            min_size: physical_size.x.min(physical_size.y),
            max_size: physical_size.x.max(physical_size.y),
        }
    }
}

<<<<<<< HEAD
#[derive(Debug, Clone, PartialEq, Eq)]
struct RootNodePair {
    // The implicit "viewport" node created by Bevy
    implicit_viewport_node: taffy::node::Node,
    // The root (parentless) node specified by the user
    user_root_node: taffy::node::Node,
}

#[derive(Resource)]
pub struct UiSurface {
    entity_to_taffy: EntityHashMap<taffy::node::Node>,
    camera_entity_to_taffy: EntityHashMap<taffy::node::Node>,
    camera_roots: EntityHashMap<Vec<RootNodePair>>,
    taffy: Taffy,
}

fn _assert_send_sync_ui_surface_impl_safe() {
    fn _assert_send_sync<T: Send + Sync>() {}
    _assert_send_sync::<EntityHashMap<taffy::node::Node>>();
    _assert_send_sync::<Taffy>();
    _assert_send_sync::<UiSurface>();
}

impl fmt::Debug for UiSurface {
    fn fmt(&self, f: &mut fmt::Formatter) -> fmt::Result {
        f.debug_struct("UiSurface")
            .field("entity_to_taffy", &self.entity_to_taffy)
            .field("camera_roots", &self.camera_roots)
            .finish()
    }
}

impl Default for UiSurface {
    fn default() -> Self {
        let mut taffy = Taffy::new();
        taffy.disable_rounding();
        Self {
            entity_to_taffy: Default::default(),
            camera_entity_to_taffy: Default::default(),
            camera_roots: Default::default(),
            taffy,
        }
    }
}

impl UiSurface {
    /// Retrieves the Taffy node associated with the given UI node entity and updates its style.
    /// If no associated Taffy node exists a new Taffy node is inserted into the Taffy layout.
    pub fn upsert_node(&mut self, entity: Entity, style: &Style, context: &LayoutContext) {
        let mut added = false;
        let taffy = &mut self.taffy;
        let taffy_node = self.entity_to_taffy.entry(entity).or_insert_with(|| {
            added = true;
            taffy.new_leaf(convert::from_style(context, style)).unwrap()
        });

        if !added {
            self.taffy
                .set_style(*taffy_node, convert::from_style(context, style))
                .unwrap();
        }
    }

    /// Update the `MeasureFunc` of the taffy node corresponding to the given [`Entity`] if the node exists.
    pub fn try_update_measure(
        &mut self,
        entity: Entity,
        measure_func: taffy::node::MeasureFunc,
    ) -> Option<()> {
        let taffy_node = self.entity_to_taffy.get(&entity)?;

        self.taffy.set_measure(*taffy_node, Some(measure_func)).ok()
    }

    /// Update the children of the taffy node corresponding to the given [`Entity`].
    pub fn update_children(&mut self, entity: Entity, children: &Children) {
        let mut taffy_children = Vec::with_capacity(children.len());
        for child in children {
            if let Some(taffy_node) = self.entity_to_taffy.get(child) {
                taffy_children.push(*taffy_node);
            }
        }

        let taffy_node = self.entity_to_taffy.get(&entity).unwrap();
        self.taffy
            .set_children(*taffy_node, &taffy_children)
            .unwrap();
    }

    /// Removes children from the entity's taffy node if it exists. Does nothing otherwise.
    pub fn try_remove_children(&mut self, entity: Entity) {
        if let Some(taffy_node) = self.entity_to_taffy.get(&entity) {
            self.taffy.set_children(*taffy_node, &[]).unwrap();
        }
    }

    /// Removes the measure from the entity's taffy node if it exists. Does nothing otherwise.
    pub fn try_remove_measure(&mut self, entity: Entity) {
        if let Some(taffy_node) = self.entity_to_taffy.get(&entity) {
            self.taffy.set_measure(*taffy_node, None).unwrap();
        }
    }

    /// Set the ui node entities without a [`Parent`] as children to the root node in the taffy layout.
    pub fn set_camera_children(
        &mut self,
        camera_id: Entity,
        children: impl Iterator<Item = Entity>,
    ) {
        let viewport_style = taffy::style::Style {
            display: taffy::style::Display::Grid,
            // Note: Taffy percentages are floats ranging from 0.0 to 1.0.
            // So this is setting width:100% and height:100%
            size: taffy::geometry::Size {
                width: taffy::style::Dimension::Percent(1.0),
                height: taffy::style::Dimension::Percent(1.0),
            },
            align_items: Some(taffy::style::AlignItems::Start),
            justify_items: Some(taffy::style::JustifyItems::Start),
            ..default()
        };

        let camera_node = *self
            .camera_entity_to_taffy
            .entry(camera_id)
            .or_insert_with(|| self.taffy.new_leaf(viewport_style.clone()).unwrap());
        let existing_roots = self.camera_roots.entry(camera_id).or_default();
        let mut new_roots = Vec::new();
        for entity in children {
            let node = *self.entity_to_taffy.get(&entity).unwrap();
            let root_node = existing_roots
                .iter()
                .find(|n| n.user_root_node == node)
                .cloned()
                .unwrap_or_else(|| {
                    if let Some(previous_parent) = self.taffy.parent(node) {
                        // remove the root node from the previous implicit node's children
                        self.taffy.remove_child(previous_parent, node).unwrap();
                    }

                    self.taffy.add_child(camera_node, node).unwrap();

                    RootNodePair {
                        implicit_viewport_node: camera_node,
                        user_root_node: node,
                    }
                });
            new_roots.push(root_node);
        }

        self.camera_roots.insert(camera_id, new_roots);
    }

    /// Compute the layout for each window entity's corresponding root node in the layout.
    pub fn compute_camera_layout(&mut self, camera: Entity, render_target_resolution: UVec2) {
        let Some(camera_root_nodes) = self.camera_roots.get(&camera) else {
            return;
        };

        let available_space = taffy::geometry::Size {
            width: taffy::style::AvailableSpace::Definite(render_target_resolution.x as f32),
            height: taffy::style::AvailableSpace::Definite(render_target_resolution.y as f32),
        };
        for root_nodes in camera_root_nodes {
            self.taffy
                .compute_layout(root_nodes.implicit_viewport_node, available_space)
                .unwrap();
        }
    }

    /// Removes each camera entity from the internal map and then removes their associated node from taffy
    pub fn remove_camera_entities(&mut self, entities: impl IntoIterator<Item = Entity>) {
        for entity in entities {
            if let Some(node) = self.camera_entity_to_taffy.remove(&entity) {
                self.taffy.remove(node).unwrap();
            }
        }
    }

    /// Removes each entity from the internal map and then removes their associated node from taffy
    pub fn remove_entities(&mut self, entities: impl IntoIterator<Item = Entity>) {
        for entity in entities {
            if let Some(node) = self.entity_to_taffy.remove(&entity) {
                self.taffy.remove(node).unwrap();
            }
        }
    }

    /// Get the layout geometry for the taffy node corresponding to the ui node [`Entity`].
    /// Does not compute the layout geometry, `compute_window_layouts` should be run before using this function.
    pub fn get_layout(&self, entity: Entity) -> Result<&taffy::layout::Layout, LayoutError> {
        if let Some(taffy_node) = self.entity_to_taffy.get(&entity) {
            self.taffy
                .layout(*taffy_node)
                .map_err(LayoutError::TaffyError)
        } else {
            warn!(
                "Styled child in a non-UI entity hierarchy. You are using an entity \
with UI components as a child of an entity without UI components, results may be unexpected."
            );
            Err(LayoutError::InvalidHierarchy)
        }
    }
}

=======
>>>>>>> 4ca8cf5d
#[derive(Debug, Error)]
pub enum LayoutError {
    #[error("Invalid hierarchy")]
    InvalidHierarchy,
    #[error("Taffy error: {0}")]
    TaffyError(#[from] taffy::error::TaffyError),
}

#[derive(SystemParam)]
pub struct UiLayoutSystemRemovedComponentParam<'w, 's> {
    removed_cameras: RemovedComponents<'w, 's, Camera>,
    removed_children: RemovedComponents<'w, 's, Children>,
    removed_content_sizes: RemovedComponents<'w, 's, ContentSize>,
    removed_nodes: RemovedComponents<'w, 's, Node>,
}

/// Updates the UI's layout tree, computes the new layout geometry and then updates the sizes and transforms of all the UI nodes.
#[allow(clippy::too_many_arguments)]
pub fn ui_layout_system(
    primary_window: Query<(Entity, &Window), With<PrimaryWindow>>,
    cameras: Query<(Entity, &Camera)>,
    default_ui_camera: DefaultUiCamera,
    ui_scale: Res<UiScale>,
    mut scale_factor_events: EventReader<WindowScaleFactorChanged>,
    mut resize_events: EventReader<bevy_window::WindowResized>,
    mut ui_surface: ResMut<UiSurface>,
    root_node_query: Query<(Entity, Option<&TargetCamera>), (With<Node>, Without<Parent>)>,
    style_query: Query<(Entity, Ref<Style>, Option<&TargetCamera>), With<Node>>,
    mut measure_query: Query<(Entity, &mut ContentSize)>,
    children_query: Query<(Entity, Ref<Children>), With<Node>>,
    just_children_query: Query<&Children>,
    mut removed_components: UiLayoutSystemRemovedComponentParam,
<<<<<<< HEAD
    mut node_transform_query: Query<(&Style, &mut Node, &mut Transform)>,
=======
    mut node_transform_query: Query<(&mut Node, &mut Transform)>,
>>>>>>> 4ca8cf5d
) {
    struct CameraLayoutInfo {
        size: UVec2,
        resized: bool,
        scale_factor: f32,
        root_nodes: Vec<Entity>,
    }

    let camera_with_default = |target_camera: Option<&TargetCamera>| {
        target_camera
            .map(TargetCamera::entity)
            .or(default_ui_camera.get())
    };

    let resized_windows: HashSet<Entity> = resize_events.read().map(|event| event.window).collect();
    let calculate_camera_layout_info = |camera: &Camera| {
        let size = camera.physical_viewport_size().unwrap_or(UVec2::ZERO);
        let scale_factor = camera.target_scaling_factor().unwrap_or(1.0);
        let camera_target = camera
            .target
            .normalize(primary_window.get_single().map(|(e, _)| e).ok());
        let resized = matches!(camera_target,
          Some(NormalizedRenderTarget::Window(window_ref)) if resized_windows.contains(&window_ref.entity())
        );
        CameraLayoutInfo {
            size,
            resized,
            scale_factor: scale_factor * ui_scale.0,
            root_nodes: Vec::new(),
        }
    };

    // Precalculate the layout info for each camera, so we have fast access to it for each node
    let mut camera_layout_info: HashMap<Entity, CameraLayoutInfo> = HashMap::new();
    for (entity, target_camera) in &root_node_query {
        match camera_with_default(target_camera) {
            Some(camera_entity) => {
                let Ok((_, camera)) = cameras.get(camera_entity) else {
                    warn!(
                        "TargetCamera (of root UI node {entity:?}) is pointing to a camera {:?} which doesn't exist",
                        camera_entity
                    );
                    continue;
                };
                let layout_info = camera_layout_info
                    .entry(camera_entity)
                    .or_insert_with(|| calculate_camera_layout_info(camera));
                layout_info.root_nodes.push(entity);
            }
            None => {
                if cameras.is_empty() {
                    warn!("No camera found to render UI to. To fix this, add at least one camera to the scene.");
                } else {
                    warn!(
                        "Multiple cameras found, causing UI target ambiguity. \
                        To fix this, add an explicit `TargetCamera` component to the root UI node {:?}",
                        entity
                    );
                }
                continue;
            }
        }
    }

    // Resize all nodes
    for (entity, style, target_camera) in style_query.iter() {
        if let Some(camera) =
            camera_with_default(target_camera).and_then(|c| camera_layout_info.get(&c))
        {
            if camera.resized
                || !scale_factor_events.is_empty()
                || ui_scale.is_changed()
                || style.is_changed()
            {
                let layout_context = LayoutContext::new(
                    camera.scale_factor,
                    [camera.size.x as f32, camera.size.y as f32].into(),
                );
                ui_surface.upsert_node(entity, &style, &layout_context);
            }
        }
    }
    scale_factor_events.clear();

    // When a `ContentSize` component is removed from an entity, we need to remove the measure from the corresponding taffy node.
    for entity in removed_components.removed_content_sizes.read() {
        ui_surface.try_remove_measure(entity);
    }
    for (entity, mut content_size) in &mut measure_query {
        if let Some(measure_func) = content_size.measure_func.take() {
            ui_surface.try_update_measure(entity, measure_func);
        }
    }

    // clean up removed nodes
    ui_surface.remove_entities(removed_components.removed_nodes.read());

    // clean up removed cameras
    ui_surface.remove_camera_entities(removed_components.removed_cameras.read());

    // update camera children
    for (camera_id, _) in cameras.iter() {
        let root_nodes =
            if let Some(CameraLayoutInfo { root_nodes, .. }) = camera_layout_info.get(&camera_id) {
                root_nodes.iter().cloned()
            } else {
                [].iter().cloned()
            };
        ui_surface.set_camera_children(camera_id, root_nodes);
    }

    // update and remove children
    for entity in removed_components.removed_children.read() {
        ui_surface.try_remove_children(entity);
    }
    for (entity, children) in &children_query {
        if children.is_changed() {
            ui_surface.update_children(entity, &children);
        }
    }

    for (camera_id, camera) in &camera_layout_info {
        let inverse_target_scale_factor = camera.scale_factor.recip();

        ui_surface.compute_camera_layout(*camera_id, camera.size);
        for root in &camera.root_nodes {
            update_uinode_geometry_recursive(
                *root,
                &ui_surface,
                &mut node_transform_query,
                &just_children_query,
                inverse_target_scale_factor,
                Vec2::ZERO,
                Vec2::ZERO,
            );
        }
    }

    fn update_uinode_geometry_recursive(
        entity: Entity,
        ui_surface: &UiSurface,
        node_transform_query: &mut Query<(&Style, &mut Node, &mut Transform)>,
        children_query: &Query<&Children>,
        inverse_target_scale_factor: f32,
        parent_size: Vec2,
        absolute_location: Vec2,
    ) {
<<<<<<< HEAD
        if let Ok((style, mut node, mut transform)) = node_transform_query.get_mut(entity) {
=======
        if let Ok((mut node, mut transform)) = node_transform_query.get_mut(entity) {
>>>>>>> 4ca8cf5d
            let Ok(layout) = ui_surface.get_layout(entity) else {
                return;
            };
            let layout_size =
                inverse_target_scale_factor * Vec2::new(layout.size.width, layout.size.height);
            let layout_location =
                inverse_target_scale_factor * Vec2::new(layout.location.x, layout.location.y);
            
            let absolute_location = match style.position_type {
                PositionType::Fixed => Vec2::ZERO,
                _ => absolute_location + layout_location
            };
            
            let rounded_size = round_layout_coords(absolute_location + layout_size)
                - round_layout_coords(absolute_location);

            let rounded_location =
                round_layout_coords(layout_location) + 0.5 * (rounded_size - parent_size);
            let rounded_absolute_location = round_layout_coords(absolute_location);
            
            // only trigger change detection when the new values are different
            if node.calculated_size != rounded_size || node.unrounded_size != layout_size {
                node.calculated_size = rounded_size;
                node.unrounded_size = layout_size;
            }
            if transform.translation.truncate() != rounded_location
                || node.position() != rounded_absolute_location
            {
                transform.translation = rounded_location.extend(0.);
                node.bypass_change_detection().position = rounded_absolute_location;
            }
            if let Ok(children) = children_query.get(entity) {
                for &child_uinode in children {
                    update_uinode_geometry_recursive(
                        child_uinode,
                        ui_surface,
                        node_transform_query,
                        children_query,
                        inverse_target_scale_factor,
                        rounded_size,
                        absolute_location,
                    );
                }
            }
        }
    }
}

<<<<<<< HEAD
// /// Resolve and update the widths of Node outlines
// pub fn resolve_outlines_system(
//     primary_window: Query<&Window, With<PrimaryWindow>>,
//     ui_scale: Res<UiScale>,
//     mut outlines_query: Query<(&Outline, &mut Node)>,
// ) {
//     let viewport_size = primary_window
//         .get_single()
//         .map(|window| Vec2::new(window.resolution.width(), window.resolution.height()))
//         .unwrap_or(Vec2::ZERO)
//         / ui_scale.0;

//     for (outline, mut node) in outlines_query.iter_mut() {
//         let node = node.bypass_change_detection();
//         node.outline_width = outline
//             .width
//             .resolve(node.size().x, viewport_size)
//             .unwrap_or(0.)
//             .max(0.);

//         node.outline_offset = outline
//             .offset
//             .resolve(node.size().x, viewport_size)
//             .unwrap_or(0.)
//             .max(0.);
//     }
// }
=======
/// Resolve and update the widths of Node outlines
pub fn resolve_outlines_system(
    primary_window: Query<&Window, With<PrimaryWindow>>,
    ui_scale: Res<UiScale>,
    mut outlines_query: Query<(&Outline, &mut Node)>,
) {
    let viewport_size = primary_window
        .get_single()
        .map(|window| window.size())
        .unwrap_or(Vec2::ZERO)
        / ui_scale.0;

    for (outline, mut node) in outlines_query.iter_mut() {
        let node = node.bypass_change_detection();
        node.outline_width = outline
            .width
            .resolve(node.size().x, viewport_size)
            .unwrap_or(0.)
            .max(0.);

        node.outline_offset = outline
            .offset
            .resolve(node.size().x, viewport_size)
            .unwrap_or(0.)
            .max(0.);
    }
}
>>>>>>> 4ca8cf5d

#[inline]
/// Round `value` to the nearest whole integer, with ties (values with a fractional part equal to 0.5) rounded towards positive infinity.
fn round_ties_up(value: f32) -> f32 {
    if value.fract() != -0.5 {
        // The `round` function rounds ties away from zero. For positive numbers "away from zero" is towards positive infinity.
        // So for all positive values, and negative values with a fractional part not equal to 0.5, `round` returns the correct result.
        value.round()
    } else {
        // In the remaining cases, where `value` is negative and its fractional part is equal to 0.5, we use `ceil` to round it up towards positive infinity.
        value.ceil()
    }
}

#[inline]
/// Rounds layout coordinates by rounding ties upwards.
///
/// Rounding ties up avoids gaining a pixel when rounding bounds that span from negative to positive.
///
/// Example: The width between bounds of -50.5 and 49.5 before rounding is 100, using:
/// - `f32::round`: width becomes 101 (rounds to -51 and 50).
/// - `round_ties_up`: width is 100 (rounds to -50 and 50).
fn round_layout_coords(value: Vec2) -> Vec2 {
    Vec2 {
        x: round_ties_up(value.x),
        y: round_ties_up(value.y),
    }
}

pub fn compute_border(
    border: UiRect,
    border_radius: BorderRadius,
    node_size: Vec2,
    viewport_size: Vec2,
) -> ([f32; 4], [f32; 4]) {
    let computed_border = [
        resolve_border_thickness(border.left, viewport_size),
        resolve_border_thickness(border.top, viewport_size),
        resolve_border_thickness(border.right, viewport_size),
        resolve_border_thickness(border.bottom, viewport_size),
    ];
    let computed_border_radius = resolve_border_radius(&border_radius, node_size, viewport_size);
    let clamped_computed_border_radius =
        clamp_radius(computed_border_radius, node_size, computed_border.into());
    (computed_border, clamped_computed_border_radius)
}

/// Resolve and update the widths of Node outlines
pub fn resolve_border_and_outlines_system(
    primary_window: Query<&Window, With<PrimaryWindow>>,
    ui_scale: Res<UiScale>,
    mut outlines_query: Query<(Option<&Outline>, &Style, &mut Node)>,
) {
    let viewport_size = primary_window
        .get_single()
        .map(|window| Vec2::new(window.resolution.width(), window.resolution.height()))
        .unwrap_or(Vec2::ZERO)
        / ui_scale.0 as f32;

    for (outline, style, mut node) in outlines_query.iter_mut() {
        let node = node.bypass_change_detection();
        let (outline_width, outline_offset): (f32, f32) = outline
            .and_then(|outline| {
                outline
                    .width
                    .resolve(node.size().x, viewport_size)
                    .ok()
                    .map(|width| {
                        let vs = (
                            width,
                            outline
                                .offset
                                .resolve(node.size().x, viewport_size)
                                .ok()
                                .unwrap_or(0.),
                        );
                        vs
                    })
            })
            .unwrap_or((0., 0.));
        node.outline_width = outline_width.max(0.);
        node.outline_offset = outline_offset.max(0.);
        node.border_radius =
            resolve_border_radius(&style.border_radius, node.calculated_size, viewport_size);
        node.border = [
            resolve_border_thickness(style.border.left, viewport_size),
            resolve_border_thickness(style.border.top, viewport_size),
            resolve_border_thickness(style.border.right, viewport_size),
            resolve_border_thickness(style.border.bottom, viewport_size),
        ];
        node.border_radius =
            resolve_border_radius(&style.border_radius, node.calculated_size, viewport_size);
        node.border = [
            resolve_border_thickness(style.border.left, viewport_size),
            resolve_border_thickness(style.border.top, viewport_size),
            resolve_border_thickness(style.border.right, viewport_size),
            resolve_border_thickness(style.border.bottom, viewport_size),
        ];
    }
}

fn resolve_border_thickness(value: Val, viewport_size: Vec2) -> f32 {
    match value {
        Val::Auto => 0.,
        Val::Px(px) => px.max(0.),
        Val::Percent(_) => 0.,
        Val::Vw(percent) => (viewport_size.x * percent / 100.).max(0.),
        Val::Vh(percent) => (viewport_size.y * percent / 100.).max(0.),
        Val::VMin(percent) => (viewport_size.min_element() * percent / 100.).max(0.),
        Val::VMax(percent) => (viewport_size.max_element() * percent / 100.).max(0.),
    }
}

#[inline]
fn resolve_border_radius(&values: &BorderRadius, node_size: Vec2, viewport_size: Vec2) -> [f32; 4] {
    let max_radius = 0.5 * node_size.min_element();
    <[Val; 4]>::from(values).map(|value| {
        match value {
            Val::Auto => 0.,
            Val::Px(px) => px,
            Val::Percent(percent) => node_size.x * percent / 100.,
            Val::Vw(percent) => viewport_size.x * percent / 100.,
            Val::Vh(percent) => viewport_size.y * percent / 100.,
            Val::VMin(percent) => viewport_size.min_element() * percent / 100.,
            Val::VMax(percent) => viewport_size.max_element() * percent / 100.,
        }
        .clamp(0., max_radius.max(0.))
    })
}

#[inline]
fn clamp_corner(r: f32, size: Vec2, offset: Vec2) -> f32 {
    let s = 0.5 * size + offset;
    let sm = s.x.min(s.y);
    return r.min(sm);
}

#[inline]
fn clamp_radius(
    [top_left, top_right, bottom_right, bottom_left]: [f32; 4],
    size: Vec2,
    border: Vec4,
) -> [f32; 4] {
    let s = size - border.xy() - border.zw();
    [
        clamp_corner(top_left, s, border.xy()),
        clamp_corner(top_right, s, border.zy()),
        clamp_corner(bottom_right, s, border.zw()),
        clamp_corner(bottom_left, s, border.xw()),
    ]
}

#[cfg(test)]
mod tests {
    use taffy::tree::LayoutTree;

    use bevy_asset::AssetEvent;
    use bevy_asset::Assets;
    use bevy_core_pipeline::core_2d::Camera2dBundle;
    use bevy_ecs::entity::Entity;
    use bevy_ecs::event::Events;
<<<<<<< HEAD
    use bevy_ecs::prelude::With;
=======
    use bevy_ecs::prelude::{Commands, Component, In, Query, With};
    use bevy_ecs::query::Without;
>>>>>>> 4ca8cf5d
    use bevy_ecs::schedule::apply_deferred;
    use bevy_ecs::schedule::IntoSystemConfigs;
    use bevy_ecs::schedule::Schedule;
    use bevy_ecs::system::RunSystemOnce;
    use bevy_ecs::world::World;
<<<<<<< HEAD
    use bevy_hierarchy::despawn_with_children_recursive;
    use bevy_hierarchy::BuildWorldChildren;
    use bevy_hierarchy::Children;
    use bevy_math::Vec2;
    use bevy_math::vec2;
=======
    use bevy_hierarchy::{despawn_with_children_recursive, BuildWorldChildren, Children, Parent};
    use bevy_math::{vec2, Rect, UVec2, Vec2};
>>>>>>> 4ca8cf5d
    use bevy_render::camera::ManualTextureViews;
    use bevy_render::camera::OrthographicProjection;
    use bevy_render::prelude::Camera;
    use bevy_render::texture::Image;
    use bevy_transform::prelude::GlobalTransform;
    use bevy_transform::systems::{propagate_transforms, sync_simple_transforms};
    use bevy_utils::prelude::default;
    use bevy_utils::HashMap;
    use bevy_window::PrimaryWindow;
    use bevy_window::Window;
    use bevy_window::WindowCreated;
    use bevy_window::WindowResized;
    use bevy_window::WindowResolution;
    use bevy_window::WindowScaleFactorChanged;

    use crate::layout::round_layout_coords;
    use crate::layout::ui_surface::UiSurface;
    use crate::prelude::*;
    use crate::ui_layout_system;
    use crate::update::update_target_camera_system;
    use crate::ContentSize;

    #[test]
    fn round_layout_coords_must_round_ties_up() {
        assert_eq!(round_layout_coords(vec2(-50.5, 49.5)), vec2(-50., 50.));
    }

    // these window dimensions are easy to convert to and from percentage values
    const WINDOW_WIDTH: f32 = 1000.;
    const WINDOW_HEIGHT: f32 = 100.;

    fn setup_ui_test_world() -> (World, Schedule) {
        let mut world = World::new();
        world.init_resource::<UiScale>();
        world.init_resource::<UiSurface>();
        world.init_resource::<Events<WindowScaleFactorChanged>>();
        world.init_resource::<Events<WindowResized>>();
        // Required for the camera system
        world.init_resource::<Events<WindowCreated>>();
        world.init_resource::<Events<AssetEvent<Image>>>();
        world.init_resource::<Assets<Image>>();
        world.init_resource::<ManualTextureViews>();

        // spawn a dummy primary window and camera
        world.spawn((
            Window {
                resolution: WindowResolution::new(WINDOW_WIDTH, WINDOW_HEIGHT),
                ..default()
            },
            PrimaryWindow,
        ));
        world.spawn(Camera2dBundle::default());

        let mut ui_schedule = Schedule::default();
        ui_schedule.add_systems(
            (
                // UI is driven by calculated camera target info, so we need to run the camera system first
                bevy_render::camera::camera_system::<OrthographicProjection>,
                update_target_camera_system,
                apply_deferred,
                ui_layout_system,
                sync_simple_transforms,
                propagate_transforms,
            )
                .chain(),
        );

        (world, ui_schedule)
    }

    #[test]
    fn ui_nodes_with_percent_100_dimensions_should_fill_their_parent() {
        let (mut world, mut ui_schedule) = setup_ui_test_world();

        // spawn a root entity with width and height set to fill 100% of its parent
        let ui_root = world
            .spawn(NodeBundle {
                style: Style {
                    width: Val::Percent(100.),
                    height: Val::Percent(100.),
                    ..default()
                },
                ..default()
            })
            .id();

        let ui_child = world
            .spawn(NodeBundle {
                style: Style {
                    width: Val::Percent(100.),
                    height: Val::Percent(100.),
                    ..default()
                },
                ..default()
            })
            .id();

        world.entity_mut(ui_root).add_child(ui_child);

        ui_schedule.run(&mut world);
        let ui_surface = world.resource::<UiSurface>();

        for ui_entity in [ui_root, ui_child] {
            let layout = ui_surface.get_layout(ui_entity).unwrap();
            assert_eq!(layout.size.width, WINDOW_WIDTH);
            assert_eq!(layout.size.height, WINDOW_HEIGHT);
        }
    }

    #[test]
    fn ui_surface_tracks_ui_entities() {
        let (mut world, mut ui_schedule) = setup_ui_test_world();

        ui_schedule.run(&mut world);

        // no UI entities in world, none in UiSurface
        let ui_surface = world.resource::<UiSurface>();
        assert!(ui_surface.entity_to_taffy.is_empty());

        let ui_entity = world.spawn(NodeBundle::default()).id();

        // `ui_layout_system` should map `ui_entity` to a ui node in `UiSurface::entity_to_taffy`
        ui_schedule.run(&mut world);

        let ui_surface = world.resource::<UiSurface>();
        assert!(ui_surface.entity_to_taffy.contains_key(&ui_entity));
        assert_eq!(ui_surface.entity_to_taffy.len(), 1);

        world.despawn(ui_entity);

        // `ui_layout_system` should remove `ui_entity` from `UiSurface::entity_to_taffy`
        ui_schedule.run(&mut world);

        let ui_surface = world.resource::<UiSurface>();
        assert!(!ui_surface.entity_to_taffy.contains_key(&ui_entity));
        assert!(ui_surface.entity_to_taffy.is_empty());
    }

    #[test]
    fn ui_surface_tracks_camera_entities() {
        let (mut world, mut ui_schedule) = setup_ui_test_world();

        // despawn all cameras so we can reset ui_surface back to a fresh state
        let camera_entities = world
            .query_filtered::<Entity, With<Camera>>()
            .iter(&world)
            .collect::<Vec<_>>();
        for camera_entity in camera_entities {
            world.despawn(camera_entity);
        }

        ui_schedule.run(&mut world);

        // no UI entities in world, none in UiSurface
        let ui_surface = world.resource::<UiSurface>();
        assert!(ui_surface.camera_entity_to_taffy.is_empty());

        // respawn camera
        let camera_entity = world.spawn(Camera2dBundle::default()).id();

        let ui_entity = world
            .spawn((NodeBundle::default(), TargetCamera(camera_entity)))
            .id();

        // `ui_layout_system` should map `camera_entity` to a ui node in `UiSurface::camera_entity_to_taffy`
        ui_schedule.run(&mut world);

        let ui_surface = world.resource::<UiSurface>();
        assert!(ui_surface
            .camera_entity_to_taffy
            .contains_key(&camera_entity));
        assert_eq!(ui_surface.camera_entity_to_taffy.len(), 1);

        world.despawn(ui_entity);
        world.despawn(camera_entity);

        // `ui_layout_system` should remove `camera_entity` from `UiSurface::camera_entity_to_taffy`
        ui_schedule.run(&mut world);

        let ui_surface = world.resource::<UiSurface>();
        assert!(!ui_surface
            .camera_entity_to_taffy
            .contains_key(&camera_entity));
        assert!(ui_surface.camera_entity_to_taffy.is_empty());
    }

    #[test]
    #[should_panic]
    fn despawning_a_ui_entity_should_remove_its_corresponding_ui_node() {
        let (mut world, mut ui_schedule) = setup_ui_test_world();

        let ui_entity = world.spawn(NodeBundle::default()).id();

        // `ui_layout_system` will insert a ui node into the internal layout tree corresponding to `ui_entity`
        ui_schedule.run(&mut world);

        // retrieve the ui node corresponding to `ui_entity` from ui surface
        let ui_surface = world.resource::<UiSurface>();
        let ui_node = ui_surface.entity_to_taffy[&ui_entity];

        world.despawn(ui_entity);

        // `ui_layout_system` will receive a `RemovedComponents<Node>` event for `ui_entity`
        // and remove `ui_entity` from `ui_node` from the internal layout tree
        ui_schedule.run(&mut world);

        let ui_surface = world.resource::<UiSurface>();

        // `ui_node` is removed, attempting to retrieve a style for `ui_node` panics
        let _ = ui_surface.taffy.style(ui_node);
    }

    #[test]
    fn changes_to_children_of_a_ui_entity_change_its_corresponding_ui_nodes_children() {
        let (mut world, mut ui_schedule) = setup_ui_test_world();

        let ui_parent_entity = world.spawn(NodeBundle::default()).id();

        // `ui_layout_system` will insert a ui node into the internal layout tree corresponding to `ui_entity`
        ui_schedule.run(&mut world);

        let ui_surface = world.resource::<UiSurface>();
        let ui_parent_node = ui_surface.entity_to_taffy[&ui_parent_entity];

        // `ui_parent_node` shouldn't have any children yet
        assert_eq!(ui_surface.taffy.child_count(ui_parent_node).unwrap(), 0);

        let mut ui_child_entities = (0..10)
            .map(|_| {
                let child = world.spawn(NodeBundle::default()).id();
                world.entity_mut(ui_parent_entity).add_child(child);
                child
            })
            .collect::<Vec<_>>();

        ui_schedule.run(&mut world);

        // `ui_parent_node` should have children now
        let ui_surface = world.resource::<UiSurface>();
        assert_eq!(
            ui_surface.entity_to_taffy.len(),
            1 + ui_child_entities.len()
        );
        assert_eq!(
            ui_surface.taffy.child_count(ui_parent_node).unwrap(),
            ui_child_entities.len()
        );

        let child_node_map = HashMap::from_iter(
            ui_child_entities
                .iter()
                .map(|child_entity| (*child_entity, ui_surface.entity_to_taffy[child_entity])),
        );

        // the children should have a corresponding ui node and that ui node's parent should be `ui_parent_node`
        for node in child_node_map.values() {
            assert_eq!(ui_surface.taffy.parent(*node), Some(ui_parent_node));
        }

        // delete every second child
        let mut deleted_children = vec![];
        for i in (0..ui_child_entities.len()).rev().step_by(2) {
            let child = ui_child_entities.remove(i);
            world.despawn(child);
            deleted_children.push(child);
        }

        ui_schedule.run(&mut world);

        let ui_surface = world.resource::<UiSurface>();
        assert_eq!(
            ui_surface.entity_to_taffy.len(),
            1 + ui_child_entities.len()
        );
        assert_eq!(
            ui_surface.taffy.child_count(ui_parent_node).unwrap(),
            ui_child_entities.len()
        );

        // the remaining children should still have nodes in the layout tree
        for child_entity in &ui_child_entities {
            let child_node = child_node_map[child_entity];
            assert_eq!(ui_surface.entity_to_taffy[child_entity], child_node);
            assert_eq!(ui_surface.taffy.parent(child_node), Some(ui_parent_node));
            assert!(ui_surface
                .taffy
                .children(ui_parent_node)
                .unwrap()
                .contains(&child_node));
        }

        // the nodes of the deleted children should have been removed from the layout tree
        for deleted_child_entity in &deleted_children {
            assert!(!ui_surface
                .entity_to_taffy
                .contains_key(deleted_child_entity));
            let deleted_child_node = child_node_map[deleted_child_entity];
            assert!(!ui_surface
                .taffy
                .children(ui_parent_node)
                .unwrap()
                .contains(&deleted_child_node));
        }

        // despawn the parent entity and its descendants
        despawn_with_children_recursive(&mut world, ui_parent_entity);

        ui_schedule.run(&mut world);

        // all nodes should have been deleted
        let ui_surface = world.resource::<UiSurface>();
        assert!(ui_surface.entity_to_taffy.is_empty());
    }

<<<<<<< HEAD
    // #[test]
    // fn ui_node_should_properly_update_when_changing_target_camera() {
    //     #[derive(Component)]
    //     struct MovingUiNode;

    //     fn update_camera_viewports(
    //         primary_window_query: Query<&Window, With<PrimaryWindow>>,
    //         mut cameras: Query<&mut Camera>,
    //     ) {
    //         let primary_window = primary_window_query
    //             .get_single()
    //             .expect("missing primary window");
    //         let camera_count = cameras.iter().len();
    //         for (camera_index, mut camera) in cameras.iter_mut().enumerate() {
    //             let viewport_width =
    //                 primary_window.resolution.physical_width() / camera_count as u32;
    //             let viewport_height = primary_window.resolution.physical_height();
    //             let physical_position = UVec2::new(viewport_width * camera_index as u32, 0);
    //             let physical_size = UVec2::new(viewport_width, viewport_height);
    //             camera.viewport = Some(bevy_render::camera::Viewport {
    //                 physical_position,
    //                 physical_size,
    //                 ..default()
    //             });
    //         }
    //     }

    //     fn move_ui_node(
    //         In(pos): In<Vec2>,
    //         mut commands: Commands,
    //         cameras: Query<(Entity, &Camera)>,
    //         moving_ui_query: Query<Entity, With<MovingUiNode>>,
    //     ) {
    //         let (target_camera_entity, _) = cameras
    //             .iter()
    //             .find(|(_, camera)| {
    //                 let Some(logical_viewport_rect) = camera.logical_viewport_rect() else {
    //                     panic!("missing logical viewport")
    //                 };
    //                 // make sure cursor is in viewport and that viewport has at least 1px of size
    //                 logical_viewport_rect.contains(pos)
    //                     && logical_viewport_rect.max.cmpge(Vec2::splat(0.)).any()
    //             })
    //             .expect("cursor position outside of camera viewport");
    //         for moving_ui_entity in moving_ui_query.iter() {
    //             commands
    //                 .entity(moving_ui_entity)
    //                 .insert(TargetCamera(target_camera_entity))
    //                 .insert(Style {
    //                     position_type: PositionType::Absolute,
    //                     top: Val::Px(pos.y),
    //                     left: Val::Px(pos.x),
    //                     ..default()
    //                 });
    //         }
    //     }

    //     fn do_move_and_test(
    //         world: &mut World,
    //         ui_schedule: &mut Schedule,
    //         new_pos: Vec2,
    //         expected_camera_entity: &Entity,
    //     ) {
    //         world.run_system_once_with(new_pos, move_ui_node);
    //         ui_schedule.run(world);
    //         let (ui_node_entity, TargetCamera(target_camera_entity)) = world
    //             .query_filtered::<(Entity, &TargetCamera), With<MovingUiNode>>()
    //             .get_single(world)
    //             .expect("missing MovingUiNode");
    //         assert_eq!(expected_camera_entity, target_camera_entity);
    //         let ui_surface = world.resource::<UiSurface>();

    //         let layout = ui_surface
    //             .get_layout(ui_node_entity)
    //             .expect("failed to get layout");

    //         // negative test for #12255
    //         assert_eq!(Vec2::new(layout.location.x, layout.location.y), new_pos);
    //     }

    //     fn get_taffy_node_count(world: &World) -> usize {
    //         world.resource::<UiSurface>().taffy.total_node_count()
    //     }

    //     let (mut world, mut ui_schedule) = setup_ui_test_world();

    //     world.spawn(Camera2dBundle {
    //         camera: Camera {
    //             order: 1,
    //             ..default()
    //         },
    //         ..default()
    //     });

    //     world.spawn((
    //         NodeBundle {
    //             style: Style {
    //                 position_type: PositionType::Absolute,
    //                 top: Val::Px(0.),
    //                 left: Val::Px(0.),
    //                 ..default()
    //             },
    //             ..default()
    //         },
    //         MovingUiNode,
    //     ));

    //     ui_schedule.run(&mut world);

    //     let pos_inc = Vec2::splat(1.);
    //     let total_cameras = world.query::<&Camera>().iter(&world).len();
    //     // add total cameras - 1 (the assumed default) to get an idea for how many nodes we should expect
    //     let expected_max_taffy_node_count = get_taffy_node_count(&world) + total_cameras - 1;

    //     world.run_system_once(update_camera_viewports);

    //     ui_schedule.run(&mut world);

    //     let viewport_rects = world
    //         .query::<(Entity, &Camera)>()
    //         .iter(&world)
    //         .map(|(e, c)| (e, c.logical_viewport_rect().expect("missing viewport")))
    //         .collect::<Vec<_>>();

    //     for (camera_entity, viewport) in viewport_rects.iter() {
    //         let target_pos = viewport.min + pos_inc;
    //         do_move_and_test(&mut world, &mut ui_schedule, target_pos, camera_entity);
    //     }

    //     // reverse direction
    //     let mut viewport_rects = viewport_rects.clone();
    //     viewport_rects.reverse();
    //     for (camera_entity, viewport) in viewport_rects.iter() {
    //         let target_pos = viewport.max - pos_inc;
    //         do_move_and_test(&mut world, &mut ui_schedule, target_pos, camera_entity);
    //     }

    //     let current_taffy_node_count = get_taffy_node_count(&world);
    //     if current_taffy_node_count > expected_max_taffy_node_count {
    //         panic!("extra taffy nodes detected: current: {current_taffy_node_count} max expected: {expected_max_taffy_node_count}");
    //     }
    // }
=======
    /// regression test for >=0.13.1 root node layouts
    /// ensure root nodes act like they are absolutely positioned
    /// without explicitly declaring it.
    #[test]
    fn ui_root_node_should_act_like_position_absolute() {
        let (mut world, mut ui_schedule) = setup_ui_test_world();

        let mut size = 150.;

        world.spawn(NodeBundle {
            style: Style {
                // test should pass without explicitly requiring position_type to be set to Absolute
                // position_type: PositionType::Absolute,
                width: Val::Px(size),
                height: Val::Px(size),
                ..default()
            },
            ..default()
        });

        size -= 50.;

        world.spawn(NodeBundle {
            style: Style {
                // position_type: PositionType::Absolute,
                width: Val::Px(size),
                height: Val::Px(size),
                ..default()
            },
            ..default()
        });

        size -= 50.;

        world.spawn(NodeBundle {
            style: Style {
                // position_type: PositionType::Absolute,
                width: Val::Px(size),
                height: Val::Px(size),
                ..default()
            },
            ..default()
        });

        ui_schedule.run(&mut world);

        let overlap_check = world
            .query_filtered::<(Entity, &Node, &GlobalTransform), Without<Parent>>()
            .iter(&world)
            .fold(
                Option::<(Rect, bool)>::None,
                |option_rect, (entity, node, global_transform)| {
                    let current_rect = node.logical_rect(global_transform);
                    assert!(
                        current_rect.height().abs() + current_rect.width().abs() > 0.,
                        "root ui node {entity:?} doesn't have a logical size"
                    );
                    assert_ne!(
                        global_transform.affine(),
                        GlobalTransform::default().affine(),
                        "root ui node {entity:?} global transform is not populated"
                    );
                    let Some((rect, is_overlapping)) = option_rect else {
                        return Some((current_rect, false));
                    };
                    if rect.contains(current_rect.center()) {
                        Some((current_rect, true))
                    } else {
                        Some((current_rect, is_overlapping))
                    }
                },
            );

        let Some((_rect, is_overlapping)) = overlap_check else {
            unreachable!("test not setup properly");
        };
        assert!(is_overlapping, "root ui nodes are expected to behave like they have absolute position and be independent from each other");
    }

    #[test]
    fn ui_node_should_properly_update_when_changing_target_camera() {
        #[derive(Component)]
        struct MovingUiNode;

        fn update_camera_viewports(
            primary_window_query: Query<&Window, With<PrimaryWindow>>,
            mut cameras: Query<&mut Camera>,
        ) {
            let primary_window = primary_window_query
                .get_single()
                .expect("missing primary window");
            let camera_count = cameras.iter().len();
            for (camera_index, mut camera) in cameras.iter_mut().enumerate() {
                let viewport_width =
                    primary_window.resolution.physical_width() / camera_count as u32;
                let viewport_height = primary_window.resolution.physical_height();
                let physical_position = UVec2::new(viewport_width * camera_index as u32, 0);
                let physical_size = UVec2::new(viewport_width, viewport_height);
                camera.viewport = Some(bevy_render::camera::Viewport {
                    physical_position,
                    physical_size,
                    ..default()
                });
            }
        }

        fn move_ui_node(
            In(pos): In<Vec2>,
            mut commands: Commands,
            cameras: Query<(Entity, &Camera)>,
            moving_ui_query: Query<Entity, With<MovingUiNode>>,
        ) {
            let (target_camera_entity, _) = cameras
                .iter()
                .find(|(_, camera)| {
                    let Some(logical_viewport_rect) = camera.logical_viewport_rect() else {
                        panic!("missing logical viewport")
                    };
                    // make sure cursor is in viewport and that viewport has at least 1px of size
                    logical_viewport_rect.contains(pos)
                        && logical_viewport_rect.max.cmpge(Vec2::splat(0.)).any()
                })
                .expect("cursor position outside of camera viewport");
            for moving_ui_entity in moving_ui_query.iter() {
                commands
                    .entity(moving_ui_entity)
                    .insert(TargetCamera(target_camera_entity))
                    .insert(Style {
                        position_type: PositionType::Absolute,
                        top: Val::Px(pos.y),
                        left: Val::Px(pos.x),
                        ..default()
                    });
            }
        }

        fn do_move_and_test(
            world: &mut World,
            ui_schedule: &mut Schedule,
            new_pos: Vec2,
            expected_camera_entity: &Entity,
        ) {
            world.run_system_once_with(new_pos, move_ui_node);
            ui_schedule.run(world);
            let (ui_node_entity, TargetCamera(target_camera_entity)) = world
                .query_filtered::<(Entity, &TargetCamera), With<MovingUiNode>>()
                .get_single(world)
                .expect("missing MovingUiNode");
            assert_eq!(expected_camera_entity, target_camera_entity);
            let ui_surface = world.resource::<UiSurface>();

            let layout = ui_surface
                .get_layout(ui_node_entity)
                .expect("failed to get layout");

            // negative test for #12255
            assert_eq!(Vec2::new(layout.location.x, layout.location.y), new_pos);
        }

        fn get_taffy_node_count(world: &World) -> usize {
            world.resource::<UiSurface>().taffy.total_node_count()
        }

        let (mut world, mut ui_schedule) = setup_ui_test_world();

        world.spawn(Camera2dBundle {
            camera: Camera {
                order: 1,
                ..default()
            },
            ..default()
        });

        world.spawn((
            NodeBundle {
                style: Style {
                    position_type: PositionType::Absolute,
                    top: Val::Px(0.),
                    left: Val::Px(0.),
                    ..default()
                },
                ..default()
            },
            MovingUiNode,
        ));

        ui_schedule.run(&mut world);

        let pos_inc = Vec2::splat(1.);
        let total_cameras = world.query::<&Camera>().iter(&world).len();
        // add total cameras - 1 (the assumed default) to get an idea for how many nodes we should expect
        let expected_max_taffy_node_count = get_taffy_node_count(&world) + total_cameras - 1;

        world.run_system_once(update_camera_viewports);

        ui_schedule.run(&mut world);

        let viewport_rects = world
            .query::<(Entity, &Camera)>()
            .iter(&world)
            .map(|(e, c)| (e, c.logical_viewport_rect().expect("missing viewport")))
            .collect::<Vec<_>>();

        for (camera_entity, viewport) in viewport_rects.iter() {
            let target_pos = viewport.min + pos_inc;
            do_move_and_test(&mut world, &mut ui_schedule, target_pos, camera_entity);
        }

        // reverse direction
        let mut viewport_rects = viewport_rects.clone();
        viewport_rects.reverse();
        for (camera_entity, viewport) in viewport_rects.iter() {
            let target_pos = viewport.max - pos_inc;
            do_move_and_test(&mut world, &mut ui_schedule, target_pos, camera_entity);
        }

        let current_taffy_node_count = get_taffy_node_count(&world);
        if current_taffy_node_count > expected_max_taffy_node_count {
            panic!("extra taffy nodes detected: current: {current_taffy_node_count} max expected: {expected_max_taffy_node_count}");
        }
    }
>>>>>>> 4ca8cf5d

    #[test]
    fn ui_node_should_be_set_to_its_content_size() {
        let (mut world, mut ui_schedule) = setup_ui_test_world();

        let content_size = Vec2::new(50., 25.);

        let ui_entity = world
            .spawn((
                NodeBundle {
                    style: Style {
                        align_self: AlignSelf::Start,
                        ..Default::default()
                    },
                    ..Default::default()
                },
                ContentSize::fixed_size(content_size),
            ))
            .id();

        ui_schedule.run(&mut world);

        let ui_surface = world.resource::<UiSurface>();
        let layout = ui_surface.get_layout(ui_entity).unwrap();

        // the node should takes its size from the fixed size measure func
        assert_eq!(layout.size.width, content_size.x);
        assert_eq!(layout.size.height, content_size.y);
    }

    #[test]
    fn measure_funcs_should_be_removed_on_content_size_removal() {
        let (mut world, mut ui_schedule) = setup_ui_test_world();

        let content_size = Vec2::new(50., 25.);
        let ui_entity = world
            .spawn((
                NodeBundle {
                    style: Style {
                        align_self: AlignSelf::Start,
                        ..Default::default()
                    },
                    ..Default::default()
                },
                ContentSize::fixed_size(content_size),
            ))
            .id();

        ui_schedule.run(&mut world);

        let ui_surface = world.resource::<UiSurface>();
        let ui_node = ui_surface.entity_to_taffy[&ui_entity];

        // a node with a content size needs to be measured
        assert!(ui_surface.taffy.needs_measure(ui_node));
        let layout = ui_surface.get_layout(ui_entity).unwrap();
        assert_eq!(layout.size.width, content_size.x);
        assert_eq!(layout.size.height, content_size.y);

        world.entity_mut(ui_entity).remove::<ContentSize>();

        ui_schedule.run(&mut world);

        let ui_surface = world.resource::<UiSurface>();
        // a node without a content size does not need to be measured
        assert!(!ui_surface.taffy.needs_measure(ui_node));

        // Without a content size, the node has no width or height constraints so the length of both dimensions is 0.
        let layout = ui_surface.get_layout(ui_entity).unwrap();
        assert_eq!(layout.size.width, 0.);
        assert_eq!(layout.size.height, 0.);
    }

    #[test]
    fn ui_rounding_test() {
        let (mut world, mut ui_schedule) = setup_ui_test_world();

        let parent = world
            .spawn(NodeBundle {
                style: Style {
                    display: Display::Grid,
                    grid_template_columns: RepeatedGridTrack::min_content(2),
                    margin: UiRect::all(Val::Px(4.0)),
                    ..Default::default()
                },
                ..Default::default()
            })
            .with_children(|commands| {
                for _ in 0..2 {
                    commands.spawn(NodeBundle {
                        style: Style {
                            display: Display::Grid,
                            width: Val::Px(160.),
                            height: Val::Px(160.),
                            ..Default::default()
                        },
                        ..Default::default()
                    });
                }
            })
            .id();

        let children = world
            .entity(parent)
            .get::<Children>()
            .unwrap()
            .iter()
            .copied()
            .collect::<Vec<Entity>>();

        for r in [2, 3, 5, 7, 11, 13, 17, 19, 21, 23, 29, 31].map(|n| (n as f32).recip()) {
            let mut s = r;
            while s <= 5. {
                world.resource_mut::<UiScale>().0 = s;
                ui_schedule.run(&mut world);
                let width_sum: f32 = children
                    .iter()
                    .map(|child| world.get::<Node>(*child).unwrap().calculated_size.x)
                    .sum();
                let parent_width = world.get::<Node>(parent).unwrap().calculated_size.x;
                assert!((width_sum - parent_width).abs() < 0.001);
                assert!((width_sum - 320.).abs() <= 1.);
                s += r;
            }
        }
    }
}<|MERGE_RESOLUTION|>--- conflicted
+++ resolved
@@ -1,45 +1,30 @@
-use thiserror::Error;
-
-<<<<<<< HEAD
+mod convert;
+pub mod debug;
+
 use crate::{
     BorderRadius, ContentSize, DefaultUiCamera, Node, Outline, PositionType, Style, TargetCamera, UiRect, UiScale, Val
 };
 
-=======
->>>>>>> 4ca8cf5d
 use bevy_ecs::{
     change_detection::{DetectChanges, DetectChangesMut},
     entity::{Entity, EntityHashMap},
     event::EventReader,
     query::{With, Without},
     removal_detection::RemovedComponents,
-<<<<<<< HEAD
     system::{Query, Res, ResMut, Resource, SystemParam},
     world::Ref,
 };
 use bevy_hierarchy::{Children, Parent};
-use bevy_log::warn;
+use bevy_utils::tracing::warn;
 use bevy_math::{UVec2, Vec2, Vec4, Vec4Swizzles};
 
-=======
-    system::{Query, Res, ResMut, SystemParam},
-    world::Ref,
-};
-use bevy_hierarchy::{Children, Parent};
-use bevy_math::{UVec2, Vec2};
->>>>>>> 4ca8cf5d
 use bevy_render::camera::{Camera, NormalizedRenderTarget};
 use bevy_transform::components::Transform;
-use bevy_utils::tracing::warn;
-use bevy_utils::{HashMap, HashSet};
+use bevy_utils::{default, HashMap, HashSet};
 use bevy_window::{PrimaryWindow, Window, WindowScaleFactorChanged};
-use ui_surface::UiSurface;
-
-use crate::{ContentSize, DefaultUiCamera, Node, Outline, Style, TargetCamera, UiScale};
-
-mod convert;
-pub mod debug;
-pub(crate) mod ui_surface;
+use std::fmt;
+use taffy::{tree::LayoutTree, Taffy};
+use thiserror::Error;
 
 pub struct LayoutContext {
     pub scale_factor: f32,
@@ -60,7 +45,6 @@
     }
 }
 
-<<<<<<< HEAD
 #[derive(Debug, Clone, PartialEq, Eq)]
 struct RootNodePair {
     // The implicit "viewport" node created by Bevy
@@ -266,8 +250,6 @@
     }
 }
 
-=======
->>>>>>> 4ca8cf5d
 #[derive(Debug, Error)]
 pub enum LayoutError {
     #[error("Invalid hierarchy")]
@@ -300,11 +282,7 @@
     children_query: Query<(Entity, Ref<Children>), With<Node>>,
     just_children_query: Query<&Children>,
     mut removed_components: UiLayoutSystemRemovedComponentParam,
-<<<<<<< HEAD
     mut node_transform_query: Query<(&Style, &mut Node, &mut Transform)>,
-=======
-    mut node_transform_query: Query<(&mut Node, &mut Transform)>,
->>>>>>> 4ca8cf5d
 ) {
     struct CameraLayoutInfo {
         size: UVec2,
@@ -452,11 +430,7 @@
         parent_size: Vec2,
         absolute_location: Vec2,
     ) {
-<<<<<<< HEAD
         if let Ok((style, mut node, mut transform)) = node_transform_query.get_mut(entity) {
-=======
-        if let Ok((mut node, mut transform)) = node_transform_query.get_mut(entity) {
->>>>>>> 4ca8cf5d
             let Ok(layout) = ui_surface.get_layout(entity) else {
                 return;
             };
@@ -505,7 +479,6 @@
     }
 }
 
-<<<<<<< HEAD
 // /// Resolve and update the widths of Node outlines
 // pub fn resolve_outlines_system(
 //     primary_window: Query<&Window, With<PrimaryWindow>>,
@@ -533,35 +506,6 @@
 //             .max(0.);
 //     }
 // }
-=======
-/// Resolve and update the widths of Node outlines
-pub fn resolve_outlines_system(
-    primary_window: Query<&Window, With<PrimaryWindow>>,
-    ui_scale: Res<UiScale>,
-    mut outlines_query: Query<(&Outline, &mut Node)>,
-) {
-    let viewport_size = primary_window
-        .get_single()
-        .map(|window| window.size())
-        .unwrap_or(Vec2::ZERO)
-        / ui_scale.0;
-
-    for (outline, mut node) in outlines_query.iter_mut() {
-        let node = node.bypass_change_detection();
-        node.outline_width = outline
-            .width
-            .resolve(node.size().x, viewport_size)
-            .unwrap_or(0.)
-            .max(0.);
-
-        node.outline_offset = outline
-            .offset
-            .resolve(node.size().x, viewport_size)
-            .unwrap_or(0.)
-            .max(0.);
-    }
-}
->>>>>>> 4ca8cf5d
 
 #[inline]
 /// Round `value` to the nearest whole integer, with ties (values with a fractional part equal to 0.5) rounded towards positive infinity.
@@ -716,40 +660,31 @@
 
 #[cfg(test)]
 mod tests {
-    use taffy::tree::LayoutTree;
-
+    use crate::layout::round_layout_coords;
+    use crate::prelude::*;
+    use crate::ui_layout_system;
+    use crate::update::update_target_camera_system;
+    use crate::ContentSize;
+    use crate::UiSurface;
     use bevy_asset::AssetEvent;
     use bevy_asset::Assets;
     use bevy_core_pipeline::core_2d::Camera2dBundle;
     use bevy_ecs::entity::Entity;
     use bevy_ecs::event::Events;
-<<<<<<< HEAD
     use bevy_ecs::prelude::With;
-=======
-    use bevy_ecs::prelude::{Commands, Component, In, Query, With};
-    use bevy_ecs::query::Without;
->>>>>>> 4ca8cf5d
     use bevy_ecs::schedule::apply_deferred;
     use bevy_ecs::schedule::IntoSystemConfigs;
     use bevy_ecs::schedule::Schedule;
-    use bevy_ecs::system::RunSystemOnce;
     use bevy_ecs::world::World;
-<<<<<<< HEAD
     use bevy_hierarchy::despawn_with_children_recursive;
     use bevy_hierarchy::BuildWorldChildren;
     use bevy_hierarchy::Children;
     use bevy_math::Vec2;
     use bevy_math::vec2;
-=======
-    use bevy_hierarchy::{despawn_with_children_recursive, BuildWorldChildren, Children, Parent};
-    use bevy_math::{vec2, Rect, UVec2, Vec2};
->>>>>>> 4ca8cf5d
     use bevy_render::camera::ManualTextureViews;
     use bevy_render::camera::OrthographicProjection;
     use bevy_render::prelude::Camera;
     use bevy_render::texture::Image;
-    use bevy_transform::prelude::GlobalTransform;
-    use bevy_transform::systems::{propagate_transforms, sync_simple_transforms};
     use bevy_utils::prelude::default;
     use bevy_utils::HashMap;
     use bevy_window::PrimaryWindow;
@@ -758,13 +693,7 @@
     use bevy_window::WindowResized;
     use bevy_window::WindowResolution;
     use bevy_window::WindowScaleFactorChanged;
-
-    use crate::layout::round_layout_coords;
-    use crate::layout::ui_surface::UiSurface;
-    use crate::prelude::*;
-    use crate::ui_layout_system;
-    use crate::update::update_target_camera_system;
-    use crate::ContentSize;
+    use taffy::tree::LayoutTree;
 
     #[test]
     fn round_layout_coords_must_round_ties_up() {
@@ -805,8 +734,6 @@
                 update_target_camera_system,
                 apply_deferred,
                 ui_layout_system,
-                sync_simple_transforms,
-                propagate_transforms,
             )
                 .chain(),
         );
@@ -1058,7 +985,6 @@
         assert!(ui_surface.entity_to_taffy.is_empty());
     }
 
-<<<<<<< HEAD
     // #[test]
     // fn ui_node_should_properly_update_when_changing_target_camera() {
     //     #[derive(Component)]
@@ -1201,229 +1127,6 @@
     //         panic!("extra taffy nodes detected: current: {current_taffy_node_count} max expected: {expected_max_taffy_node_count}");
     //     }
     // }
-=======
-    /// regression test for >=0.13.1 root node layouts
-    /// ensure root nodes act like they are absolutely positioned
-    /// without explicitly declaring it.
-    #[test]
-    fn ui_root_node_should_act_like_position_absolute() {
-        let (mut world, mut ui_schedule) = setup_ui_test_world();
-
-        let mut size = 150.;
-
-        world.spawn(NodeBundle {
-            style: Style {
-                // test should pass without explicitly requiring position_type to be set to Absolute
-                // position_type: PositionType::Absolute,
-                width: Val::Px(size),
-                height: Val::Px(size),
-                ..default()
-            },
-            ..default()
-        });
-
-        size -= 50.;
-
-        world.spawn(NodeBundle {
-            style: Style {
-                // position_type: PositionType::Absolute,
-                width: Val::Px(size),
-                height: Val::Px(size),
-                ..default()
-            },
-            ..default()
-        });
-
-        size -= 50.;
-
-        world.spawn(NodeBundle {
-            style: Style {
-                // position_type: PositionType::Absolute,
-                width: Val::Px(size),
-                height: Val::Px(size),
-                ..default()
-            },
-            ..default()
-        });
-
-        ui_schedule.run(&mut world);
-
-        let overlap_check = world
-            .query_filtered::<(Entity, &Node, &GlobalTransform), Without<Parent>>()
-            .iter(&world)
-            .fold(
-                Option::<(Rect, bool)>::None,
-                |option_rect, (entity, node, global_transform)| {
-                    let current_rect = node.logical_rect(global_transform);
-                    assert!(
-                        current_rect.height().abs() + current_rect.width().abs() > 0.,
-                        "root ui node {entity:?} doesn't have a logical size"
-                    );
-                    assert_ne!(
-                        global_transform.affine(),
-                        GlobalTransform::default().affine(),
-                        "root ui node {entity:?} global transform is not populated"
-                    );
-                    let Some((rect, is_overlapping)) = option_rect else {
-                        return Some((current_rect, false));
-                    };
-                    if rect.contains(current_rect.center()) {
-                        Some((current_rect, true))
-                    } else {
-                        Some((current_rect, is_overlapping))
-                    }
-                },
-            );
-
-        let Some((_rect, is_overlapping)) = overlap_check else {
-            unreachable!("test not setup properly");
-        };
-        assert!(is_overlapping, "root ui nodes are expected to behave like they have absolute position and be independent from each other");
-    }
-
-    #[test]
-    fn ui_node_should_properly_update_when_changing_target_camera() {
-        #[derive(Component)]
-        struct MovingUiNode;
-
-        fn update_camera_viewports(
-            primary_window_query: Query<&Window, With<PrimaryWindow>>,
-            mut cameras: Query<&mut Camera>,
-        ) {
-            let primary_window = primary_window_query
-                .get_single()
-                .expect("missing primary window");
-            let camera_count = cameras.iter().len();
-            for (camera_index, mut camera) in cameras.iter_mut().enumerate() {
-                let viewport_width =
-                    primary_window.resolution.physical_width() / camera_count as u32;
-                let viewport_height = primary_window.resolution.physical_height();
-                let physical_position = UVec2::new(viewport_width * camera_index as u32, 0);
-                let physical_size = UVec2::new(viewport_width, viewport_height);
-                camera.viewport = Some(bevy_render::camera::Viewport {
-                    physical_position,
-                    physical_size,
-                    ..default()
-                });
-            }
-        }
-
-        fn move_ui_node(
-            In(pos): In<Vec2>,
-            mut commands: Commands,
-            cameras: Query<(Entity, &Camera)>,
-            moving_ui_query: Query<Entity, With<MovingUiNode>>,
-        ) {
-            let (target_camera_entity, _) = cameras
-                .iter()
-                .find(|(_, camera)| {
-                    let Some(logical_viewport_rect) = camera.logical_viewport_rect() else {
-                        panic!("missing logical viewport")
-                    };
-                    // make sure cursor is in viewport and that viewport has at least 1px of size
-                    logical_viewport_rect.contains(pos)
-                        && logical_viewport_rect.max.cmpge(Vec2::splat(0.)).any()
-                })
-                .expect("cursor position outside of camera viewport");
-            for moving_ui_entity in moving_ui_query.iter() {
-                commands
-                    .entity(moving_ui_entity)
-                    .insert(TargetCamera(target_camera_entity))
-                    .insert(Style {
-                        position_type: PositionType::Absolute,
-                        top: Val::Px(pos.y),
-                        left: Val::Px(pos.x),
-                        ..default()
-                    });
-            }
-        }
-
-        fn do_move_and_test(
-            world: &mut World,
-            ui_schedule: &mut Schedule,
-            new_pos: Vec2,
-            expected_camera_entity: &Entity,
-        ) {
-            world.run_system_once_with(new_pos, move_ui_node);
-            ui_schedule.run(world);
-            let (ui_node_entity, TargetCamera(target_camera_entity)) = world
-                .query_filtered::<(Entity, &TargetCamera), With<MovingUiNode>>()
-                .get_single(world)
-                .expect("missing MovingUiNode");
-            assert_eq!(expected_camera_entity, target_camera_entity);
-            let ui_surface = world.resource::<UiSurface>();
-
-            let layout = ui_surface
-                .get_layout(ui_node_entity)
-                .expect("failed to get layout");
-
-            // negative test for #12255
-            assert_eq!(Vec2::new(layout.location.x, layout.location.y), new_pos);
-        }
-
-        fn get_taffy_node_count(world: &World) -> usize {
-            world.resource::<UiSurface>().taffy.total_node_count()
-        }
-
-        let (mut world, mut ui_schedule) = setup_ui_test_world();
-
-        world.spawn(Camera2dBundle {
-            camera: Camera {
-                order: 1,
-                ..default()
-            },
-            ..default()
-        });
-
-        world.spawn((
-            NodeBundle {
-                style: Style {
-                    position_type: PositionType::Absolute,
-                    top: Val::Px(0.),
-                    left: Val::Px(0.),
-                    ..default()
-                },
-                ..default()
-            },
-            MovingUiNode,
-        ));
-
-        ui_schedule.run(&mut world);
-
-        let pos_inc = Vec2::splat(1.);
-        let total_cameras = world.query::<&Camera>().iter(&world).len();
-        // add total cameras - 1 (the assumed default) to get an idea for how many nodes we should expect
-        let expected_max_taffy_node_count = get_taffy_node_count(&world) + total_cameras - 1;
-
-        world.run_system_once(update_camera_viewports);
-
-        ui_schedule.run(&mut world);
-
-        let viewport_rects = world
-            .query::<(Entity, &Camera)>()
-            .iter(&world)
-            .map(|(e, c)| (e, c.logical_viewport_rect().expect("missing viewport")))
-            .collect::<Vec<_>>();
-
-        for (camera_entity, viewport) in viewport_rects.iter() {
-            let target_pos = viewport.min + pos_inc;
-            do_move_and_test(&mut world, &mut ui_schedule, target_pos, camera_entity);
-        }
-
-        // reverse direction
-        let mut viewport_rects = viewport_rects.clone();
-        viewport_rects.reverse();
-        for (camera_entity, viewport) in viewport_rects.iter() {
-            let target_pos = viewport.max - pos_inc;
-            do_move_and_test(&mut world, &mut ui_schedule, target_pos, camera_entity);
-        }
-
-        let current_taffy_node_count = get_taffy_node_count(&world);
-        if current_taffy_node_count > expected_max_taffy_node_count {
-            panic!("extra taffy nodes detected: current: {current_taffy_node_count} max expected: {expected_max_taffy_node_count}");
-        }
-    }
->>>>>>> 4ca8cf5d
 
     #[test]
     fn ui_node_should_be_set_to_its_content_size() {
