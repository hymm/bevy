// This module is mostly copied and pasted from `bevy_sprite::texture_slice`
//
// A more centralized solution should be investigated in the future

use bevy_asset::{AssetEvent, Assets};
use bevy_ecs::prelude::*;
<<<<<<< HEAD
use bevy_math::{Rect, Vec2, Vec3Swizzles};
use bevy_render::{color::Color, texture::Image};
use bevy_sprite::{ImageScaleMode, TextureSlice};
use bevy_transform::prelude::*;
use bevy_utils::HashSet;

use crate::{extracted_nodes::ExtractedUiNodes, BackgroundColor, CalculatedClip, Node, UiImage};
=======
use bevy_math::{Rect, Vec2};
use bevy_render::texture::Image;
use bevy_sprite::{ImageScaleMode, TextureAtlas, TextureAtlasLayout, TextureSlice};
use bevy_transform::prelude::*;
use bevy_utils::HashSet;

use crate::{CalculatedClip, ExtractedUiNode, Node, NodeType, UiImage};
>>>>>>> 4ca8cf5d

/// Component storing texture slices for image nodes entities with a tiled or sliced  [`ImageScaleMode`]
///
/// This component is automatically inserted and updated
#[derive(Debug, Clone, Component)]
pub struct ComputedTextureSlices {
    slices: Vec<TextureSlice>,
    image_size: Vec2,
}

impl ComputedTextureSlices {
    /// Computes [`ExtractedUiNode`] iterator from the sprite slices
    ///
    /// # Arguments
    ///
    /// * `transform` - the sprite entity global transform
    /// * `original_entity` - the sprite entity
    /// * `sprite` - The sprite component
    /// * `handle` - The sprite texture handle
    #[must_use]
    pub(crate) fn extract_ui_nodes<'a>(
        &'a self,
        mut commands: Commands,
        transform: &'a GlobalTransform,
        node: &'a Node,
        image: &'a UiImage,
        clip: Option<&'a CalculatedClip>,
        camera_entity: Entity,
        extracted_uinodes: &mut ExtractedUiNodes,
    ) {
        let mut flip = Vec2::new(1.0, -1.0);
        let [mut flip_x, mut flip_y] = [false; 2];
        if image.flip_x {
            flip.x *= -1.0;
            flip_x = true;
        }
        if image.flip_y {
            flip.y *= -1.0;
            flip_y = true;
        }
        for slice in self.slices.iter() {
            let offset = (slice.offset * flip).extend(0.0);
            let transform = transform.mul_transform(Transform::from_translation(offset));
            let scale = slice.draw_size / slice.texture_rect.size();
            let mut rect = slice.texture_rect;
            rect.min *= scale;
            rect.max *= scale;
            let atlas_size = Some(self.image_size * scale);
<<<<<<< HEAD
            let color = match background_color.0 {
                crate::UiColor::Color(color) => color,
                _ => Color::WHITE,
            };
            extracted_uinodes.push_node(
                commands.spawn_empty().id(),
                node.stack_index as usize,
                transform.translation().xy(),
                slice.draw_size,
                Some(image.texture.id()),
                slice.texture_rect,
                color,
                [0.; 4],
                [0.; 4],
                clip.map(|clip| clip.clip),
=======
            ExtractedUiNode {
                stack_index: node.stack_index,
                color: image.color.into(),
                transform: transform.compute_matrix(),
                rect,
>>>>>>> 4ca8cf5d
                flip_x,
                flip_y,
                camera_entity,
<<<<<<< HEAD
            );
        }
=======
                border: [0.; 4],
                border_radius: [0.; 4],
                node_type: NodeType::Rect,
            }
        })
>>>>>>> 4ca8cf5d
    }
}

/// Generates sprite slices for a `sprite` given a `scale_mode`. The slices
/// will be computed according to the `image_handle` dimensions.
///
/// Returns `None` if the image asset is not loaded
///
/// # Arguments
///
/// * `draw_area` - The size of the drawing area the slices will have to fit into
/// * `scale_mode` - The image scaling component
/// * `image_handle` - The texture to slice or tile
/// * `images` - The image assets, use to retrieve the image dimensions
/// * `atlas` - Optional texture atlas, if set the slicing will happen on the matching sub section
/// of the texture
/// * `atlas_layouts` - The atlas layout assets, used to retrieve the texture atlas section rect
#[must_use]
fn compute_texture_slices(
    draw_area: Vec2,
    scale_mode: &ImageScaleMode,
    image_handle: &UiImage,
    images: &Assets<Image>,
    atlas: Option<&TextureAtlas>,
    atlas_layouts: &Assets<TextureAtlasLayout>,
) -> Option<ComputedTextureSlices> {
    let (image_size, texture_rect) = match atlas {
        Some(a) => {
            let layout = atlas_layouts.get(&a.layout)?;
            (
                layout.size.as_vec2(),
                layout.textures.get(a.index)?.as_rect(),
            )
        }
        None => {
            let image = images.get(&image_handle.texture)?;
            let size = Vec2::new(
                image.texture_descriptor.size.width as f32,
                image.texture_descriptor.size.height as f32,
            );
            let rect = Rect {
                min: Vec2::ZERO,
                max: size,
            };
            (size, rect)
        }
    };
    let slices = match scale_mode {
        ImageScaleMode::Sliced(slicer) => slicer.compute_slices(texture_rect, Some(draw_area)),
        ImageScaleMode::Tiled {
            tile_x,
            tile_y,
            stretch_value,
        } => {
            let slice = TextureSlice {
                texture_rect,
                draw_size: draw_area,
                offset: Vec2::ZERO,
            };
            slice.tiled(*stretch_value, (*tile_x, *tile_y))
        }
    };
    Some(ComputedTextureSlices { slices, image_size })
}

/// System reacting to added or modified [`Image`] handles, and recompute sprite slices
/// on matching sprite entities with a [`ImageScaleMode`] component
pub(crate) fn compute_slices_on_asset_event(
    mut commands: Commands,
    mut events: EventReader<AssetEvent<Image>>,
    images: Res<Assets<Image>>,
<<<<<<< HEAD
    ui_nodes: Query<(Entity, &ImageScaleMode, &Node, &UiImage)>,
=======
    atlas_layouts: Res<Assets<TextureAtlasLayout>>,
    ui_nodes: Query<(
        Entity,
        &ImageScaleMode,
        &Node,
        &UiImage,
        Option<&TextureAtlas>,
    )>,
>>>>>>> 4ca8cf5d
) {
    // We store the asset ids of added/modified image assets
    let added_handles: HashSet<_> = events
        .read()
        .filter_map(|e| match e {
            AssetEvent::Added { id } | AssetEvent::Modified { id } => Some(*id),
            _ => None,
        })
        .collect();
    if added_handles.is_empty() {
        return;
    }
    // We recompute the sprite slices for sprite entities with a matching asset handle id
<<<<<<< HEAD
    for (entity, scale_mode, ui_node, image) in &ui_nodes {
        if !added_handles.contains(&image.texture.id()) {
            continue;
        }
        if let Some(slices) = compute_texture_slices(ui_node.size(), scale_mode, image, &images) {
=======
    for (entity, scale_mode, ui_node, image, atlas) in &ui_nodes {
        if !added_handles.contains(&image.texture.id()) {
            continue;
        }
        if let Some(slices) = compute_texture_slices(
            ui_node.size(),
            scale_mode,
            image,
            &images,
            atlas,
            &atlas_layouts,
        ) {
>>>>>>> 4ca8cf5d
            commands.entity(entity).insert(slices);
        }
    }
}

/// System reacting to changes on relevant sprite bundle components to compute the sprite slices
/// on matching sprite entities with a [`ImageScaleMode`] component
pub(crate) fn compute_slices_on_image_change(
    mut commands: Commands,
    images: Res<Assets<Image>>,
    atlas_layouts: Res<Assets<TextureAtlasLayout>>,
    changed_nodes: Query<
<<<<<<< HEAD
        (Entity, &ImageScaleMode, &Node, &UiImage),
        Or<(Changed<ImageScaleMode>, Changed<UiImage>, Changed<Node>)>,
    >,
) {
    for (entity, scale_mode, ui_node, image) in &changed_nodes {
        if let Some(slices) = compute_texture_slices(ui_node.size(), scale_mode, image, &images) {
=======
        (
            Entity,
            &ImageScaleMode,
            &Node,
            &UiImage,
            Option<&TextureAtlas>,
        ),
        Or<(
            Changed<ImageScaleMode>,
            Changed<UiImage>,
            Changed<Node>,
            Changed<TextureAtlas>,
        )>,
    >,
) {
    for (entity, scale_mode, ui_node, image, atlas) in &changed_nodes {
        if let Some(slices) = compute_texture_slices(
            ui_node.size(),
            scale_mode,
            image,
            &images,
            atlas,
            &atlas_layouts,
        ) {
>>>>>>> 4ca8cf5d
            commands.entity(entity).insert(slices);
        }
    }
}<|MERGE_RESOLUTION|>--- conflicted
+++ resolved
@@ -3,24 +3,15 @@
 // A more centralized solution should be investigated in the future
 
 use bevy_asset::{AssetEvent, Assets};
+use bevy_color::Color;
 use bevy_ecs::prelude::*;
-<<<<<<< HEAD
 use bevy_math::{Rect, Vec2, Vec3Swizzles};
-use bevy_render::{color::Color, texture::Image};
+use bevy_render::texture::Image;
 use bevy_sprite::{ImageScaleMode, TextureSlice};
 use bevy_transform::prelude::*;
 use bevy_utils::HashSet;
 
 use crate::{extracted_nodes::ExtractedUiNodes, BackgroundColor, CalculatedClip, Node, UiImage};
-=======
-use bevy_math::{Rect, Vec2};
-use bevy_render::texture::Image;
-use bevy_sprite::{ImageScaleMode, TextureAtlas, TextureAtlasLayout, TextureSlice};
-use bevy_transform::prelude::*;
-use bevy_utils::HashSet;
-
-use crate::{CalculatedClip, ExtractedUiNode, Node, NodeType, UiImage};
->>>>>>> 4ca8cf5d
 
 /// Component storing texture slices for image nodes entities with a tiled or sliced  [`ImageScaleMode`]
 ///
@@ -46,6 +37,7 @@
         mut commands: Commands,
         transform: &'a GlobalTransform,
         node: &'a Node,
+        background_color: &'a BackgroundColor,
         image: &'a UiImage,
         clip: Option<&'a CalculatedClip>,
         camera_entity: Entity,
@@ -68,8 +60,6 @@
             let mut rect = slice.texture_rect;
             rect.min *= scale;
             rect.max *= scale;
-            let atlas_size = Some(self.image_size * scale);
-<<<<<<< HEAD
             let color = match background_color.0 {
                 crate::UiColor::Color(color) => color,
                 _ => Color::WHITE,
@@ -85,72 +75,34 @@
                 [0.; 4],
                 [0.; 4],
                 clip.map(|clip| clip.clip),
-=======
-            ExtractedUiNode {
-                stack_index: node.stack_index,
-                color: image.color.into(),
-                transform: transform.compute_matrix(),
-                rect,
->>>>>>> 4ca8cf5d
                 flip_x,
                 flip_y,
                 camera_entity,
-<<<<<<< HEAD
             );
         }
-=======
-                border: [0.; 4],
-                border_radius: [0.; 4],
-                node_type: NodeType::Rect,
-            }
-        })
->>>>>>> 4ca8cf5d
     }
 }
 
 /// Generates sprite slices for a `sprite` given a `scale_mode`. The slices
-/// will be computed according to the `image_handle` dimensions.
+/// will be computed according to the `image_handle` dimensions or the sprite rect.
 ///
 /// Returns `None` if the image asset is not loaded
-///
-/// # Arguments
-///
-/// * `draw_area` - The size of the drawing area the slices will have to fit into
-/// * `scale_mode` - The image scaling component
-/// * `image_handle` - The texture to slice or tile
-/// * `images` - The image assets, use to retrieve the image dimensions
-/// * `atlas` - Optional texture atlas, if set the slicing will happen on the matching sub section
-/// of the texture
-/// * `atlas_layouts` - The atlas layout assets, used to retrieve the texture atlas section rect
 #[must_use]
 fn compute_texture_slices(
     draw_area: Vec2,
     scale_mode: &ImageScaleMode,
     image_handle: &UiImage,
     images: &Assets<Image>,
-    atlas: Option<&TextureAtlas>,
-    atlas_layouts: &Assets<TextureAtlasLayout>,
 ) -> Option<ComputedTextureSlices> {
-    let (image_size, texture_rect) = match atlas {
-        Some(a) => {
-            let layout = atlas_layouts.get(&a.layout)?;
-            (
-                layout.size.as_vec2(),
-                layout.textures.get(a.index)?.as_rect(),
-            )
-        }
-        None => {
-            let image = images.get(&image_handle.texture)?;
-            let size = Vec2::new(
-                image.texture_descriptor.size.width as f32,
-                image.texture_descriptor.size.height as f32,
-            );
-            let rect = Rect {
-                min: Vec2::ZERO,
-                max: size,
-            };
-            (size, rect)
-        }
+    let image_size = images.get(&image_handle.texture).map(|i| {
+        Vec2::new(
+            i.texture_descriptor.size.width as f32,
+            i.texture_descriptor.size.height as f32,
+        )
+    })?;
+    let texture_rect = Rect {
+        min: Vec2::ZERO,
+        max: image_size,
     };
     let slices = match scale_mode {
         ImageScaleMode::Sliced(slicer) => slicer.compute_slices(texture_rect, Some(draw_area)),
@@ -176,18 +128,7 @@
     mut commands: Commands,
     mut events: EventReader<AssetEvent<Image>>,
     images: Res<Assets<Image>>,
-<<<<<<< HEAD
     ui_nodes: Query<(Entity, &ImageScaleMode, &Node, &UiImage)>,
-=======
-    atlas_layouts: Res<Assets<TextureAtlasLayout>>,
-    ui_nodes: Query<(
-        Entity,
-        &ImageScaleMode,
-        &Node,
-        &UiImage,
-        Option<&TextureAtlas>,
-    )>,
->>>>>>> 4ca8cf5d
 ) {
     // We store the asset ids of added/modified image assets
     let added_handles: HashSet<_> = events
@@ -201,26 +142,11 @@
         return;
     }
     // We recompute the sprite slices for sprite entities with a matching asset handle id
-<<<<<<< HEAD
     for (entity, scale_mode, ui_node, image) in &ui_nodes {
         if !added_handles.contains(&image.texture.id()) {
             continue;
         }
         if let Some(slices) = compute_texture_slices(ui_node.size(), scale_mode, image, &images) {
-=======
-    for (entity, scale_mode, ui_node, image, atlas) in &ui_nodes {
-        if !added_handles.contains(&image.texture.id()) {
-            continue;
-        }
-        if let Some(slices) = compute_texture_slices(
-            ui_node.size(),
-            scale_mode,
-            image,
-            &images,
-            atlas,
-            &atlas_layouts,
-        ) {
->>>>>>> 4ca8cf5d
             commands.entity(entity).insert(slices);
         }
     }
@@ -231,41 +157,13 @@
 pub(crate) fn compute_slices_on_image_change(
     mut commands: Commands,
     images: Res<Assets<Image>>,
-    atlas_layouts: Res<Assets<TextureAtlasLayout>>,
     changed_nodes: Query<
-<<<<<<< HEAD
         (Entity, &ImageScaleMode, &Node, &UiImage),
         Or<(Changed<ImageScaleMode>, Changed<UiImage>, Changed<Node>)>,
     >,
 ) {
     for (entity, scale_mode, ui_node, image) in &changed_nodes {
         if let Some(slices) = compute_texture_slices(ui_node.size(), scale_mode, image, &images) {
-=======
-        (
-            Entity,
-            &ImageScaleMode,
-            &Node,
-            &UiImage,
-            Option<&TextureAtlas>,
-        ),
-        Or<(
-            Changed<ImageScaleMode>,
-            Changed<UiImage>,
-            Changed<Node>,
-            Changed<TextureAtlas>,
-        )>,
-    >,
-) {
-    for (entity, scale_mode, ui_node, image, atlas) in &changed_nodes {
-        if let Some(slices) = compute_texture_slices(
-            ui_node.size(),
-            scale_mode,
-            image,
-            &images,
-            atlas,
-            &atlas_layouts,
-        ) {
->>>>>>> 4ca8cf5d
             commands.entity(entity).insert(slices);
         }
     }
