--- conflicted
+++ resolved
@@ -219,7 +219,6 @@
         };
 
         let ui_meta = ui_meta.into_inner();
-<<<<<<< HEAD
         pass.set_index_buffer(
             ui_meta.index_buffer.buffer().unwrap().slice(..),
             0,
@@ -372,18 +371,6 @@
         //         pass.set_vertex_buffer(0, ui_meta.into_inner().vertices.buffer().unwrap().slice(..));
         //         pass.draw(batch.range.clone(), 0..1);
         // >>>>>>> release-0.13.1
-=======
-        // Store the vertices
-        pass.set_vertex_buffer(0, ui_meta.vertices.buffer().unwrap().slice(..));
-        // Define how to "connect" the vertices
-        pass.set_index_buffer(
-            ui_meta.indices.buffer().unwrap().slice(..),
-            0,
-            bevy_render::render_resource::IndexFormat::Uint32,
-        );
-        // Draw the vertices
-        pass.draw_indexed(batch.range.clone(), 0, 0..1);
->>>>>>> 4ca8cf5d
         RenderCommandResult::Success
     }
 }