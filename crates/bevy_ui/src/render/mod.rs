--- conflicted
+++ resolved
@@ -4,7 +4,6 @@
 mod render_pass;
 mod ui_material_pipeline;
 
-<<<<<<< HEAD
 use bevy_core_pipeline::core_2d::graph::{Core2d, Node2d};
 use bevy_core_pipeline::core_3d::graph::{Core3d, Node3d};
 use bevy_core_pipeline::{core_2d::Camera2d, core_3d::Camera3d};
@@ -14,33 +13,16 @@
     ExtractSchedule, Render,
 };
 use bevy_sprite::SpriteAssetEvents;
-=======
-use bevy_color::{Alpha, LinearRgba};
-use bevy_core_pipeline::core_2d::graph::{Core2d, Node2d};
-use bevy_core_pipeline::core_3d::graph::{Core3d, Node3d};
-use bevy_core_pipeline::{core_2d::Camera2d, core_3d::Camera3d};
-use bevy_hierarchy::Parent;
-use bevy_render::{render_phase::PhaseItem, view::ViewVisibility, ExtractSchedule, Render};
-use bevy_sprite::{SpriteAssetEvents, TextureAtlas};
->>>>>>> 4ca8cf5d
 pub use pipeline::*;
 pub use render_pass::*;
 pub use ui_material_pipeline::*;
 
-<<<<<<< HEAD
 use crate::extracted_nodes::ExtractedUiNodes;
 use crate::graph::{NodeUi, SubGraphUi};
 use crate::{resolve_color_stops, BoxShadow, OutlineStyle, UiColor};
 use crate::{
     BackgroundColor, BorderColor, CalculatedClip, ContentSize, Node, UiImage, UiScale,
     UiTextureAtlasImage, Val,
-=======
-use crate::graph::{NodeUi, SubGraphUi};
-use crate::{
-    texture_slice::ComputedTextureSlices, BackgroundColor, BorderColor, BorderRadius,
-    CalculatedClip, ContentSize, DefaultUiCamera, Node, Outline, Style, TargetCamera, UiImage,
-    UiScale, Val,
->>>>>>> 4ca8cf5d
 };
 use crate::{DefaultUiCamera, Outline, TargetCamera};
 
@@ -48,11 +30,8 @@
 use bevy_asset::{load_internal_asset, AssetEvent, AssetId, Assets, Handle};
 use bevy_ecs::entity::EntityHashMap;
 use bevy_ecs::prelude::*;
-<<<<<<< HEAD
-use bevy_math::{Mat4, Rect, URect, UVec4, Vec2, Vec3};
-=======
-use bevy_math::{FloatOrd, Mat4, Rect, URect, UVec4, Vec2, Vec3, Vec3Swizzles, Vec4, Vec4Swizzles};
->>>>>>> 4ca8cf5d
+use bevy_math::{FloatOrd, Mat4, Rect, URect, UVec4, Vec2, Vec3};
+use bevy_color::{Alpha, Color};
 use bevy_render::{
     camera::Camera,
     render_asset::RenderAssets,
@@ -95,17 +74,11 @@
 
 #[derive(Debug, Hash, PartialEq, Eq, Clone, SystemSet)]
 pub enum RenderUiSystem {
-<<<<<<< HEAD
     ExtractShadow,
     ExtractNode,
     ExtractBorder,
     ExtractOutline,
     ExtractAtlasNode,
-=======
-    ExtractBackgrounds,
-    ExtractImages,
-    ExtractBorders,
->>>>>>> 4ca8cf5d
     ExtractText,
 }
 
@@ -124,22 +97,11 @@
         .allow_ambiguous_resource::<ExtractedUiNodes>()
         .init_resource::<DrawFunctions<TransparentUi>>()
         .add_render_command::<TransparentUi, DrawUi>()
-        .configure_sets(
-            ExtractSchedule,
-            (
-                RenderUiSystem::ExtractBackgrounds,
-                RenderUiSystem::ExtractImages,
-                RenderUiSystem::ExtractBorders,
-                RenderUiSystem::ExtractText,
-            )
-                .chain(),
-        )
         .add_systems(
             ExtractSchedule,
             (
                 extract_default_ui_camera_view::<Camera2d>,
                 extract_default_ui_camera_view::<Camera3d>,
-<<<<<<< HEAD
                 extract_shadows
                     .in_set(RenderUiSystem::ExtractShadow)
                     .before(RenderUiSystem::ExtractNode),
@@ -160,14 +122,6 @@
                 extract_uinode_outlines
                     .in_set(RenderUiSystem::ExtractOutline)
                     .after(RenderUiSystem::ExtractBorder),
-=======
-                extract_uinode_background_colors.in_set(RenderUiSystem::ExtractBackgrounds),
-                extract_uinode_images.in_set(RenderUiSystem::ExtractImages),
-                extract_uinode_borders.in_set(RenderUiSystem::ExtractBorders),
-                extract_uinode_outlines.in_set(RenderUiSystem::ExtractBorders),
-                #[cfg(feature = "bevy_text")]
-                extract_uinode_text.in_set(RenderUiSystem::ExtractText),
->>>>>>> 4ca8cf5d
             ),
         )
         .add_systems(
@@ -208,7 +162,6 @@
     ui_graph
 }
 
-<<<<<<< HEAD
 // pub fn extract_atlas_uinodes(
 //     mut extracted_uinodes: ResMut<ExtractedUiNodes>,
 //     images: Extract<Res<Assets<Image>>>,
@@ -310,233 +263,6 @@
 // pub struct ExtractedUiNodes {
 //     pub uinodes: EntityHashMap<ExtractedUiNode>,
 // }
-=======
-/// The type of UI node.
-/// This is used to determine how to render the UI node.
-#[derive(Clone, Copy, Debug, PartialEq)]
-pub enum NodeType {
-    Rect,
-    Border,
-}
-
-pub struct ExtractedUiNode {
-    pub stack_index: u32,
-    pub transform: Mat4,
-    pub color: LinearRgba,
-    pub rect: Rect,
-    pub image: AssetId<Image>,
-    pub atlas_size: Option<Vec2>,
-    pub clip: Option<Rect>,
-    pub flip_x: bool,
-    pub flip_y: bool,
-    // Camera to render this UI node to. By the time it is extracted,
-    // it is defaulted to a single camera if only one exists.
-    // Nodes with ambiguous camera will be ignored.
-    pub camera_entity: Entity,
-    /// Border radius of the UI node.
-    /// Ordering: top left, top right, bottom right, bottom left.
-    pub border_radius: [f32; 4],
-    /// Border thickness of the UI node.
-    /// Ordering: left, top, right, bottom.
-    pub border: [f32; 4],
-    pub node_type: NodeType,
-}
-
-#[derive(Resource, Default)]
-pub struct ExtractedUiNodes {
-    pub uinodes: EntityHashMap<ExtractedUiNode>,
-}
->>>>>>> 4ca8cf5d
-
-pub fn extract_uinode_background_colors(
-    mut extracted_uinodes: ResMut<ExtractedUiNodes>,
-    camera_query: Extract<Query<(Entity, &Camera)>>,
-    default_ui_camera: Extract<DefaultUiCamera>,
-    ui_scale: Extract<Res<UiScale>>,
-    uinode_query: Extract<
-        Query<(
-            Entity,
-            &Node,
-            &GlobalTransform,
-            &ViewVisibility,
-            Option<&CalculatedClip>,
-            Option<&TargetCamera>,
-            &BackgroundColor,
-            Option<&BorderRadius>,
-        )>,
-    >,
-) {
-    for (
-        entity,
-        uinode,
-        transform,
-        view_visibility,
-        clip,
-        camera,
-        background_color,
-        border_radius,
-    ) in &uinode_query
-    {
-        let Some(camera_entity) = camera.map(TargetCamera::entity).or(default_ui_camera.get())
-        else {
-            continue;
-        };
-
-        // Skip invisible backgrounds
-        if !view_visibility.get() || background_color.0.is_fully_transparent() {
-            continue;
-        }
-
-        let ui_logical_viewport_size = camera_query
-            .get(camera_entity)
-            .ok()
-            .and_then(|(_, c)| c.logical_viewport_size())
-            .unwrap_or(Vec2::ZERO)
-            // The logical window resolution returned by `Window` only takes into account the window scale factor and not `UiScale`,
-            // so we have to divide by `UiScale` to get the size of the UI viewport.
-            / ui_scale.0;
-
-        let border_radius = if let Some(border_radius) = border_radius {
-            resolve_border_radius(
-                border_radius,
-                uinode.size(),
-                ui_logical_viewport_size,
-                ui_scale.0,
-            )
-        } else {
-            [0.; 4]
-        };
-
-        extracted_uinodes.uinodes.insert(
-            entity,
-            ExtractedUiNode {
-                stack_index: uinode.stack_index,
-                transform: transform.compute_matrix(),
-                color: background_color.0.into(),
-                rect: Rect {
-                    min: Vec2::ZERO,
-                    max: uinode.calculated_size,
-                },
-                clip: clip.map(|clip| clip.clip),
-                image: AssetId::default(),
-                atlas_size: None,
-                flip_x: false,
-                flip_y: false,
-                camera_entity,
-                border: [0.; 4],
-                border_radius,
-                node_type: NodeType::Rect,
-            },
-        );
-    }
-}
-
-pub fn extract_uinode_images(
-    mut commands: Commands,
-    mut extracted_uinodes: ResMut<ExtractedUiNodes>,
-    camera_query: Extract<Query<(Entity, &Camera)>>,
-    texture_atlases: Extract<Res<Assets<TextureAtlasLayout>>>,
-    ui_scale: Extract<Res<UiScale>>,
-    default_ui_camera: Extract<DefaultUiCamera>,
-    uinode_query: Extract<
-        Query<(
-            &Node,
-            &GlobalTransform,
-            &ViewVisibility,
-            Option<&CalculatedClip>,
-            Option<&TargetCamera>,
-            &UiImage,
-            Option<&TextureAtlas>,
-            Option<&ComputedTextureSlices>,
-            Option<&BorderRadius>,
-        )>,
-    >,
-) {
-    for (uinode, transform, view_visibility, clip, camera, image, atlas, slices, border_radius) in
-        &uinode_query
-    {
-        let Some(camera_entity) = camera.map(TargetCamera::entity).or(default_ui_camera.get())
-        else {
-            continue;
-        };
-
-        // Skip invisible images
-        if !view_visibility.get() || image.color.is_fully_transparent() {
-            continue;
-        }
-
-        if let Some(slices) = slices {
-            extracted_uinodes.uinodes.extend(
-                slices
-                    .extract_ui_nodes(transform, uinode, image, clip, camera_entity)
-                    .map(|e| (commands.spawn_empty().id(), e)),
-            );
-            continue;
-        }
-
-        let (rect, atlas_size) = match atlas {
-            Some(atlas) => {
-                let Some(layout) = texture_atlases.get(&atlas.layout) else {
-                    // Atlas not present in assets resource (should this warn the user?)
-                    continue;
-                };
-                let mut atlas_rect = layout.textures[atlas.index].as_rect();
-                let mut atlas_size = layout.size.as_vec2();
-                let scale = uinode.size() / atlas_rect.size();
-                atlas_rect.min *= scale;
-                atlas_rect.max *= scale;
-                atlas_size *= scale;
-                (atlas_rect, Some(atlas_size))
-            }
-            None => (
-                Rect {
-                    min: Vec2::ZERO,
-                    max: uinode.calculated_size,
-                },
-                None,
-            ),
-        };
-
-        let ui_logical_viewport_size = camera_query
-            .get(camera_entity)
-            .ok()
-            .and_then(|(_, c)| c.logical_viewport_size())
-            .unwrap_or(Vec2::ZERO)
-            // The logical window resolution returned by `Window` only takes into account the window scale factor and not `UiScale`,
-            // so we have to divide by `UiScale` to get the size of the UI viewport.
-            / ui_scale.0;
-
-        let border_radius = if let Some(border_radius) = border_radius {
-            resolve_border_radius(
-                border_radius,
-                uinode.size(),
-                ui_logical_viewport_size,
-                ui_scale.0,
-            )
-        } else {
-            [0.; 4]
-        };
-
-        extracted_uinodes.uinodes.insert(
-            commands.spawn_empty().id(),
-            ExtractedUiNode {
-                stack_index: uinode.stack_index,
-                transform: transform.compute_matrix(),
-                color: image.color.into(),
-                rect,
-                clip: clip.map(|clip| clip.clip),
-                image: image.texture.id(),
-                atlas_size,
-                flip_x: image.flip_x,
-                flip_y: image.flip_y,
-                camera_entity,
-                border: [0.; 4],
-                border_radius,
-                node_type: NodeType::Rect,
-            },
-        );
-    }
-}
 
 pub(crate) fn resolve_border_thickness(value: Val, parent_width: f32, viewport_size: Vec2) -> f32 {
     match value {
@@ -548,55 +274,6 @@
         Val::VMin(percent) => (viewport_size.min_element() * percent / 100.).max(0.),
         Val::VMax(percent) => (viewport_size.max_element() * percent / 100.).max(0.),
     }
-}
-
-pub(crate) fn resolve_border_radius(
-    &values: &BorderRadius,
-    node_size: Vec2,
-    viewport_size: Vec2,
-    ui_scale: f32,
-) -> [f32; 4] {
-    let max_radius = 0.5 * node_size.min_element() * ui_scale;
-    [
-        values.top_left,
-        values.top_right,
-        values.bottom_right,
-        values.bottom_left,
-    ]
-    .map(|value| {
-        match value {
-            Val::Auto => 0.,
-            Val::Px(px) => ui_scale * px,
-            Val::Percent(percent) => node_size.min_element() * percent / 100.,
-            Val::Vw(percent) => viewport_size.x * percent / 100.,
-            Val::Vh(percent) => viewport_size.y * percent / 100.,
-            Val::VMin(percent) => viewport_size.min_element() * percent / 100.,
-            Val::VMax(percent) => viewport_size.max_element() * percent / 100.,
-        }
-        .clamp(0., max_radius)
-    })
-}
-
-#[inline]
-fn clamp_corner(r: f32, size: Vec2, offset: Vec2) -> f32 {
-    let s = 0.5 * size + offset;
-    let sm = s.x.min(s.y);
-    r.min(sm)
-}
-
-#[inline]
-fn clamp_radius(
-    [top_left, top_right, bottom_right, bottom_left]: [f32; 4],
-    size: Vec2,
-    border: Vec4,
-) -> [f32; 4] {
-    let s = size - border.xy() - border.zw();
-    [
-        clamp_corner(top_left, s, border.xy()),
-        clamp_corner(top_right, s, border.zy()),
-        clamp_corner(bottom_right, s, border.zw()),
-        clamp_corner(bottom_left, s, border.xw()),
-    ]
 }
 
 pub fn extract_uinode_borders(
@@ -609,41 +286,16 @@
         Query<
             (
                 &Node,
-<<<<<<< HEAD
                 &BorderColor,
-=======
-                &GlobalTransform,
->>>>>>> 4ca8cf5d
                 &ViewVisibility,
                 Option<&CalculatedClip>,
                 Option<&TargetCamera>,
-                Option<&Parent>,
-                &Style,
-                &BorderColor,
-                &BorderRadius,
             ),
             Without<ContentSize>,
         >,
     >,
 ) {
-<<<<<<< HEAD
     for (uinode, border_color, view_visibility, clip, camera) in &uinode_query {
-=======
-    let image = AssetId::<Image>::default();
-
-    for (
-        node,
-        global_transform,
-        view_visibility,
-        clip,
-        camera,
-        parent,
-        style,
-        border_color,
-        border_radius,
-    ) in &uinode_query
-    {
->>>>>>> 4ca8cf5d
         let Some(camera_entity) = camera.map(TargetCamera::entity).or(default_ui_camera.get())
         else {
             continue;
@@ -667,7 +319,6 @@
             // so we have to divide by `UiScale` to get the size of the UI viewport.
             / ui_scale.0;
 
-<<<<<<< HEAD
         let size = uinode.size();
         let position = uinode.position();
         let border = uinode.border;
@@ -721,57 +372,6 @@
                 );
             }
         }
-=======
-        // Both vertical and horizontal percentage border values are calculated based on the width of the parent node
-        // <https://developer.mozilla.org/en-US/docs/Web/CSS/border-width>
-        let parent_width = parent
-            .and_then(|parent| node_query.get(parent.get()).ok())
-            .map(|parent_node| parent_node.size().x)
-            .unwrap_or(ui_logical_viewport_size.x);
-        let left =
-            resolve_border_thickness(style.border.left, parent_width, ui_logical_viewport_size);
-        let right =
-            resolve_border_thickness(style.border.right, parent_width, ui_logical_viewport_size);
-        let top =
-            resolve_border_thickness(style.border.top, parent_width, ui_logical_viewport_size);
-        let bottom =
-            resolve_border_thickness(style.border.bottom, parent_width, ui_logical_viewport_size);
-
-        let border = [left, top, right, bottom];
-
-        let border_radius = resolve_border_radius(
-            border_radius,
-            node.size(),
-            ui_logical_viewport_size,
-            ui_scale.0,
-        );
-
-        let border_radius = clamp_radius(border_radius, node.size(), border.into());
-        let transform = global_transform.compute_matrix();
-
-        extracted_uinodes.uinodes.insert(
-            commands.spawn_empty().id(),
-            ExtractedUiNode {
-                stack_index: node.stack_index,
-                // This translates the uinode's transform to the center of the current border rectangle
-                transform,
-                color: border_color.0.into(),
-                rect: Rect {
-                    max: node.size(),
-                    ..Default::default()
-                },
-                image,
-                atlas_size: None,
-                clip: clip.map(|clip| clip.clip),
-                flip_x: false,
-                flip_y: false,
-                camera_entity,
-                border_radius,
-                border,
-                node_type: NodeType::Border,
-            },
-        );
->>>>>>> 4ca8cf5d
     }
 }
 
@@ -782,26 +382,16 @@
     uinode_query: Extract<
         Query<(
             &Node,
-<<<<<<< HEAD
             &Outline,
             Option<&OutlineStyle>,
-=======
-            &GlobalTransform,
->>>>>>> 4ca8cf5d
             &ViewVisibility,
             Option<&CalculatedClip>,
             Option<&TargetCamera>,
-            &Outline,
         )>,
     >,
 ) {
-<<<<<<< HEAD
     for (uinode, outline, maybe_outline_style, view_visibility, maybe_clip, camera) in &uinode_query
     {
-=======
-    let image = AssetId::<Image>::default();
-    for (node, global_transform, view_visibility, maybe_clip, camera, outline) in &uinode_query {
->>>>>>> 4ca8cf5d
         let Some(camera_entity) = camera.map(TargetCamera::entity).or(default_ui_camera.get())
         else {
             continue;
@@ -910,7 +500,6 @@
             continue;
         }
 
-<<<<<<< HEAD
         // if let Some((image, slices)) = maybe_image.zip(slices) {
         //     extracted_uinodes.uinodes.extend(
         //         slices
@@ -1039,38 +628,6 @@
     }
 }
 
-=======
-        let transform = global_transform.compute_matrix();
-        for edge in outline_edges {
-            if edge.min.x < edge.max.x && edge.min.y < edge.max.y {
-                extracted_uinodes.uinodes.insert(
-                    commands.spawn_empty().id(),
-                    ExtractedUiNode {
-                        stack_index: node.stack_index,
-                        // This translates the uinode's transform to the center of the current border rectangle
-                        transform: transform * Mat4::from_translation(edge.center().extend(0.)),
-                        color: outline.color.into(),
-                        rect: Rect {
-                            max: edge.size(),
-                            ..Default::default()
-                        },
-                        image,
-                        atlas_size: None,
-                        clip: maybe_clip.map(|clip| clip.clip),
-                        flip_x: false,
-                        flip_y: false,
-                        camera_entity,
-                        border: [0.; 4],
-                        border_radius: [0.; 4],
-                        node_type: NodeType::Rect,
-                    },
-                );
-            }
-        }
-    }
-}
-
->>>>>>> 4ca8cf5d
 /// The UI camera is "moved back" by this many units (plus the [`UI_CAMERA_TRANSFORM_OFFSET`]) and also has a view
 /// distance of this many units. This ensures that with a left-handed projection,
 /// as ui elements are "stacked on top of each other", they are within the camera's view
@@ -1149,7 +706,7 @@
 }
 
 #[cfg(feature = "bevy_text")]
-pub fn extract_uinode_text(
+pub fn extract_text_uinodes(
     mut commands: Commands,
     mut extracted_uinodes: ResMut<ExtractedUiNodes>,
     camera_query: Extract<Query<(Entity, &Camera)>>,
@@ -1161,15 +718,14 @@
             Entity,
             &Node,
             &GlobalTransform,
+            &Text,
+            &TextLayoutInfo,
             &ViewVisibility,
             Option<&CalculatedClip>,
             Option<&TargetCamera>,
-            &Text,
-            &TextLayoutInfo,
         )>,
     >,
 ) {
-<<<<<<< HEAD
     for (
         _entity,
         uinode,
@@ -1180,16 +736,11 @@
         clip,
         camera,
     ) in uinode_query.iter()
-=======
-    for (uinode, global_transform, view_visibility, clip, camera, text, text_layout_info) in
-        &uinode_query
->>>>>>> 4ca8cf5d
     {
         let Some(camera_entity) = camera.map(TargetCamera::entity).or(default_ui_camera.get())
         else {
             continue;
         };
-
         // Skip if not visible or if size is set to zero (e.g. when a parent is set to `Display::None`)
         if !view_visibility.get() || uinode.size().x == 0. || uinode.size().y == 0. {
             continue;
@@ -1201,28 +752,9 @@
             .unwrap_or(1.0)
             * ui_scale.0;
         let inverse_scale_factor = scale_factor.recip();
-<<<<<<< HEAD
         let node_position = (uinode.position() * scale_factor as f32).round() / scale_factor as f32;
-=======
-
-        // Align the text to the nearest physical pixel:
-        // * Translate by minus the text node's half-size
-        //      (The transform translates to the center of the node but the text coordinates are relative to the node's top left corner)
-        // * Multiply the logical coordinates by the scale factor to get its position in physical coordinates
-        // * Round the physical position to the nearest physical pixel
-        // * Multiply by the rounded physical position by the inverse scale factor to return to logical coordinates
-
-        let logical_top_left = -0.5 * uinode.size();
->>>>>>> 4ca8cf5d
-
-        let mut transform = global_transform.affine()
-            * bevy_math::Affine3A::from_translation(logical_top_left.extend(0.));
-
-        transform.translation *= scale_factor;
-        transform.translation = transform.translation.round();
-        transform.translation *= inverse_scale_factor;
-
-        let mut color = LinearRgba::WHITE;
+
+        let mut color = Color::WHITE;
         let mut current_section = usize::MAX;
         for PositionedGlyph {
             position: glyph_position,
@@ -1232,16 +764,16 @@
         } in &text_layout_info.glyphs
         {
             if *section_index != current_section {
-                color = LinearRgba::from(text.sections[*section_index].style.color);
+                color = text.sections[*section_index].style.color.linear().into();
                 current_section = *section_index;
             }
-<<<<<<< HEAD
             if let Some(atlas) = texture_atlases.get(&atlas_info.texture_atlas) {
-                let mut uv_rect = atlas.textures[atlas_info.glyph_index];
+                let uv_rect = atlas.textures[atlas_info.glyph_index];
+                let mut uv_rect = Rect::from_corners(uv_rect.min.as_vec2(), uv_rect.max.as_vec2());
                 let scaled_glyph_size = uv_rect.size() * inverse_scale_factor;
                 let scaled_glyph_position = *glyph_position * inverse_scale_factor;
-                uv_rect.min /= atlas.size;
-                uv_rect.max /= atlas.size;
+                uv_rect.min /= atlas.size.as_vec2();
+                uv_rect.max /= atlas.size.as_vec2();
 
                 let position = node_position + scaled_glyph_position - 0.5 * scaled_glyph_size;
 
@@ -1257,32 +789,6 @@
                     camera_entity,
                 );
             }
-=======
-            let atlas = texture_atlases.get(&atlas_info.texture_atlas).unwrap();
-
-            let mut rect = atlas.textures[atlas_info.glyph_index].as_rect();
-            rect.min *= inverse_scale_factor;
-            rect.max *= inverse_scale_factor;
-            extracted_uinodes.uinodes.insert(
-                commands.spawn_empty().id(),
-                ExtractedUiNode {
-                    stack_index: uinode.stack_index,
-                    transform: transform
-                        * Mat4::from_translation(position.extend(0.) * inverse_scale_factor),
-                    color,
-                    rect,
-                    image: atlas_info.texture.id(),
-                    atlas_size: Some(atlas.size.as_vec2() * inverse_scale_factor),
-                    clip: clip.map(|clip| clip.clip),
-                    flip_x: false,
-                    flip_y: false,
-                    camera_entity,
-                    border: [0.; 4],
-                    border_radius: [0.; 4],
-                    node_type: NodeType::Rect,
-                },
-            );
->>>>>>> 4ca8cf5d
         }
     }
 }
@@ -1293,40 +799,19 @@
     pub position: [f32; 3],
     pub uv: [f32; 2],
     pub color: [f32; 4],
-    /// Shader flags to determine how to render the UI node.
-    /// See [`shader_flags`] for possible values.
-    pub flags: u32,
-    /// Border radius of the UI node.
-    /// Ordering: top left, top right, bottom right, bottom left.
-    pub radius: [f32; 4],
-    /// Border thickness of the UI node.
-    /// Ordering: left, top, right, bottom.
-    pub border: [f32; 4],
-    /// Size of the UI node.
-    pub size: [f32; 2],
+    pub mode: u32,
 }
 
 #[derive(Resource)]
 pub struct UiMeta {
-<<<<<<< HEAD
     pub view_bind_group: Option<BindGroup>,
     pub index_buffer: BufferVec<u32>,
     pub instance_buffers: UiInstanceBuffers,
-=======
-    vertices: BufferVec<UiVertex>,
-    indices: BufferVec<u32>,
-    view_bind_group: Option<BindGroup>,
->>>>>>> 4ca8cf5d
 }
 
 impl Default for UiMeta {
     fn default() -> Self {
         Self {
-<<<<<<< HEAD
-=======
-            vertices: BufferVec::new(BufferUsages::VERTEX),
-            indices: BufferVec::new(BufferUsages::INDEX),
->>>>>>> 4ca8cf5d
             view_bind_group: None,
             index_buffer: BufferVec::<u32>::new(BufferUsages::INDEX),
             instance_buffers: Default::default(),
@@ -1366,22 +851,11 @@
     pub camera: Entity,
 }
 
-<<<<<<< HEAD
 const UNTEXTURED_QUAD: u32 = 0;
 const TEXTURED_QUAD: u32 = 1;
 const BORDERED: u32 = 32;
 const FILL_START: u32 = 64;
 const FILL_END: u32 = 128;
-=======
-/// The values here should match the values for the constants in `ui.wgsl`
-pub mod shader_flags {
-    pub const UNTEXTURED: u32 = 0;
-    pub const TEXTURED: u32 = 1;
-    /// Ordering: top left, top right, bottom right, bottom left.
-    pub const CORNERS: [u32; 4] = [0, 2, 2 | 4, 4];
-    pub const BORDER: u32 = 8;
-}
->>>>>>> 4ca8cf5d
 
 #[allow(clippy::too_many_arguments)]
 pub fn queue_uinodes(
@@ -1571,27 +1045,15 @@
     if let Some(view_binding) = view_uniforms.uniforms.binding() {
         let mut batches: Vec<(Entity, UiBatch)> = Vec::with_capacity(*previous_len);
 
-<<<<<<< HEAD
         ui_meta.clear_instance_buffers();
         let mut instance_counters = InstanceCounters::default();
-=======
-        ui_meta.vertices.clear();
-        ui_meta.indices.clear();
->>>>>>> 4ca8cf5d
         ui_meta.view_bind_group = Some(render_device.create_bind_group(
             "ui_view_bind_group",
             &ui_pipeline.view_layout,
             &BindGroupEntries::single(view_binding),
         ));
 
-<<<<<<< HEAD
         // Vertex buffer index
-=======
-        // Buffer indexes
-        let mut vertices_index = 0;
-        let mut indices_index = 0;
-
->>>>>>> 4ca8cf5d
         for mut ui_phase in &mut phases {
             let mut batch_image_handle = AssetId::invalid();
             let mut batch_item_index = 0;
@@ -1616,15 +1078,10 @@
                             batch_item_index = phase_item_index;
                             batch_image_handle = extracted_uinode.image;
                             let new_batch = UiBatch {
-<<<<<<< HEAD
                                 batch_type: extracted_uinode.instance.get_type(),
                                 image: extracted_uinode.image.clone(),
                                 stack_index: extracted_uinode.stack_index,
                                 range: index - 1..index,
-=======
-                                range: vertices_index..vertices_index,
-                                image: extracted_uinode.image,
->>>>>>> 4ca8cf5d
                                 camera: extracted_uinode.camera_entity,
                             };
                             batches.push((phase_item.entity, new_batch));
@@ -1669,139 +1126,7 @@
                             continue;
                         }
                     }
-<<<<<<< HEAD
                     batches.last_mut().unwrap().1.range.end = index;
-=======
-
-                    let mut flags = if extracted_uinode.image != AssetId::default() {
-                        shader_flags::TEXTURED
-                    } else {
-                        shader_flags::UNTEXTURED
-                    };
-
-                    let mut uinode_rect = extracted_uinode.rect;
-
-                    let rect_size = uinode_rect.size().extend(1.0);
-
-                    // Specify the corners of the node
-                    let positions = QUAD_VERTEX_POSITIONS.map(|pos| {
-                        (extracted_uinode.transform * (pos * rect_size).extend(1.)).xyz()
-                    });
-
-                    // Calculate the effect of clipping
-                    // Note: this won't work with rotation/scaling, but that's much more complex (may need more that 2 quads)
-                    let mut positions_diff = if let Some(clip) = extracted_uinode.clip {
-                        [
-                            Vec2::new(
-                                f32::max(clip.min.x - positions[0].x, 0.),
-                                f32::max(clip.min.y - positions[0].y, 0.),
-                            ),
-                            Vec2::new(
-                                f32::min(clip.max.x - positions[1].x, 0.),
-                                f32::max(clip.min.y - positions[1].y, 0.),
-                            ),
-                            Vec2::new(
-                                f32::min(clip.max.x - positions[2].x, 0.),
-                                f32::min(clip.max.y - positions[2].y, 0.),
-                            ),
-                            Vec2::new(
-                                f32::max(clip.min.x - positions[3].x, 0.),
-                                f32::min(clip.max.y - positions[3].y, 0.),
-                            ),
-                        ]
-                    } else {
-                        [Vec2::ZERO; 4]
-                    };
-
-                    let positions_clipped = [
-                        positions[0] + positions_diff[0].extend(0.),
-                        positions[1] + positions_diff[1].extend(0.),
-                        positions[2] + positions_diff[2].extend(0.),
-                        positions[3] + positions_diff[3].extend(0.),
-                    ];
-
-                    let transformed_rect_size =
-                        extracted_uinode.transform.transform_vector3(rect_size);
-
-                    // Don't try to cull nodes that have a rotation
-                    // In a rotation around the Z-axis, this value is 0.0 for an angle of 0.0 or π
-                    // In those two cases, the culling check can proceed normally as corners will be on
-                    // horizontal / vertical lines
-                    // For all other angles, bypass the culling check
-                    // This does not properly handles all rotations on all axis
-                    if extracted_uinode.transform.x_axis[1] == 0.0 {
-                        // Cull nodes that are completely clipped
-                        if positions_diff[0].x - positions_diff[1].x >= transformed_rect_size.x
-                            || positions_diff[1].y - positions_diff[2].y >= transformed_rect_size.y
-                        {
-                            continue;
-                        }
-                    }
-                    let uvs = if flags == shader_flags::UNTEXTURED {
-                        [Vec2::ZERO, Vec2::X, Vec2::ONE, Vec2::Y]
-                    } else {
-                        let atlas_extent = extracted_uinode.atlas_size.unwrap_or(uinode_rect.max);
-                        if extracted_uinode.flip_x {
-                            std::mem::swap(&mut uinode_rect.max.x, &mut uinode_rect.min.x);
-                            positions_diff[0].x *= -1.;
-                            positions_diff[1].x *= -1.;
-                            positions_diff[2].x *= -1.;
-                            positions_diff[3].x *= -1.;
-                        }
-                        if extracted_uinode.flip_y {
-                            std::mem::swap(&mut uinode_rect.max.y, &mut uinode_rect.min.y);
-                            positions_diff[0].y *= -1.;
-                            positions_diff[1].y *= -1.;
-                            positions_diff[2].y *= -1.;
-                            positions_diff[3].y *= -1.;
-                        }
-                        [
-                            Vec2::new(
-                                uinode_rect.min.x + positions_diff[0].x,
-                                uinode_rect.min.y + positions_diff[0].y,
-                            ),
-                            Vec2::new(
-                                uinode_rect.max.x + positions_diff[1].x,
-                                uinode_rect.min.y + positions_diff[1].y,
-                            ),
-                            Vec2::new(
-                                uinode_rect.max.x + positions_diff[2].x,
-                                uinode_rect.max.y + positions_diff[2].y,
-                            ),
-                            Vec2::new(
-                                uinode_rect.min.x + positions_diff[3].x,
-                                uinode_rect.max.y + positions_diff[3].y,
-                            ),
-                        ]
-                        .map(|pos| pos / atlas_extent)
-                    };
-
-                    let color = extracted_uinode.color.to_f32_array();
-                    if extracted_uinode.node_type == NodeType::Border {
-                        flags |= shader_flags::BORDER;
-                    }
-
-                    for i in 0..4 {
-                        ui_meta.vertices.push(UiVertex {
-                            position: positions_clipped[i].into(),
-                            uv: uvs[i].into(),
-                            color,
-                            flags: flags | shader_flags::CORNERS[i],
-                            radius: extracted_uinode.border_radius,
-                            border: extracted_uinode.border,
-                            size: transformed_rect_size.xy().into(),
-                        });
-                    }
-
-                    for &i in &QUAD_INDICES {
-                        ui_meta.indices.push(indices_index + i as u32);
-                    }
-
-                    vertices_index += 6;
-                    indices_index += 4;
-
-                    existing_batch.unwrap().1.range.end = vertices_index;
->>>>>>> 4ca8cf5d
                     ui_phase.items[batch_item_index].batch_range_mut().end += 1;
                 } else {
                     batch_image_handle = AssetId::invalid();
@@ -1809,12 +1134,7 @@
                 previous_batch_type = current_batch_type;
             }
         }
-<<<<<<< HEAD
-
-=======
-        ui_meta.vertices.write_buffer(&render_device, &render_queue);
-        ui_meta.indices.write_buffer(&render_device, &render_queue);
->>>>>>> 4ca8cf5d
+
         *previous_len = batches.len();
         commands.insert_or_spawn_batch(batches);
     }
