#![allow(deprecated)]

//! This module contains basic node bundles used to build UIs

#[cfg(feature = "bevy_text")]
use crate::widget::TextFlags;
use crate::{
    widget::{Button, UiImageSize},
<<<<<<< HEAD
    BackgroundColor, BorderColor, ContentSize, FocusPolicy, Interaction, Node, Style, UiColor,
    UiImage, UiMaterial, UiTextureAtlasImage, ZIndex,
=======
    BackgroundColor, BorderColor, BorderRadius, ContentSize, FocusPolicy, Interaction, Node, Style,
    UiImage, UiMaterial, ZIndex,
>>>>>>> 4ca8cf5d
};
use bevy_asset::Handle;
use bevy_color::Color;
use bevy_ecs::bundle::Bundle;
use bevy_render::view::{InheritedVisibility, ViewVisibility, Visibility};
use bevy_sprite::TextureAtlas;
#[cfg(feature = "bevy_text")]
use bevy_text::{BreakLineOn, JustifyText, Text, TextLayoutInfo, TextSection, TextStyle};
use bevy_transform::prelude::{GlobalTransform, Transform};

/// The basic UI node.
///
/// Contains the [`Node`] component and other components required to make a container.
///
/// See [`node_bundles`](crate::node_bundles) for more specialized bundles like [`TextBundle`].
#[derive(Bundle, Clone, Debug)]
pub struct NodeBundle {
    /// Describes the logical size of the node
    pub node: Node,
    /// Styles which control the layout (size and position) of the node and it's children
    /// In some cases these styles also affect how the node drawn/painted.
    pub style: Style,
    /// The background color, which serves as a "fill" for this node
    pub background_color: BackgroundColor,
    /// The color of the Node's border
    pub border_color: BorderColor,
    /// The border radius of the node
    pub border_radius: BorderRadius,
    /// Whether this node should block interaction with lower nodes
    pub focus_policy: FocusPolicy,
    /// The transform of the node
    ///
    /// This component is automatically managed by the UI layout system.
    /// To alter the position of the `NodeBundle`, use the properties of the [`Style`] component.
    pub transform: Transform,
    /// The global transform of the node
    ///
    /// This component is automatically updated by the [`TransformPropagate`](`bevy_transform::TransformSystem::TransformPropagate`) systems.
    /// To alter the position of the `NodeBundle`, use the properties of the [`Style`] component.
    pub global_transform: GlobalTransform,
    /// Describes the visibility properties of the node
    pub visibility: Visibility,
    /// Inherited visibility of an entity.
    pub inherited_visibility: InheritedVisibility,
    /// Algorithmically-computed indication of whether an entity is visible and should be extracted for rendering
    pub view_visibility: ViewVisibility,
    /// Indicates the depth at which the node should appear in the UI
    pub z_index: ZIndex,
}

impl Default for NodeBundle {
    fn default() -> Self {
        NodeBundle {
            // Transparent background
            background_color: Color::NONE.into(),
            border_color: Color::NONE.into(),
            border_radius: BorderRadius::default(),
            node: Default::default(),
            style: Default::default(),
            focus_policy: Default::default(),
            transform: Default::default(),
            global_transform: Default::default(),
            visibility: Default::default(),
            inherited_visibility: Default::default(),
            view_visibility: Default::default(),
            z_index: Default::default(),
        }
    }
}

/// A UI node that is an image
///
/// # Extra behaviours
///
/// You may add one or both of the following components to enable additional behaviours:
/// - [`ImageScaleMode`](bevy_sprite::ImageScaleMode) to enable either slicing or tiling of the texture
/// - [`TextureAtlas`] to draw a specific section of the texture
#[derive(Bundle, Debug, Default)]
pub struct ImageBundle {
    /// Describes the logical size of the node
    pub node: Node,
    /// Styles which control the layout (size and position) of the node and it's children
    /// In some cases these styles also affect how the node drawn/painted.
    pub style: Style,
    /// The calculated size based on the given image
    pub calculated_size: ContentSize,
    /// The image of the node
    pub image: UiImage,
    /// The size of the image in pixels
    ///
    /// This component is set automatically
    pub image_size: UiImageSize,
    /// Whether this node should block interaction with lower nodes
    pub focus_policy: FocusPolicy,
    /// The transform of the node
    ///
    /// This component is automatically managed by the UI layout system.
    /// To alter the position of the `ImageBundle`, use the properties of the [`Style`] component.
    pub transform: Transform,
    /// The global transform of the node
    ///
    /// This component is automatically updated by the [`TransformPropagate`](`bevy_transform::TransformSystem::TransformPropagate`) systems.
    pub global_transform: GlobalTransform,
    /// Describes the visibility properties of the node
    pub visibility: Visibility,
    /// Inherited visibility of an entity.
    pub inherited_visibility: InheritedVisibility,
    /// Algorithmically-computed indication of whether an entity is visible and should be extracted for rendering
    pub view_visibility: ViewVisibility,
    /// Indicates the depth at which the node should appear in the UI
    pub z_index: ZIndex,
}

/// A UI node that is a texture atlas sprite
///
/// # Extra behaviours
///
/// You may add the following components to enable additional behaviours
/// - [`ImageScaleMode`](bevy_sprite::ImageScaleMode) to enable either slicing or tiling of the texture
///
/// This bundle is identical to [`ImageBundle`] with an additional [`TextureAtlas`] component.
#[deprecated(
    since = "0.14.0",
    note = "Use `TextureAtlas` alongside `ImageBundle` instead"
)]
#[derive(Bundle, Debug, Default)]
pub struct AtlasImageBundle {
    /// Describes the logical size of the node
    pub node: Node,
    /// Styles which control the layout (size and position) of the node and it's children
    /// In some cases these styles also affect how the node drawn/painted.
    pub style: Style,
    /// The calculated size based on the given image
    pub calculated_size: ContentSize,
    /// The image of the node
    pub image: UiImage,
    /// A handle to the texture atlas to use for this Ui Node
    pub texture_atlas: TextureAtlas,
    /// Whether this node should block interaction with lower nodes
    pub focus_policy: FocusPolicy,
    /// The size of the image in pixels
    ///
    /// This component is set automatically
    pub image_size: UiImageSize,
    /// The transform of the node
    ///
    /// This component is automatically managed by the UI layout system.
    /// To alter the position of the `AtlasImageBundle`, use the properties of the [`Style`] component.
    pub transform: Transform,
    /// The global transform of the node
    ///
    /// This component is automatically updated by the [`TransformPropagate`](`bevy_transform::TransformSystem::TransformPropagate`) systems.
    pub global_transform: GlobalTransform,
    /// Describes the visibility properties of the node
    pub visibility: Visibility,
    /// Inherited visibility of an entity.
    pub inherited_visibility: InheritedVisibility,
    /// Algorithmically-computed indication of whether an entity is visible and should be extracted for rendering
    pub view_visibility: ViewVisibility,
    /// Indicates the depth at which the node should appear in the UI
    pub z_index: ZIndex,
}

#[cfg(feature = "bevy_text")]
/// A UI node that is text
///
/// The positioning of this node is controlled by the UI layout system. If you need manual control,
/// use [`Text2dBundle`](bevy_text::Text2dBundle).
#[derive(Bundle, Debug)]
pub struct TextBundle {
    /// Describes the logical size of the node
    pub node: Node,
    /// Styles which control the layout (size and position) of the node and it's children
    /// In some cases these styles also affect how the node drawn/painted.
    pub style: Style,
    /// Contains the text of the node
    pub text: Text,
    /// Text layout information
    pub text_layout_info: TextLayoutInfo,
    /// Text system flags
    pub text_flags: TextFlags,
    /// The calculated size based on the given image
    pub calculated_size: ContentSize,
    /// Whether this node should block interaction with lower nodes
    pub focus_policy: FocusPolicy,
    /// The transform of the node
    ///
    /// This component is automatically managed by the UI layout system.
    /// To alter the position of the `TextBundle`, use the properties of the [`Style`] component.
    pub transform: Transform,
    /// The global transform of the node
    ///
    /// This component is automatically updated by the [`TransformPropagate`](`bevy_transform::TransformSystem::TransformPropagate`) systems.
    pub global_transform: GlobalTransform,
    /// Describes the visibility properties of the node
    pub visibility: Visibility,
    /// Inherited visibility of an entity.
    pub inherited_visibility: InheritedVisibility,
    /// Algorithmically-computed indication of whether an entity is visible and should be extracted for rendering
    pub view_visibility: ViewVisibility,
    /// Indicates the depth at which the node should appear in the UI
    pub z_index: ZIndex,
    /// The background color that will fill the containing node
    pub background_color: BackgroundColor,
}

#[cfg(feature = "bevy_text")]
impl Default for TextBundle {
    fn default() -> Self {
        Self {
            text: Default::default(),
            text_layout_info: Default::default(),
            text_flags: Default::default(),
            calculated_size: Default::default(),
            node: Default::default(),
            style: Default::default(),
            focus_policy: Default::default(),
            transform: Default::default(),
            global_transform: Default::default(),
            visibility: Default::default(),
            inherited_visibility: Default::default(),
            view_visibility: Default::default(),
            z_index: Default::default(),
            // Transparent background
            background_color: BackgroundColor(UiColor::Color(Color::NONE)),
        }
    }
}

#[cfg(feature = "bevy_text")]
impl TextBundle {
    /// Create a [`TextBundle`] from a single section.
    ///
    /// See [`Text::from_section`] for usage.
    pub fn from_section(value: impl Into<String>, style: TextStyle) -> Self {
        Self {
            text: Text::from_section(value, style),
            ..Default::default()
        }
    }

    /// Create a [`TextBundle`] from a list of sections.
    ///
    /// See [`Text::from_sections`] for usage.
    pub fn from_sections(sections: impl IntoIterator<Item = TextSection>) -> Self {
        Self {
            text: Text::from_sections(sections),
            ..Default::default()
        }
    }

    /// Returns this [`TextBundle`] with a new [`JustifyText`] on [`Text`].
    pub const fn with_text_justify(mut self, justify: JustifyText) -> Self {
        self.text.justify = justify;
        self
    }

    /// Returns this [`TextBundle`] with a new [`Style`].
    pub fn with_style(mut self, style: Style) -> Self {
        self.style = style;
        self
    }

    /// Returns this [`TextBundle`] with a new [`BackgroundColor`].
    pub fn with_background_color(mut self, color: impl Into<UiColor>) -> Self {
        self.background_color = BackgroundColor(color.into());
        self
    }

    /// Returns this [`TextBundle`] with soft wrapping disabled.
    /// Hard wrapping, where text contains an explicit linebreak such as the escape sequence `\n`, will still occur.
    pub const fn with_no_wrap(mut self) -> Self {
        self.text.linebreak_behavior = BreakLineOn::NoWrap;
        self
    }
}

#[cfg(feature = "bevy_text")]
impl<I> From<I> for TextBundle
where
    I: Into<TextSection>,
{
    fn from(value: I) -> Self {
        Self::from_sections(vec![value.into()])
    }
}

/// A UI node that is a button
///
/// # Extra behaviours
///
/// You may add one or both of the following components to enable additional behaviours:
/// - [`ImageScaleMode`](bevy_sprite::ImageScaleMode) to enable either slicing or tiling of the texture
/// - [`TextureAtlas`] to draw a specific section of the texture
#[derive(Bundle, Clone, Debug)]
pub struct ButtonBundle {
    /// Describes the logical size of the node
    pub node: Node,
    /// Marker component that signals this node is a button
    pub button: Button,
    /// Styles which control the layout (size and position) of the node and it's children
    /// In some cases these styles also affect how the node drawn/painted.
    pub style: Style,
    /// Describes whether and how the button has been interacted with by the input
    pub interaction: Interaction,
    /// Whether this node should block interaction with lower nodes
    pub focus_policy: FocusPolicy,
    /// The color of the Node's border
    pub border_color: BorderColor,
    /// The border radius of the node
    pub border_radius: BorderRadius,
    /// The image of the node
    pub image: UiImage,
    /// The transform of the node
    ///
    /// This component is automatically managed by the UI layout system.
    /// To alter the position of the `ButtonBundle`, use the properties of the [`Style`] component.
    pub transform: Transform,
    /// The global transform of the node
    ///
    /// This component is automatically updated by the [`TransformPropagate`](`bevy_transform::TransformSystem::TransformPropagate`) systems.
    pub global_transform: GlobalTransform,
    /// Describes the visibility properties of the node
    pub visibility: Visibility,
    /// Inherited visibility of an entity.
    pub inherited_visibility: InheritedVisibility,
    /// Algorithmically-computed indication of whether an entity is visible and should be extracted for rendering
    pub view_visibility: ViewVisibility,
    /// Indicates the depth at which the node should appear in the UI
    pub z_index: ZIndex,
}

impl Default for ButtonBundle {
    fn default() -> Self {
        Self {
            node: Default::default(),
            button: Default::default(),
            style: Default::default(),
<<<<<<< HEAD
            border_color: BorderColor(UiColor::Color(Color::NONE)),
=======
>>>>>>> 4ca8cf5d
            interaction: Default::default(),
            focus_policy: FocusPolicy::Block,
            border_color: BorderColor(Color::NONE),
            border_radius: BorderRadius::default(),
            image: Default::default(),
            transform: Default::default(),
            global_transform: Default::default(),
            visibility: Default::default(),
            inherited_visibility: Default::default(),
            view_visibility: Default::default(),
            z_index: Default::default(),
        }
    }
}

/// A UI node that is rendered using a [`UiMaterial`]
///
/// Adding a `BackgroundColor` component to an entity with this bundle will ignore the custom
/// material and use the background color instead.
#[derive(Bundle, Clone, Debug)]
pub struct MaterialNodeBundle<M: UiMaterial> {
    /// Describes the logical size of the node
    pub node: Node,
    /// Styles which control the layout (size and position) of the node and it's children
    /// In some cases these styles also affect how the node drawn/painted.
    pub style: Style,
    /// The [`UiMaterial`] used to render the node.
    pub material: Handle<M>,
    /// Whether this node should block interaction with lower nodes
    pub focus_policy: FocusPolicy,
    /// The transform of the node
    ///
    /// This field is automatically managed by the UI layout system.
    /// To alter the position of the `NodeBundle`, use the properties of the [`Style`] component.
    pub transform: Transform,
    /// The global transform of the node
    ///
    /// This field is automatically managed by the UI layout system.
    /// To alter the position of the `NodeBundle`, use the properties of the [`Style`] component.
    pub global_transform: GlobalTransform,
    /// Describes the visibility properties of the node
    pub visibility: Visibility,
    /// Inherited visibility of an entity.
    pub inherited_visibility: InheritedVisibility,
    /// Algorithmically-computed indication of whether an entity is visible and should be extracted for rendering
    pub view_visibility: ViewVisibility,
    /// Indicates the depth at which the node should appear in the UI
    pub z_index: ZIndex,
}

impl<M: UiMaterial> Default for MaterialNodeBundle<M> {
    fn default() -> Self {
        Self {
            node: Default::default(),
            style: Default::default(),
            material: Default::default(),
            focus_policy: Default::default(),
            transform: Default::default(),
            global_transform: Default::default(),
            visibility: Default::default(),
            inherited_visibility: Default::default(),
            view_visibility: Default::default(),
            z_index: Default::default(),
        }
    }
}<|MERGE_RESOLUTION|>--- conflicted
+++ resolved
@@ -1,18 +1,11 @@
-#![allow(deprecated)]
-
 //! This module contains basic node bundles used to build UIs
 
 #[cfg(feature = "bevy_text")]
 use crate::widget::TextFlags;
 use crate::{
     widget::{Button, UiImageSize},
-<<<<<<< HEAD
     BackgroundColor, BorderColor, ContentSize, FocusPolicy, Interaction, Node, Style, UiColor,
-    UiImage, UiMaterial, UiTextureAtlasImage, ZIndex,
-=======
-    BackgroundColor, BorderColor, BorderRadius, ContentSize, FocusPolicy, Interaction, Node, Style,
     UiImage, UiMaterial, ZIndex,
->>>>>>> 4ca8cf5d
 };
 use bevy_asset::Handle;
 use bevy_color::Color;
@@ -39,8 +32,6 @@
     pub background_color: BackgroundColor,
     /// The color of the Node's border
     pub border_color: BorderColor,
-    /// The border radius of the node
-    pub border_radius: BorderRadius,
     /// Whether this node should block interaction with lower nodes
     pub focus_policy: FocusPolicy,
     /// The transform of the node
@@ -67,9 +58,8 @@
     fn default() -> Self {
         NodeBundle {
             // Transparent background
-            background_color: Color::NONE.into(),
-            border_color: Color::NONE.into(),
-            border_radius: BorderRadius::default(),
+            background_color: Color::linear_rgba(0.0, 0.0, 0.0, 0.0).into(),
+            border_color: Color::linear_rgba(0.0, 0.0, 0.0, 0.0).into(),
             node: Default::default(),
             style: Default::default(),
             focus_policy: Default::default(),
@@ -87,9 +77,8 @@
 ///
 /// # Extra behaviours
 ///
-/// You may add one or both of the following components to enable additional behaviours:
+/// You may add the following components to enable additional behaviours
 /// - [`ImageScaleMode`](bevy_sprite::ImageScaleMode) to enable either slicing or tiling of the texture
-/// - [`TextureAtlas`] to draw a specific section of the texture
 #[derive(Bundle, Debug, Default)]
 pub struct ImageBundle {
     /// Describes the logical size of the node
@@ -99,6 +88,10 @@
     pub style: Style,
     /// The calculated size based on the given image
     pub calculated_size: ContentSize,
+    /// The background color, which serves as a "fill" for this node
+    ///
+    /// Combines with `UiImage` to tint the provided image.
+    pub background_color: BackgroundColor,
     /// The image of the node
     pub image: UiImage,
     /// The size of the image in pixels
@@ -128,16 +121,7 @@
 
 /// A UI node that is a texture atlas sprite
 ///
-/// # Extra behaviours
-///
-/// You may add the following components to enable additional behaviours
-/// - [`ImageScaleMode`](bevy_sprite::ImageScaleMode) to enable either slicing or tiling of the texture
-///
 /// This bundle is identical to [`ImageBundle`] with an additional [`TextureAtlas`] component.
-#[deprecated(
-    since = "0.14.0",
-    note = "Use `TextureAtlas` alongside `ImageBundle` instead"
-)]
 #[derive(Bundle, Debug, Default)]
 pub struct AtlasImageBundle {
     /// Describes the logical size of the node
@@ -147,6 +131,10 @@
     pub style: Style,
     /// The calculated size based on the given image
     pub calculated_size: ContentSize,
+    /// The background color, which serves as a "fill" for this node
+    ///
+    /// Combines with `UiImage` to tint the provided image.
+    pub background_color: BackgroundColor,
     /// The image of the node
     pub image: UiImage,
     /// A handle to the texture atlas to use for this Ui Node
@@ -237,7 +225,7 @@
             view_visibility: Default::default(),
             z_index: Default::default(),
             // Transparent background
-            background_color: BackgroundColor(UiColor::Color(Color::NONE)),
+            background_color: BackgroundColor(UiColor::Color(Color::linear_rgba(0.0, 0.0, 0.0, 0.0))),
         }
     }
 }
@@ -304,9 +292,8 @@
 ///
 /// # Extra behaviours
 ///
-/// You may add one or both of the following components to enable additional behaviours:
+/// You may add the following components to enable additional behaviours
 /// - [`ImageScaleMode`](bevy_sprite::ImageScaleMode) to enable either slicing or tiling of the texture
-/// - [`TextureAtlas`] to draw a specific section of the texture
 #[derive(Bundle, Clone, Debug)]
 pub struct ButtonBundle {
     /// Describes the logical size of the node
@@ -320,10 +307,12 @@
     pub interaction: Interaction,
     /// Whether this node should block interaction with lower nodes
     pub focus_policy: FocusPolicy,
+    /// The background color, which serves as a "fill" for this node
+    ///
+    /// When combined with `UiImage`, tints the provided image.
+    pub background_color: BackgroundColor,
     /// The color of the Node's border
     pub border_color: BorderColor,
-    /// The border radius of the node
-    pub border_radius: BorderRadius,
     /// The image of the node
     pub image: UiImage,
     /// The transform of the node
@@ -348,17 +337,13 @@
 impl Default for ButtonBundle {
     fn default() -> Self {
         Self {
+            focus_policy: FocusPolicy::Block,
             node: Default::default(),
             button: Default::default(),
             style: Default::default(),
-<<<<<<< HEAD
             border_color: BorderColor(UiColor::Color(Color::NONE)),
-=======
->>>>>>> 4ca8cf5d
             interaction: Default::default(),
-            focus_policy: FocusPolicy::Block,
-            border_color: BorderColor(Color::NONE),
-            border_radius: BorderRadius::default(),
+            background_color: Default::default(),
             image: Default::default(),
             transform: Default::default(),
             global_transform: Default::default(),
