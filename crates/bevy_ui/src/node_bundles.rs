//! This module contains basic node bundles used to build UIs

#[cfg(feature = "bevy_text")]
use crate::widget::TextFlags;
use crate::{
    widget::{Button, UiImageSize},
    BackgroundColor, BorderColor, ContentSize, FocusPolicy, Interaction, Node, Style, UiColor,
    UiImage, UiMaterial, ZIndex,
};
use bevy_asset::Handle;
use bevy_color::Color;
use bevy_ecs::bundle::Bundle;
use bevy_render::view::{InheritedVisibility, ViewVisibility, Visibility};
use bevy_sprite::TextureAtlas;
#[cfg(feature = "bevy_text")]
use bevy_text::{BreakLineOn, JustifyText, Text, TextLayoutInfo, TextSection, TextStyle};
use bevy_transform::prelude::{GlobalTransform, Transform};

/// The basic UI node.
///
/// Contains the [`Node`] component and other components required to make a container.
///
/// See [`node_bundles`](crate::node_bundles) for more specialized bundles like [`TextBundle`].
#[derive(Bundle, Clone, Debug, Default)]
pub struct NodeBundle {
    /// Describes the logical size of the node
    pub node: Node,
    /// Styles which control the layout (size and position) of the node and its children
    /// In some cases these styles also affect how the node drawn/painted.
    pub style: Style,
    /// The background color, which serves as a "fill" for this node
    pub background_color: BackgroundColor,
    /// The color of the Node's border
    pub border_color: BorderColor,
    /// Whether this node should block interaction with lower nodes
    pub focus_policy: FocusPolicy,
    /// The transform of the node
    ///
    /// This component is automatically managed by the UI layout system.
    /// To alter the position of the `NodeBundle`, use the properties of the [`Style`] component.
    pub transform: Transform,
    /// The global transform of the node
    ///
    /// This component is automatically updated by the [`TransformPropagate`](`bevy_transform::TransformSystem::TransformPropagate`) systems.
    /// To alter the position of the `NodeBundle`, use the properties of the [`Style`] component.
    pub global_transform: GlobalTransform,
    /// Describes the visibility properties of the node
    pub visibility: Visibility,
    /// Inherited visibility of an entity.
    pub inherited_visibility: InheritedVisibility,
    /// Algorithmically-computed indication of whether an entity is visible and should be extracted for rendering
    pub view_visibility: ViewVisibility,
    /// Indicates the depth at which the node should appear in the UI
    pub z_index: ZIndex,
}

<<<<<<< HEAD
impl Default for NodeBundle {
    fn default() -> Self {
        NodeBundle {
            // Transparent background
            background_color: Color::linear_rgba(0.0, 0.0, 0.0, 0.0).into(),
            border_color: Color::linear_rgba(0.0, 0.0, 0.0, 0.0).into(),
            node: Default::default(),
            style: Default::default(),
            focus_policy: Default::default(),
            transform: Default::default(),
            global_transform: Default::default(),
            visibility: Default::default(),
            inherited_visibility: Default::default(),
            view_visibility: Default::default(),
            z_index: Default::default(),
        }
    }
}

=======
>>>>>>> 336fddb1
/// A UI node that is an image
///
/// # Extra behaviours
///
/// You may add the following components to enable additional behaviours
/// - [`ImageScaleMode`](bevy_sprite::ImageScaleMode) to enable either slicing or tiling of the texture
#[derive(Bundle, Debug, Default)]
pub struct ImageBundle {
    /// Describes the logical size of the node
    pub node: Node,
    /// Styles which control the layout (size and position) of the node and its children
    /// In some cases these styles also affect how the node drawn/painted.
    pub style: Style,
    /// The calculated size based on the given image
    pub calculated_size: ContentSize,
<<<<<<< HEAD
    /// The background color, which serves as a "fill" for this node
    ///
    /// Combines with `UiImage` to tint the provided image.
    pub background_color: BackgroundColor,
    /// The image of the node
=======
    /// The image of the node.
    ///
    /// To tint the image, change the `color` field of this component.
>>>>>>> 336fddb1
    pub image: UiImage,
    /// The color of the background that will fill the containing node.
    pub background_color: BackgroundColor,
    /// The size of the image in pixels
    ///
    /// This component is set automatically
    pub image_size: UiImageSize,
    /// Whether this node should block interaction with lower nodes
    pub focus_policy: FocusPolicy,
    /// The transform of the node
    ///
    /// This component is automatically managed by the UI layout system.
    /// To alter the position of the `ImageBundle`, use the properties of the [`Style`] component.
    pub transform: Transform,
    /// The global transform of the node
    ///
    /// This component is automatically updated by the [`TransformPropagate`](`bevy_transform::TransformSystem::TransformPropagate`) systems.
    pub global_transform: GlobalTransform,
    /// Describes the visibility properties of the node
    pub visibility: Visibility,
    /// Inherited visibility of an entity.
    pub inherited_visibility: InheritedVisibility,
    /// Algorithmically-computed indication of whether an entity is visible and should be extracted for rendering
    pub view_visibility: ViewVisibility,
    /// Indicates the depth at which the node should appear in the UI
    pub z_index: ZIndex,
}

/// A UI node that is a texture atlas sprite
///
/// This bundle is identical to [`ImageBundle`] with an additional [`TextureAtlas`] component.
#[derive(Bundle, Debug, Default)]
pub struct AtlasImageBundle {
    /// Describes the logical size of the node
    pub node: Node,
    /// Styles which control the layout (size and position) of the node and its children
    /// In some cases these styles also affect how the node drawn/painted.
    pub style: Style,
    /// The calculated size based on the given image
    pub calculated_size: ContentSize,
    /// The background color, which serves as a "fill" for this node
    ///
    /// Combines with `UiImage` to tint the provided image.
    pub background_color: BackgroundColor,
    /// The image of the node
    pub image: UiImage,
    /// A handle to the texture atlas to use for this Ui Node
    pub texture_atlas: TextureAtlas,
    /// Whether this node should block interaction with lower nodes
    pub focus_policy: FocusPolicy,
    /// The size of the image in pixels
    ///
    /// This component is set automatically
    pub image_size: UiImageSize,
    /// The transform of the node
    ///
    /// This component is automatically managed by the UI layout system.
    /// To alter the position of the `AtlasImageBundle`, use the properties of the [`Style`] component.
    pub transform: Transform,
    /// The global transform of the node
    ///
    /// This component is automatically updated by the [`TransformPropagate`](`bevy_transform::TransformSystem::TransformPropagate`) systems.
    pub global_transform: GlobalTransform,
    /// Describes the visibility properties of the node
    pub visibility: Visibility,
    /// Inherited visibility of an entity.
    pub inherited_visibility: InheritedVisibility,
    /// Algorithmically-computed indication of whether an entity is visible and should be extracted for rendering
    pub view_visibility: ViewVisibility,
    /// Indicates the depth at which the node should appear in the UI
    pub z_index: ZIndex,
}

#[cfg(feature = "bevy_text")]
/// A UI node that is text
///
/// The positioning of this node is controlled by the UI layout system. If you need manual control,
/// use [`Text2dBundle`](bevy_text::Text2dBundle).
#[derive(Bundle, Debug, Default)]
pub struct TextBundle {
    /// Describes the logical size of the node
    pub node: Node,
    /// Styles which control the layout (size and position) of the node and its children
    /// In some cases these styles also affect how the node drawn/painted.
    pub style: Style,
    /// Contains the text of the node
    pub text: Text,
    /// Text layout information
    pub text_layout_info: TextLayoutInfo,
    /// Text system flags
    pub text_flags: TextFlags,
    /// The calculated size based on the given image
    pub calculated_size: ContentSize,
    /// Whether this node should block interaction with lower nodes
    pub focus_policy: FocusPolicy,
    /// The transform of the node
    ///
    /// This component is automatically managed by the UI layout system.
    /// To alter the position of the `TextBundle`, use the properties of the [`Style`] component.
    pub transform: Transform,
    /// The global transform of the node
    ///
    /// This component is automatically updated by the [`TransformPropagate`](`bevy_transform::TransformSystem::TransformPropagate`) systems.
    pub global_transform: GlobalTransform,
    /// Describes the visibility properties of the node
    pub visibility: Visibility,
    /// Inherited visibility of an entity.
    pub inherited_visibility: InheritedVisibility,
    /// Algorithmically-computed indication of whether an entity is visible and should be extracted for rendering
    pub view_visibility: ViewVisibility,
    /// Indicates the depth at which the node should appear in the UI
    pub z_index: ZIndex,
    /// The background color that will fill the containing node
    pub background_color: BackgroundColor,
}

#[cfg(feature = "bevy_text")]
<<<<<<< HEAD
impl Default for TextBundle {
    fn default() -> Self {
        Self {
            text: Default::default(),
            text_layout_info: Default::default(),
            text_flags: Default::default(),
            calculated_size: Default::default(),
            node: Default::default(),
            style: Default::default(),
            focus_policy: Default::default(),
            transform: Default::default(),
            global_transform: Default::default(),
            visibility: Default::default(),
            inherited_visibility: Default::default(),
            view_visibility: Default::default(),
            z_index: Default::default(),
            // Transparent background
            background_color: BackgroundColor(UiColor::Color(Color::linear_rgba(0.0, 0.0, 0.0, 0.0))),
        }
    }
}

#[cfg(feature = "bevy_text")]
=======
>>>>>>> 336fddb1
impl TextBundle {
    /// Create a [`TextBundle`] from a single section.
    ///
    /// See [`Text::from_section`] for usage.
    pub fn from_section(value: impl Into<String>, style: TextStyle) -> Self {
        Self {
            text: Text::from_section(value, style),
            ..Default::default()
        }
    }

    /// Create a [`TextBundle`] from a list of sections.
    ///
    /// See [`Text::from_sections`] for usage.
    pub fn from_sections(sections: impl IntoIterator<Item = TextSection>) -> Self {
        Self {
            text: Text::from_sections(sections),
            ..Default::default()
        }
    }

    /// Returns this [`TextBundle`] with a new [`JustifyText`] on [`Text`].
    pub const fn with_text_justify(mut self, justify: JustifyText) -> Self {
        self.text.justify = justify;
        self
    }

    /// Returns this [`TextBundle`] with a new [`Style`].
    pub fn with_style(mut self, style: Style) -> Self {
        self.style = style;
        self
    }

    /// Returns this [`TextBundle`] with a new [`BackgroundColor`].
    pub fn with_background_color(mut self, color: impl Into<UiColor>) -> Self {
        self.background_color = BackgroundColor(color.into());
        self
    }

    /// Returns this [`TextBundle`] with soft wrapping disabled.
    /// Hard wrapping, where text contains an explicit linebreak such as the escape sequence `\n`, will still occur.
    pub const fn with_no_wrap(mut self) -> Self {
        self.text.linebreak_behavior = BreakLineOn::NoWrap;
        self
    }
}

#[cfg(feature = "bevy_text")]
impl<I> From<I> for TextBundle
where
    I: Into<TextSection>,
{
    fn from(value: I) -> Self {
        Self::from_sections(vec![value.into()])
    }
}

/// A UI node that is a button
///
/// # Extra behaviours
///
/// You may add the following components to enable additional behaviours
/// - [`ImageScaleMode`](bevy_sprite::ImageScaleMode) to enable either slicing or tiling of the texture
#[derive(Bundle, Clone, Debug)]
pub struct ButtonBundle {
    /// Describes the logical size of the node
    pub node: Node,
    /// Marker component that signals this node is a button
    pub button: Button,
    /// Styles which control the layout (size and position) of the node and its children
    /// In some cases these styles also affect how the node drawn/painted.
    pub style: Style,
    /// Describes whether and how the button has been interacted with by the input
    pub interaction: Interaction,
    /// Whether this node should block interaction with lower nodes
    pub focus_policy: FocusPolicy,
    /// The background color, which serves as a "fill" for this node
    ///
    /// When combined with `UiImage`, tints the provided image.
    pub background_color: BackgroundColor,
    /// The color of the Node's border
    pub border_color: BorderColor,
    /// The image of the node
    pub image: UiImage,
    /// The background color that will fill the containing node
    pub background_color: BackgroundColor,
    /// The transform of the node
    ///
    /// This component is automatically managed by the UI layout system.
    /// To alter the position of the `ButtonBundle`, use the properties of the [`Style`] component.
    pub transform: Transform,
    /// The global transform of the node
    ///
    /// This component is automatically updated by the [`TransformPropagate`](`bevy_transform::TransformSystem::TransformPropagate`) systems.
    pub global_transform: GlobalTransform,
    /// Describes the visibility properties of the node
    pub visibility: Visibility,
    /// Inherited visibility of an entity.
    pub inherited_visibility: InheritedVisibility,
    /// Algorithmically-computed indication of whether an entity is visible and should be extracted for rendering
    pub view_visibility: ViewVisibility,
    /// Indicates the depth at which the node should appear in the UI
    pub z_index: ZIndex,
}

impl Default for ButtonBundle {
    fn default() -> Self {
        Self {
            focus_policy: FocusPolicy::Block,
            node: Default::default(),
            button: Default::default(),
            style: Default::default(),
            border_color: BorderColor(UiColor::Color(Color::NONE)),
            interaction: Default::default(),
<<<<<<< HEAD
            background_color: Default::default(),
=======
            focus_policy: FocusPolicy::Block,
            border_color: Default::default(),
            border_radius: Default::default(),
>>>>>>> 336fddb1
            image: Default::default(),
            background_color: Default::default(),
            transform: Default::default(),
            global_transform: Default::default(),
            visibility: Default::default(),
            inherited_visibility: Default::default(),
            view_visibility: Default::default(),
            z_index: Default::default(),
        }
    }
}

/// A UI node that is rendered using a [`UiMaterial`]
///
/// Adding a `BackgroundColor` component to an entity with this bundle will ignore the custom
/// material and use the background color instead.
#[derive(Bundle, Clone, Debug)]
pub struct MaterialNodeBundle<M: UiMaterial> {
    /// Describes the logical size of the node
    pub node: Node,
    /// Styles which control the layout (size and position) of the node and its children
    /// In some cases these styles also affect how the node drawn/painted.
    pub style: Style,
    /// The [`UiMaterial`] used to render the node.
    pub material: Handle<M>,
    /// Whether this node should block interaction with lower nodes
    pub focus_policy: FocusPolicy,
    /// The transform of the node
    ///
    /// This field is automatically managed by the UI layout system.
    /// To alter the position of the `NodeBundle`, use the properties of the [`Style`] component.
    pub transform: Transform,
    /// The global transform of the node
    ///
    /// This field is automatically managed by the UI layout system.
    /// To alter the position of the `NodeBundle`, use the properties of the [`Style`] component.
    pub global_transform: GlobalTransform,
    /// Describes the visibility properties of the node
    pub visibility: Visibility,
    /// Inherited visibility of an entity.
    pub inherited_visibility: InheritedVisibility,
    /// Algorithmically-computed indication of whether an entity is visible and should be extracted for rendering
    pub view_visibility: ViewVisibility,
    /// Indicates the depth at which the node should appear in the UI
    pub z_index: ZIndex,
}

impl<M: UiMaterial> Default for MaterialNodeBundle<M> {
    fn default() -> Self {
        Self {
            node: Default::default(),
            style: Default::default(),
            material: Default::default(),
            focus_policy: Default::default(),
            transform: Default::default(),
            global_transform: Default::default(),
            visibility: Default::default(),
            inherited_visibility: Default::default(),
            view_visibility: Default::default(),
            z_index: Default::default(),
        }
    }
}<|MERGE_RESOLUTION|>--- conflicted
+++ resolved
@@ -54,7 +54,6 @@
     pub z_index: ZIndex,
 }
 
-<<<<<<< HEAD
 impl Default for NodeBundle {
     fn default() -> Self {
         NodeBundle {
@@ -74,8 +73,6 @@
     }
 }
 
-=======
->>>>>>> 336fddb1
 /// A UI node that is an image
 ///
 /// # Extra behaviours
@@ -91,17 +88,11 @@
     pub style: Style,
     /// The calculated size based on the given image
     pub calculated_size: ContentSize,
-<<<<<<< HEAD
     /// The background color, which serves as a "fill" for this node
     ///
     /// Combines with `UiImage` to tint the provided image.
     pub background_color: BackgroundColor,
     /// The image of the node
-=======
-    /// The image of the node.
-    ///
-    /// To tint the image, change the `color` field of this component.
->>>>>>> 336fddb1
     pub image: UiImage,
     /// The color of the background that will fill the containing node.
     pub background_color: BackgroundColor,
@@ -219,7 +210,6 @@
 }
 
 #[cfg(feature = "bevy_text")]
-<<<<<<< HEAD
 impl Default for TextBundle {
     fn default() -> Self {
         Self {
@@ -243,8 +233,6 @@
 }
 
 #[cfg(feature = "bevy_text")]
-=======
->>>>>>> 336fddb1
 impl TextBundle {
     /// Create a [`TextBundle`] from a single section.
     ///
@@ -359,13 +347,7 @@
             style: Default::default(),
             border_color: BorderColor(UiColor::Color(Color::NONE)),
             interaction: Default::default(),
-<<<<<<< HEAD
             background_color: Default::default(),
-=======
-            focus_policy: FocusPolicy::Block,
-            border_color: Default::default(),
-            border_radius: Default::default(),
->>>>>>> 336fddb1
             image: Default::default(),
             background_color: Default::default(),
             transform: Default::default(),
