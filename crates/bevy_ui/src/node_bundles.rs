//! This module contains basic node bundles used to build UIs

#[cfg(feature = "bevy_text")]
use crate::widget::TextFlags;
use crate::{
    widget::{Button, UiImageSize},
<<<<<<< HEAD
    BackgroundColor, BorderColor, ContentSize, FocusPolicy, Interaction, Node, Style, UiColor,
    UiImage, UiMaterial, UiTextureAtlasImage, ZIndex,
=======
    BackgroundColor, BorderColor, ContentSize, FocusPolicy, Interaction, Node, Style, UiImage,
    UiMaterial, ZIndex,
>>>>>>> f1f83bf5
};
use bevy_asset::Handle;
use bevy_ecs::bundle::Bundle;
use bevy_render::{
    prelude::Color,
    view::{InheritedVisibility, ViewVisibility, Visibility},
};
use bevy_sprite::TextureAtlas;
#[cfg(feature = "bevy_text")]
use bevy_text::{BreakLineOn, JustifyText, Text, TextLayoutInfo, TextSection, TextStyle};
use bevy_transform::prelude::{GlobalTransform, Transform};

/// The basic UI node.
///
/// Contains the [`Node`] component and other components required to make a container.
///
/// See [`node_bundles`](crate::node_bundles) for more specialized bundles like [`TextBundle`].
#[derive(Bundle, Clone, Debug)]
pub struct NodeBundle {
    /// Describes the logical size of the node
    pub node: Node,
    /// Styles which control the layout (size and position) of the node and it's children
    /// In some cases these styles also affect how the node drawn/painted.
    pub style: Style,
    /// The background color, which serves as a "fill" for this node
    pub background_color: BackgroundColor,
    /// The color of the Node's border
    pub border_color: BorderColor,
    /// Whether this node should block interaction with lower nodes
    pub focus_policy: FocusPolicy,
    /// The transform of the node
    ///
    /// This component is automatically managed by the UI layout system.
    /// To alter the position of the `NodeBundle`, use the properties of the [`Style`] component.
    pub transform: Transform,
    /// The global transform of the node
    ///
    /// This component is automatically updated by the [`TransformPropagate`](`bevy_transform::TransformSystem::TransformPropagate`) systems.
    /// To alter the position of the `NodeBundle`, use the properties of the [`Style`] component.
    pub global_transform: GlobalTransform,
    /// Describes the visibility properties of the node
    pub visibility: Visibility,
    /// Inherited visibility of an entity.
    pub inherited_visibility: InheritedVisibility,
    /// Algorithmically-computed indication of whether an entity is visible and should be extracted for rendering
    pub view_visibility: ViewVisibility,
    /// Indicates the depth at which the node should appear in the UI
    pub z_index: ZIndex,
}

impl Default for NodeBundle {
    fn default() -> Self {
        NodeBundle {
            // Transparent background
            background_color: Color::NONE.into(),
            border_color: Color::NONE.into(),
            node: Default::default(),
            style: Default::default(),
            focus_policy: Default::default(),
            transform: Default::default(),
            global_transform: Default::default(),
            visibility: Default::default(),
            inherited_visibility: Default::default(),
            view_visibility: Default::default(),
            z_index: Default::default(),
        }
    }
}

/// A UI node that is an image
///
/// # Extra behaviours
///
/// You may add the following components to enable additional behaviours
/// - [`ImageScaleMode`](bevy_sprite::ImageScaleMode) to enable either slicing or tiling of the texture
#[derive(Bundle, Debug, Default)]
pub struct ImageBundle {
    /// Describes the logical size of the node
    pub node: Node,
    /// Styles which control the layout (size and position) of the node and it's children
    /// In some cases these styles also affect how the node drawn/painted.
    pub style: Style,
    /// The calculated size based on the given image
    pub calculated_size: ContentSize,
    /// The background color, which serves as a "fill" for this node
    ///
    /// Combines with `UiImage` to tint the provided image.
    pub background_color: BackgroundColor,
    /// The image of the node
    pub image: UiImage,
    /// The size of the image in pixels
    ///
    /// This component is set automatically
    pub image_size: UiImageSize,
    /// Whether this node should block interaction with lower nodes
    pub focus_policy: FocusPolicy,
    /// The transform of the node
    ///
    /// This component is automatically managed by the UI layout system.
    /// To alter the position of the `ImageBundle`, use the properties of the [`Style`] component.
    pub transform: Transform,
    /// The global transform of the node
    ///
    /// This component is automatically updated by the [`TransformPropagate`](`bevy_transform::TransformSystem::TransformPropagate`) systems.
    pub global_transform: GlobalTransform,
    /// Describes the visibility properties of the node
    pub visibility: Visibility,
    /// Inherited visibility of an entity.
    pub inherited_visibility: InheritedVisibility,
    /// Algorithmically-computed indication of whether an entity is visible and should be extracted for rendering
    pub view_visibility: ViewVisibility,
    /// Indicates the depth at which the node should appear in the UI
    pub z_index: ZIndex,
}

/// A UI node that is a texture atlas sprite
///
/// This bundle is identical to [`ImageBundle`] with an additional [`TextureAtlas`] component.
#[derive(Bundle, Debug, Default)]
pub struct AtlasImageBundle {
    /// Describes the logical size of the node
    pub node: Node,
    /// Styles which control the layout (size and position) of the node and it's children
    /// In some cases these styles also affect how the node drawn/painted.
    pub style: Style,
    /// The calculated size based on the given image
    pub calculated_size: ContentSize,
    /// The background color, which serves as a "fill" for this node
    ///
    /// Combines with `UiImage` to tint the provided image.
    pub background_color: BackgroundColor,
    /// The image of the node
    pub image: UiImage,
    /// A handle to the texture atlas to use for this Ui Node
    pub texture_atlas: TextureAtlas,
    /// Whether this node should block interaction with lower nodes
    pub focus_policy: FocusPolicy,
    /// The size of the image in pixels
    ///
    /// This component is set automatically
    pub image_size: UiImageSize,
    /// The transform of the node
    ///
    /// This component is automatically managed by the UI layout system.
    /// To alter the position of the `AtlasImageBundle`, use the properties of the [`Style`] component.
    pub transform: Transform,
    /// The global transform of the node
    ///
    /// This component is automatically updated by the [`TransformPropagate`](`bevy_transform::TransformSystem::TransformPropagate`) systems.
    pub global_transform: GlobalTransform,
    /// Describes the visibility properties of the node
    pub visibility: Visibility,
    /// Inherited visibility of an entity.
    pub inherited_visibility: InheritedVisibility,
    /// Algorithmically-computed indication of whether an entity is visible and should be extracted for rendering
    pub view_visibility: ViewVisibility,
    /// Indicates the depth at which the node should appear in the UI
    pub z_index: ZIndex,
}

#[cfg(feature = "bevy_text")]
/// A UI node that is text
///
/// The positioning of this node is controlled by the UI layout system. If you need manual control,
/// use [`Text2dBundle`](bevy_text::Text2dBundle).
#[derive(Bundle, Debug)]
pub struct TextBundle {
    /// Describes the logical size of the node
    pub node: Node,
    /// Styles which control the layout (size and position) of the node and it's children
    /// In some cases these styles also affect how the node drawn/painted.
    pub style: Style,
    /// Contains the text of the node
    pub text: Text,
    /// Text layout information
    pub text_layout_info: TextLayoutInfo,
    /// Text system flags
    pub text_flags: TextFlags,
    /// The calculated size based on the given image
    pub calculated_size: ContentSize,
    /// Whether this node should block interaction with lower nodes
    pub focus_policy: FocusPolicy,
    /// The transform of the node
    ///
    /// This component is automatically managed by the UI layout system.
    /// To alter the position of the `TextBundle`, use the properties of the [`Style`] component.
    pub transform: Transform,
    /// The global transform of the node
    ///
    /// This component is automatically updated by the [`TransformPropagate`](`bevy_transform::TransformSystem::TransformPropagate`) systems.
    pub global_transform: GlobalTransform,
    /// Describes the visibility properties of the node
    pub visibility: Visibility,
    /// Inherited visibility of an entity.
    pub inherited_visibility: InheritedVisibility,
    /// Algorithmically-computed indication of whether an entity is visible and should be extracted for rendering
    pub view_visibility: ViewVisibility,
    /// Indicates the depth at which the node should appear in the UI
    pub z_index: ZIndex,
    /// The background color that will fill the containing node
    pub background_color: BackgroundColor,
}

#[cfg(feature = "bevy_text")]
impl Default for TextBundle {
    fn default() -> Self {
        Self {
            text: Default::default(),
            text_layout_info: Default::default(),
            text_flags: Default::default(),
            calculated_size: Default::default(),
            node: Default::default(),
            style: Default::default(),
            focus_policy: Default::default(),
            transform: Default::default(),
            global_transform: Default::default(),
            visibility: Default::default(),
            inherited_visibility: Default::default(),
            view_visibility: Default::default(),
            z_index: Default::default(),
            // Transparent background
            background_color: BackgroundColor(UiColor::Color(Color::NONE)),
        }
    }
}

#[cfg(feature = "bevy_text")]
impl TextBundle {
    /// Create a [`TextBundle`] from a single section.
    ///
    /// See [`Text::from_section`] for usage.
    pub fn from_section(value: impl Into<String>, style: TextStyle) -> Self {
        Self {
            text: Text::from_section(value, style),
            ..Default::default()
        }
    }

    /// Create a [`TextBundle`] from a list of sections.
    ///
    /// See [`Text::from_sections`] for usage.
    pub fn from_sections(sections: impl IntoIterator<Item = TextSection>) -> Self {
        Self {
            text: Text::from_sections(sections),
            ..Default::default()
        }
    }

    /// Returns this [`TextBundle`] with a new [`JustifyText`] on [`Text`].
    pub const fn with_text_justify(mut self, justify: JustifyText) -> Self {
        self.text.justify = justify;
        self
    }

    /// Returns this [`TextBundle`] with a new [`Style`].
    pub fn with_style(mut self, style: Style) -> Self {
        self.style = style;
        self
    }

    /// Returns this [`TextBundle`] with a new [`BackgroundColor`].
    pub fn with_background_color(mut self, color: impl Into<UiColor>) -> Self {
        self.background_color = BackgroundColor(color.into());
        self
    }

    /// Returns this [`TextBundle`] with soft wrapping disabled.
    /// Hard wrapping, where text contains an explicit linebreak such as the escape sequence `\n`, will still occur.
    pub const fn with_no_wrap(mut self) -> Self {
        self.text.linebreak_behavior = BreakLineOn::NoWrap;
        self
    }
}

#[cfg(feature = "bevy_text")]
impl<I> From<I> for TextBundle
where
    I: Into<TextSection>,
{
    fn from(value: I) -> Self {
        Self::from_sections(vec![value.into()])
    }
}

/// A UI node that is a button
///
/// # Extra behaviours
///
/// You may add the following components to enable additional behaviours
/// - [`ImageScaleMode`](bevy_sprite::ImageScaleMode) to enable either slicing or tiling of the texture
#[derive(Bundle, Clone, Debug)]
pub struct ButtonBundle {
    /// Describes the logical size of the node
    pub node: Node,
    /// Marker component that signals this node is a button
    pub button: Button,
    /// Styles which control the layout (size and position) of the node and it's children
    /// In some cases these styles also affect how the node drawn/painted.
    pub style: Style,
    /// Describes whether and how the button has been interacted with by the input
    pub interaction: Interaction,
    /// Whether this node should block interaction with lower nodes
    pub focus_policy: FocusPolicy,
    /// The background color, which serves as a "fill" for this node
    ///
    /// When combined with `UiImage`, tints the provided image.
    pub background_color: BackgroundColor,
    /// The color of the Node's border
    pub border_color: BorderColor,
    /// The image of the node
    pub image: UiImage,
    /// The transform of the node
    ///
    /// This component is automatically managed by the UI layout system.
    /// To alter the position of the `ButtonBundle`, use the properties of the [`Style`] component.
    pub transform: Transform,
    /// The global transform of the node
    ///
    /// This component is automatically updated by the [`TransformPropagate`](`bevy_transform::TransformSystem::TransformPropagate`) systems.
    pub global_transform: GlobalTransform,
    /// Describes the visibility properties of the node
    pub visibility: Visibility,
    /// Inherited visibility of an entity.
    pub inherited_visibility: InheritedVisibility,
    /// Algorithmically-computed indication of whether an entity is visible and should be extracted for rendering
    pub view_visibility: ViewVisibility,
    /// Indicates the depth at which the node should appear in the UI
    pub z_index: ZIndex,
}

impl Default for ButtonBundle {
    fn default() -> Self {
        Self {
            focus_policy: FocusPolicy::Block,
            node: Default::default(),
            button: Default::default(),
            style: Default::default(),
            border_color: BorderColor(UiColor::Color(Color::NONE)),
            interaction: Default::default(),
            background_color: Default::default(),
            image: Default::default(),
            transform: Default::default(),
            global_transform: Default::default(),
            visibility: Default::default(),
            inherited_visibility: Default::default(),
            view_visibility: Default::default(),
            z_index: Default::default(),
        }
    }
}

/// A UI node that is rendered using a [`UiMaterial`]
///
/// Adding a `BackgroundColor` component to an entity with this bundle will ignore the custom
/// material and use the background color instead.
#[derive(Bundle, Clone, Debug)]
pub struct MaterialNodeBundle<M: UiMaterial> {
    /// Describes the logical size of the node
    pub node: Node,
    /// Styles which control the layout (size and position) of the node and it's children
    /// In some cases these styles also affect how the node drawn/painted.
    pub style: Style,
    /// The [`UiMaterial`] used to render the node.
    pub material: Handle<M>,
    /// Whether this node should block interaction with lower nodes
    pub focus_policy: FocusPolicy,
    /// The transform of the node
    ///
    /// This field is automatically managed by the UI layout system.
    /// To alter the position of the `NodeBundle`, use the properties of the [`Style`] component.
    pub transform: Transform,
    /// The global transform of the node
    ///
    /// This field is automatically managed by the UI layout system.
    /// To alter the position of the `NodeBundle`, use the properties of the [`Style`] component.
    pub global_transform: GlobalTransform,
    /// Describes the visibility properties of the node
    pub visibility: Visibility,
    /// Inherited visibility of an entity.
    pub inherited_visibility: InheritedVisibility,
    /// Algorithmically-computed indication of whether an entity is visible and should be extracted for rendering
    pub view_visibility: ViewVisibility,
    /// Indicates the depth at which the node should appear in the UI
    pub z_index: ZIndex,
}

impl<M: UiMaterial> Default for MaterialNodeBundle<M> {
    fn default() -> Self {
        Self {
            node: Default::default(),
            style: Default::default(),
            material: Default::default(),
            focus_policy: Default::default(),
            transform: Default::default(),
            global_transform: Default::default(),
            visibility: Default::default(),
            inherited_visibility: Default::default(),
            view_visibility: Default::default(),
            z_index: Default::default(),
        }
    }
}<|MERGE_RESOLUTION|>--- conflicted
+++ resolved
@@ -4,13 +4,8 @@
 use crate::widget::TextFlags;
 use crate::{
     widget::{Button, UiImageSize},
-<<<<<<< HEAD
-    BackgroundColor, BorderColor, ContentSize, FocusPolicy, Interaction, Node, Style, UiColor,
-    UiImage, UiMaterial, UiTextureAtlasImage, ZIndex,
-=======
     BackgroundColor, BorderColor, ContentSize, FocusPolicy, Interaction, Node, Style, UiImage,
     UiMaterial, ZIndex,
->>>>>>> f1f83bf5
 };
 use bevy_asset::Handle;
 use bevy_ecs::bundle::Bundle;
