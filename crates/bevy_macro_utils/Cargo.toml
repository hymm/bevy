[package]
name = "bevy_macro_utils"
<<<<<<< HEAD
version = "0.13.1"
=======
version = "0.14.0-dev"
>>>>>>> 4ca8cf5d
edition = "2021"
description = "A collection of utils for Bevy Engine"
homepage = "https://bevyengine.org"
repository = "https://github.com/bevyengine/bevy"
license = "MIT OR Apache-2.0"
keywords = ["bevy"]

[dependencies]
toml_edit = { version = "0.22.7", default-features = false, features = [
  "parse",
] }
syn = "2.0"
quote = "1.0"
rustc-hash = "1.0"
proc-macro2 = "1.0"

[lints]
workspace = true

[package.metadata.docs.rs]
rustdoc-args = ["-Zunstable-options", "--cfg", "docsrs"]
all-features = true<|MERGE_RESOLUTION|>--- conflicted
+++ resolved
@@ -1,10 +1,6 @@
 [package]
 name = "bevy_macro_utils"
-<<<<<<< HEAD
-version = "0.13.1"
-=======
 version = "0.14.0-dev"
->>>>>>> 4ca8cf5d
 edition = "2021"
 description = "A collection of utils for Bevy Engine"
 homepage = "https://bevyengine.org"
