use ab_glyph::{Font as _, FontArc, Glyph, PxScaleFont, ScaleFont as _};
use bevy_asset::{AssetId, Assets};
use bevy_math::{Rect, Vec2};
use bevy_reflect::Reflect;
use bevy_render::texture::Image;
use bevy_sprite::TextureAtlasLayout;
use bevy_utils::warn_once;
use glyph_brush_layout::{
    BuiltInLineBreaker, FontId, GlyphPositioner, Layout, SectionGeometry, SectionGlyph,
    SectionText, ToSectionText,
};

use crate::{
    error::TextError, BreakLineOn, Font, FontAtlasSet, FontAtlasSets, GlyphAtlasInfo, JustifyText,
    TextSettings, YAxisOrientation,
};

pub struct GlyphBrush {
    fonts: Vec<FontArc>,
    asset_ids: Vec<AssetId<Font>>,
    latest_font_id: FontId,
}

impl Default for GlyphBrush {
    fn default() -> Self {
        GlyphBrush {
            fonts: Vec::new(),
            asset_ids: Vec::new(),
            latest_font_id: FontId(0),
        }
    }
}

impl GlyphBrush {
    pub fn compute_glyphs<S: ToSectionText>(
        &self,
        sections: &[S],
        bounds: Vec2,
        text_alignment: JustifyText,
        linebreak_behavior: BreakLineOn,
    ) -> Result<Vec<SectionGlyph>, TextError> {
        let geom = SectionGeometry {
            bounds: (bounds.x, bounds.y),
            ..Default::default()
        };

        let lbb: BuiltInLineBreaker = linebreak_behavior.into();

        let section_glyphs = Layout::default()
            .h_align(text_alignment.into())
            .line_breaker(lbb)
            .calculate_glyphs(&self.fonts, &geom, sections);
        Ok(section_glyphs)
    }

    #[allow(clippy::too_many_arguments)]
    pub fn process_glyphs(
        &self,
        glyphs: Vec<SectionGlyph>,
        sections: &[SectionText],
        font_atlas_sets: &mut FontAtlasSets,
        fonts: &Assets<Font>,
        texture_atlases: &mut Assets<TextureAtlasLayout>,
        textures: &mut Assets<Image>,
        text_settings: &TextSettings,
        y_axis_orientation: YAxisOrientation,
    ) -> Result<Vec<PositionedGlyph>, TextError> {
        if glyphs.is_empty() {
            return Ok(Vec::new());
        }

        let sections_data = sections
            .iter()
            .map(|section| {
                let asset_id = &self.asset_ids[section.font_id.0];
                let font = fonts.get(*asset_id).ok_or(TextError::NoSuchFont)?;
                let font_size = section.scale.y;
                Ok((
                    asset_id,
                    font,
                    font_size,
                    ab_glyph::Font::as_scaled(&font.font, font_size),
                ))
            })
            .collect::<Result<Vec<_>, _>>()?;

        let text_bounds = compute_text_bounds(&glyphs, |index| sections_data[index].3);

        let mut positioned_glyphs = Vec::new();
        for sg in glyphs {
            let SectionGlyph {
                section_index: _,
                byte_index,
                mut glyph,
                font_id: _,
            } = sg;
            let glyph_id = glyph.id;
            let glyph_position = glyph.position;
            let adjust = GlyphPlacementAdjuster::new(&mut glyph);
            let section_data = sections_data[sg.section_index];
            if let Some(outlined_glyph) = section_data.1.font.outline_glyph(glyph) {
                let bounds = outlined_glyph.px_bounds();
                let font_atlas_set = font_atlas_sets
                    .sets
                    .entry(*section_data.0)
                    .or_insert_with(FontAtlasSet::default);

                let atlas_info = font_atlas_set
                    .get_glyph_atlas_info(section_data.2, glyph_id, glyph_position)
                    .map(Ok)
                    .unwrap_or_else(|| {
                        font_atlas_set.add_glyph_to_atlas(texture_atlases, textures, outlined_glyph)
                    })?;

                if !text_settings.allow_dynamic_font_size
                    && font_atlas_set.len() > text_settings.soft_max_font_atlases.get()
                {
                    warn_once!("warning[B0005]: Number of font atlases has exceeded the maximum of {}. Performance and memory usage may suffer.", text_settings.soft_max_font_atlases.get());
                }

                let texture_atlas = texture_atlases.get(&atlas_info.texture_atlas).unwrap();
                let glyph_rect = texture_atlas.textures[atlas_info.glyph_index];
                let size = Vec2::new(glyph_rect.width(), glyph_rect.height());

                let x = bounds.min.x + size.x / 2.0 - text_bounds.min.x;

                let y = match y_axis_orientation {
                    YAxisOrientation::BottomToTop => {
                        text_bounds.max.y - bounds.max.y + size.y / 2.0
                    }
                    YAxisOrientation::TopToBottom => {
                        bounds.min.y + size.y / 2.0 - text_bounds.min.y
                    }
                };

<<<<<<< HEAD
=======
                // We must offset by 1 to account for glyph texture padding.
                // See https://github.com/bevyengine/bevy/pull/11662
>>>>>>> f1f83bf5
                let position = adjust.position(Vec2::new(x, y) - 1.);

                positioned_glyphs.push(PositionedGlyph {
                    position,
                    size,
                    atlas_info,
                    section_index: sg.section_index,
                    byte_index,
                });
            }
        }
        Ok(positioned_glyphs)
    }

    pub fn add_font(&mut self, asset_id: AssetId<Font>, font: FontArc) -> FontId {
        self.fonts.push(font);
        self.asset_ids.push(asset_id);
        let font_id = self.latest_font_id;
        self.latest_font_id = FontId(font_id.0 + 1);
        font_id
    }
}

#[derive(Debug, Clone, Reflect)]
pub struct PositionedGlyph {
    pub position: Vec2,
    pub size: Vec2,
    pub atlas_info: GlyphAtlasInfo,
    pub section_index: usize,
    pub byte_index: usize,
}

#[cfg(feature = "subpixel_glyph_atlas")]
struct GlyphPlacementAdjuster;

#[cfg(feature = "subpixel_glyph_atlas")]
impl GlyphPlacementAdjuster {
    #[inline(always)]
    pub fn new(_: &mut Glyph) -> Self {
        Self
    }

    #[inline(always)]
    pub fn position(&self, p: Vec2) -> Vec2 {
        p
    }
}

#[cfg(not(feature = "subpixel_glyph_atlas"))]
struct GlyphPlacementAdjuster(f32);

#[cfg(not(feature = "subpixel_glyph_atlas"))]
impl GlyphPlacementAdjuster {
    #[inline(always)]
    pub fn new(glyph: &mut Glyph) -> Self {
        let v = glyph.position.x.round();
        glyph.position.x = 0.;
        glyph.position.y = glyph.position.y.ceil();
        Self(v)
    }

    #[inline(always)]
    pub fn position(&self, v: Vec2) -> Vec2 {
        Vec2::new(self.0, 0.) + v
    }
}

/// Computes the minimal bounding rectangle for a block of text.
/// Ignores empty trailing lines.
pub(crate) fn compute_text_bounds<T>(
    section_glyphs: &[SectionGlyph],
    get_scaled_font: impl Fn(usize) -> PxScaleFont<T>,
) -> Rect
where
    T: ab_glyph::Font,
{
    let mut text_bounds = Rect {
        min: Vec2::splat(f32::MAX),
        max: Vec2::splat(f32::MIN),
    };

    for sg in section_glyphs {
        let scaled_font = get_scaled_font(sg.section_index);
        let glyph = &sg.glyph;
        text_bounds = text_bounds.union(Rect {
            min: Vec2::new(glyph.position.x, 0.),
            max: Vec2::new(
                glyph.position.x + scaled_font.h_advance(glyph.id),
                glyph.position.y - scaled_font.descent(),
            ),
        });
    }

    text_bounds
}<|MERGE_RESOLUTION|>--- conflicted
+++ resolved
@@ -133,11 +133,8 @@
                     }
                 };
 
-<<<<<<< HEAD
-=======
                 // We must offset by 1 to account for glyph texture padding.
                 // See https://github.com/bevyengine/bevy/pull/11662
->>>>>>> f1f83bf5
                 let position = adjust.position(Vec2::new(x, y) - 1.);
 
                 positioned_glyphs.push(PositionedGlyph {
