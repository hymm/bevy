[package]
name = "bevy_text"
<<<<<<< HEAD
version = "0.13.1"
=======
version = "0.14.0-dev"
>>>>>>> 4ca8cf5d
edition = "2021"
description = "Provides text functionality for Bevy Engine"
homepage = "https://bevyengine.org"
repository = "https://github.com/bevyengine/bevy"
license = "MIT OR Apache-2.0"
keywords = ["bevy"]

[features]
subpixel_glyph_atlas = []
default_font = []

[dependencies]
# bevy
<<<<<<< HEAD
bevy_app = { path = "../bevy_app", version = "0.13.1" }
bevy_asset = { path = "../bevy_asset", version = "0.13.1" }
bevy_ecs = { path = "../bevy_ecs", version = "0.13.1" }
bevy_math = { path = "../bevy_math", version = "0.13.1" }
bevy_reflect = { path = "../bevy_reflect", version = "0.13.1", features = [
  "bevy",
] }
bevy_render = { path = "../bevy_render", version = "0.13.1" }
bevy_sprite = { path = "../bevy_sprite", version = "0.13.1" }
bevy_transform = { path = "../bevy_transform", version = "0.13.1" }
bevy_window = { path = "../bevy_window", version = "0.13.1" }
bevy_utils = { path = "../bevy_utils", version = "0.13.1" }
=======
bevy_app = { path = "../bevy_app", version = "0.14.0-dev" }
bevy_asset = { path = "../bevy_asset", version = "0.14.0-dev" }
bevy_color = { path = "../bevy_color", version = "0.14.0-dev" }
bevy_ecs = { path = "../bevy_ecs", version = "0.14.0-dev" }
bevy_math = { path = "../bevy_math", version = "0.14.0-dev" }
bevy_reflect = { path = "../bevy_reflect", version = "0.14.0-dev", features = [
  "bevy",
] }
bevy_render = { path = "../bevy_render", version = "0.14.0-dev" }
bevy_sprite = { path = "../bevy_sprite", version = "0.14.0-dev" }
bevy_transform = { path = "../bevy_transform", version = "0.14.0-dev" }
bevy_window = { path = "../bevy_window", version = "0.14.0-dev" }
bevy_utils = { path = "../bevy_utils", version = "0.14.0-dev" }
>>>>>>> 4ca8cf5d

# other
ab_glyph = "0.2.6"
glyph_brush_layout = "0.2.1"
thiserror = "1.0"
serde = { version = "1", features = ["derive"] }

[dev-dependencies]
approx = "0.5.1"

[lints]
workspace = true

[package.metadata.docs.rs]
rustdoc-args = ["-Zunstable-options", "--cfg", "docsrs"]
all-features = true<|MERGE_RESOLUTION|>--- conflicted
+++ resolved
@@ -1,10 +1,6 @@
 [package]
 name = "bevy_text"
-<<<<<<< HEAD
-version = "0.13.1"
-=======
 version = "0.14.0-dev"
->>>>>>> 4ca8cf5d
 edition = "2021"
 description = "Provides text functionality for Bevy Engine"
 homepage = "https://bevyengine.org"
@@ -18,20 +14,6 @@
 
 [dependencies]
 # bevy
-<<<<<<< HEAD
-bevy_app = { path = "../bevy_app", version = "0.13.1" }
-bevy_asset = { path = "../bevy_asset", version = "0.13.1" }
-bevy_ecs = { path = "../bevy_ecs", version = "0.13.1" }
-bevy_math = { path = "../bevy_math", version = "0.13.1" }
-bevy_reflect = { path = "../bevy_reflect", version = "0.13.1", features = [
-  "bevy",
-] }
-bevy_render = { path = "../bevy_render", version = "0.13.1" }
-bevy_sprite = { path = "../bevy_sprite", version = "0.13.1" }
-bevy_transform = { path = "../bevy_transform", version = "0.13.1" }
-bevy_window = { path = "../bevy_window", version = "0.13.1" }
-bevy_utils = { path = "../bevy_utils", version = "0.13.1" }
-=======
 bevy_app = { path = "../bevy_app", version = "0.14.0-dev" }
 bevy_asset = { path = "../bevy_asset", version = "0.14.0-dev" }
 bevy_color = { path = "../bevy_color", version = "0.14.0-dev" }
@@ -45,7 +27,6 @@
 bevy_transform = { path = "../bevy_transform", version = "0.14.0-dev" }
 bevy_window = { path = "../bevy_window", version = "0.14.0-dev" }
 bevy_utils = { path = "../bevy_utils", version = "0.14.0-dev" }
->>>>>>> 4ca8cf5d
 
 # other
 ab_glyph = "0.2.6"
