[package]
name = "bevy_utils"
<<<<<<< HEAD
version = "0.13.1"
=======
version = "0.14.0-dev"
>>>>>>> 4ca8cf5d
edition = "2021"
description = "A collection of utils for Bevy Engine"
homepage = "https://bevyengine.org"
repository = "https://github.com/bevyengine/bevy"
license = "MIT OR Apache-2.0"
keywords = ["bevy"]

[features]
detailed_trace = []

[dependencies]
ahash = "0.8.7"
tracing = { version = "0.1", default-features = false, features = ["std"] }
web-time = { version = "0.2" }
hashbrown = { version = "0.14", features = ["serde"] }
<<<<<<< HEAD
bevy_utils_proc_macros = { version = "0.13.1", path = "macros" }
petgraph = "0.6"
thiserror = "1.0"
nonmax = "0.5"
smallvec = { version = "1.11", features = ["serde", "union", "const_generics"] }
=======
bevy_utils_proc_macros = { version = "0.14.0-dev", path = "macros" }
thread_local = "1.0"
>>>>>>> 4ca8cf5d

[dev-dependencies]
static_assertions = "1.1.0"

[target.'cfg(target_arch = "wasm32")'.dependencies]
getrandom = { version = "0.2.0", features = ["js"] }

[lints]
workspace = true

[package.metadata.docs.rs]
rustdoc-args = ["-Zunstable-options", "--cfg", "docsrs"]
all-features = true<|MERGE_RESOLUTION|>--- conflicted
+++ resolved
@@ -1,10 +1,6 @@
 [package]
 name = "bevy_utils"
-<<<<<<< HEAD
-version = "0.13.1"
-=======
 version = "0.14.0-dev"
->>>>>>> 4ca8cf5d
 edition = "2021"
 description = "A collection of utils for Bevy Engine"
 homepage = "https://bevyengine.org"
@@ -20,16 +16,8 @@
 tracing = { version = "0.1", default-features = false, features = ["std"] }
 web-time = { version = "0.2" }
 hashbrown = { version = "0.14", features = ["serde"] }
-<<<<<<< HEAD
-bevy_utils_proc_macros = { version = "0.13.1", path = "macros" }
-petgraph = "0.6"
-thiserror = "1.0"
-nonmax = "0.5"
-smallvec = { version = "1.11", features = ["serde", "union", "const_generics"] }
-=======
 bevy_utils_proc_macros = { version = "0.14.0-dev", path = "macros" }
 thread_local = "1.0"
->>>>>>> 4ca8cf5d
 
 [dev-dependencies]
 static_assertions = "1.1.0"
