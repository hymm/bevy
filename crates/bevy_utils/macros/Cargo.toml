--- conflicted
+++ resolved
@@ -1,10 +1,6 @@
 [package]
 name = "bevy_utils_proc_macros"
-<<<<<<< HEAD
-version = "0.13.1"
-=======
 version = "0.14.0-dev"
->>>>>>> 4ca8cf5d
 description = "Bevy Utils Proc Macros"
 edition = "2021"
 license = "MIT OR Apache-2.0"
