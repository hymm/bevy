--- conflicted
+++ resolved
@@ -1,10 +1,6 @@
 [package]
 name = "bevy_hierarchy"
-<<<<<<< HEAD
-version = "0.13.1"
-=======
 version = "0.14.0-dev"
->>>>>>> 4ca8cf5d
 edition = "2021"
 description = "Provides hierarchy functionality for Bevy Engine"
 homepage = "https://bevyengine.org"
@@ -20,28 +16,16 @@
 
 [dependencies]
 # bevy
-<<<<<<< HEAD
-bevy_app = { path = "../bevy_app", version = "0.13.1", optional = true }
-bevy_core = { path = "../bevy_core", version = "0.13.1", optional = true }
-bevy_ecs = { path = "../bevy_ecs", version = "0.13.1", default-features = false }
-bevy_log = { path = "../bevy_log", version = "0.13.1", optional = true }
-bevy_reflect = { path = "../bevy_reflect", version = "0.13.1", features = [
-=======
 bevy_app = { path = "../bevy_app", version = "0.14.0-dev", optional = true }
 bevy_core = { path = "../bevy_core", version = "0.14.0-dev", optional = true }
 bevy_ecs = { path = "../bevy_ecs", version = "0.14.0-dev", default-features = false }
 bevy_reflect = { path = "../bevy_reflect", version = "0.14.0-dev", features = [
->>>>>>> 4ca8cf5d
   "bevy",
   "smallvec",
 ], optional = true }
-<<<<<<< HEAD
-bevy_utils = { path = "../bevy_utils", version = "0.13.1" }
-=======
 bevy_utils = { path = "../bevy_utils", version = "0.14.0-dev" }
 
 smallvec = { version = "1.11", features = ["union", "const_generics"] }
->>>>>>> 4ca8cf5d
 
 [lints]
 workspace = true
