--- conflicted
+++ resolved
@@ -1,10 +1,6 @@
 [package]
 name = "bevy_window"
-<<<<<<< HEAD
-version = "0.13.1"
-=======
 version = "0.14.0-dev"
->>>>>>> 4ca8cf5d
 edition = "2021"
 description = "Provides windowing functionality for Bevy Engine"
 homepage = "https://bevyengine.org"
@@ -18,29 +14,15 @@
 
 [dependencies]
 # bevy
-<<<<<<< HEAD
-bevy_a11y = { path = "../bevy_a11y", version = "0.13.1" }
-bevy_app = { path = "../bevy_app", version = "0.13.1" }
-bevy_ecs = { path = "../bevy_ecs", version = "0.13.1" }
-bevy_math = { path = "../bevy_math", version = "0.13.1" }
-bevy_reflect = { path = "../bevy_reflect", version = "0.13.1", features = [
-=======
 bevy_a11y = { path = "../bevy_a11y", version = "0.14.0-dev" }
 bevy_app = { path = "../bevy_app", version = "0.14.0-dev" }
 bevy_ecs = { path = "../bevy_ecs", version = "0.14.0-dev" }
 bevy_math = { path = "../bevy_math", version = "0.14.0-dev" }
 bevy_reflect = { path = "../bevy_reflect", version = "0.14.0-dev", features = [
->>>>>>> 4ca8cf5d
   "glam",
   "smol_str",
 ] }
-<<<<<<< HEAD
-bevy_utils = { path = "../bevy_utils", version = "0.13.1" }
-# Used for close_on_esc
-bevy_input = { path = "../bevy_input", version = "0.13.1" }
-=======
 bevy_utils = { path = "../bevy_utils", version = "0.14.0-dev" }
->>>>>>> 4ca8cf5d
 
 # other
 serde = { version = "1.0", features = ["derive"], optional = true }
