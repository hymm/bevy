--- conflicted
+++ resolved
@@ -1,10 +1,6 @@
 [package]
 name = "bevy_internal"
-<<<<<<< HEAD
-version = "0.13.1"
-=======
 version = "0.14.0-dev"
->>>>>>> 4ca8cf5d
 edition = "2021"
 description = "An internal Bevy crate used to facilitate optional dynamic linking via the 'dynamic_linking' feature"
 homepage = "https://bevyengine.org"
@@ -177,43 +173,6 @@
 
 [dependencies]
 # bevy
-<<<<<<< HEAD
-bevy_a11y = { path = "../bevy_a11y", version = "0.13.1" }
-bevy_app = { path = "../bevy_app", version = "0.13.1" }
-bevy_core = { path = "../bevy_core", version = "0.13.1" }
-bevy_derive = { path = "../bevy_derive", version = "0.13.1" }
-bevy_diagnostic = { path = "../bevy_diagnostic", version = "0.13.1" }
-bevy_ecs = { path = "../bevy_ecs", version = "0.13.1" }
-bevy_hierarchy = { path = "../bevy_hierarchy", version = "0.13.1" }
-bevy_input = { path = "../bevy_input", version = "0.13.1" }
-bevy_log = { path = "../bevy_log", version = "0.13.1" }
-bevy_math = { path = "../bevy_math", version = "0.13.1" }
-bevy_ptr = { path = "../bevy_ptr", version = "0.13.1" }
-bevy_reflect = { path = "../bevy_reflect", version = "0.13.1", features = [
-  "bevy",
-] }
-bevy_time = { path = "../bevy_time", version = "0.13.1" }
-bevy_transform = { path = "../bevy_transform", version = "0.13.1" }
-bevy_utils = { path = "../bevy_utils", version = "0.13.1" }
-bevy_window = { path = "../bevy_window", version = "0.13.1" }
-bevy_tasks = { path = "../bevy_tasks", version = "0.13.1" }
-# bevy (optional)
-bevy_animation = { path = "../bevy_animation", optional = true, version = "0.13.1" }
-bevy_asset = { path = "../bevy_asset", optional = true, version = "0.13.1" }
-bevy_audio = { path = "../bevy_audio", optional = true, version = "0.13.1" }
-bevy_core_pipeline = { path = "../bevy_core_pipeline", optional = true, version = "0.13.1" }
-bevy_gltf = { path = "../bevy_gltf", optional = true, version = "0.13.1" }
-bevy_pbr = { path = "../bevy_pbr", optional = true, version = "0.13.1" }
-bevy_render = { path = "../bevy_render", optional = true, version = "0.13.1" }
-bevy_dynamic_plugin = { path = "../bevy_dynamic_plugin", optional = true, version = "0.13.1" }
-bevy_scene = { path = "../bevy_scene", optional = true, version = "0.13.1" }
-bevy_sprite = { path = "../bevy_sprite", optional = true, version = "0.13.1" }
-bevy_text = { path = "../bevy_text", optional = true, version = "0.13.1" }
-bevy_ui = { path = "../bevy_ui", optional = true, version = "0.13.1" }
-bevy_winit = { path = "../bevy_winit", optional = true, version = "0.13.1" }
-bevy_gilrs = { path = "../bevy_gilrs", optional = true, version = "0.13.1" }
-bevy_gizmos = { path = "../bevy_gizmos", optional = true, version = "0.13.1", default-features = false }
-=======
 bevy_a11y = { path = "../bevy_a11y", version = "0.14.0-dev" }
 bevy_app = { path = "../bevy_app", version = "0.14.0-dev" }
 bevy_core = { path = "../bevy_core", version = "0.14.0-dev" }
@@ -251,7 +210,6 @@
 bevy_gilrs = { path = "../bevy_gilrs", optional = true, version = "0.14.0-dev" }
 bevy_gizmos = { path = "../bevy_gizmos", optional = true, version = "0.14.0-dev", default-features = false }
 bevy_dev_tools = { path = "../bevy_dev_tools", optional = true, version = "0.14.0-dev" }
->>>>>>> 4ca8cf5d
 
 [lints]
 workspace = true
