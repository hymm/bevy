[package]
name = "bevy_reflect"
<<<<<<< HEAD
version = "0.13.1"
=======
version = "0.14.0-dev"
>>>>>>> 4ca8cf5d
edition = "2021"
description = "Dynamically interact with rust types"
homepage = "https://bevyengine.org"
repository = "https://github.com/bevyengine/bevy"
license = "MIT OR Apache-2.0"
keywords = ["bevy"]
readme = "README.md"

[features]
default = ["smallvec"]
# When enabled, provides Bevy-related reflection implementations
bevy = ["smallvec", "bevy_math", "smol_str"]
glam = ["dep:glam"]
bevy_math = ["glam", "dep:bevy_math"]
petgraph = ["dep:petgraph"]
smallvec = ["dep:smallvec"]
uuid = ["dep:uuid"]
# When enabled, allows documentation comments to be accessed via reflection
documentation = ["bevy_reflect_derive/documentation"]

[dependencies]
# bevy
<<<<<<< HEAD
bevy_math = { path = "../bevy_math", version = "0.13.1", features = [
  "serialize",
], optional = true }
bevy_reflect_derive = { path = "bevy_reflect_derive", version = "0.13.1" }
bevy_utils = { path = "../bevy_utils", version = "0.13.1" }
bevy_ptr = { path = "../bevy_ptr", version = "0.13.1" }
=======
bevy_math = { path = "../bevy_math", version = "0.14.0-dev", features = [
  "serialize",
], optional = true }
bevy_reflect_derive = { path = "bevy_reflect_derive", version = "0.14.0-dev" }
bevy_utils = { path = "../bevy_utils", version = "0.14.0-dev" }
bevy_ptr = { path = "../bevy_ptr", version = "0.14.0-dev" }
>>>>>>> 4ca8cf5d

# other
erased-serde = "0.4"
downcast-rs = "1.2"
thiserror = "1.0"
serde = "1"
smallvec = { version = "1.11", optional = true }

glam = { version = "0.25", features = ["serde"], optional = true }
petgraph = { version = "0.6", features = ["serde-1"], optional = true }
smol_str = { version = "0.2.0", optional = true }
uuid = { version = "1.0", optional = true, features = ["v4", "serde"] }

[dev-dependencies]
ron = "0.8.0"
rmp-serde = "1.1"
bincode = "1.3"
serde_json = "1.0"
serde = { version = "1", features = ["derive"] }
static_assertions = "1.1.0"

[[example]]
name = "reflect_docs"
path = "examples/reflect_docs.rs"
required-features = ["documentation"]

[lints]
workspace = true

[package.metadata.docs.rs]
rustdoc-args = ["-Zunstable-options", "--cfg", "docsrs"]
all-features = true<|MERGE_RESOLUTION|>--- conflicted
+++ resolved
@@ -1,10 +1,6 @@
 [package]
 name = "bevy_reflect"
-<<<<<<< HEAD
-version = "0.13.1"
-=======
 version = "0.14.0-dev"
->>>>>>> 4ca8cf5d
 edition = "2021"
 description = "Dynamically interact with rust types"
 homepage = "https://bevyengine.org"
@@ -27,21 +23,12 @@
 
 [dependencies]
 # bevy
-<<<<<<< HEAD
-bevy_math = { path = "../bevy_math", version = "0.13.1", features = [
-  "serialize",
-], optional = true }
-bevy_reflect_derive = { path = "bevy_reflect_derive", version = "0.13.1" }
-bevy_utils = { path = "../bevy_utils", version = "0.13.1" }
-bevy_ptr = { path = "../bevy_ptr", version = "0.13.1" }
-=======
 bevy_math = { path = "../bevy_math", version = "0.14.0-dev", features = [
   "serialize",
 ], optional = true }
 bevy_reflect_derive = { path = "bevy_reflect_derive", version = "0.14.0-dev" }
 bevy_utils = { path = "../bevy_utils", version = "0.14.0-dev" }
 bevy_ptr = { path = "../bevy_ptr", version = "0.14.0-dev" }
->>>>>>> 4ca8cf5d
 
 # other
 erased-serde = "0.4"
