use super::CachedTexture;
use crate::render_resource::TextureView;
use bevy_color::LinearRgba;
use std::sync::{
    atomic::{AtomicBool, Ordering},
    Arc,
};
use wgpu::{
    LoadOp, Operations, RenderPassColorAttachment, RenderPassDepthStencilAttachment, StoreOp,
};

/// A wrapper for a [`CachedTexture`] that is used as a [`RenderPassColorAttachment`].
#[derive(Clone)]
pub struct ColorAttachment {
    pub texture: CachedTexture,
    pub resolve_target: Option<CachedTexture>,
<<<<<<< HEAD
    clear_color: Option<Color>,
=======
    clear_color: Option<LinearRgba>,
>>>>>>> 4ca8cf5d
    is_first_call: Arc<AtomicBool>,
}

impl ColorAttachment {
    pub fn new(
        texture: CachedTexture,
        resolve_target: Option<CachedTexture>,
<<<<<<< HEAD
        clear_color: Option<Color>,
=======
        clear_color: Option<LinearRgba>,
>>>>>>> 4ca8cf5d
    ) -> Self {
        Self {
            texture,
            resolve_target,
            clear_color,
            is_first_call: Arc::new(AtomicBool::new(true)),
        }
    }

    /// Get this texture view as an attachment. The attachment will be cleared with a value of
    /// `clear_color` if this is the first time calling this function, otherwise it will be loaded.
    ///
    /// The returned attachment will always have writing enabled (`store: StoreOp::Load`).
    pub fn get_attachment(&self) -> RenderPassColorAttachment {
        if let Some(resolve_target) = self.resolve_target.as_ref() {
            let first_call = self.is_first_call.fetch_and(false, Ordering::SeqCst);

            RenderPassColorAttachment {
                view: &resolve_target.default_view,
                resolve_target: Some(&self.texture.default_view),
                ops: Operations {
                    load: match (self.clear_color, first_call) {
                        (Some(clear_color), true) => LoadOp::Clear(clear_color.into()),
                        (None, _) | (Some(_), false) => LoadOp::Load,
                    },
                    store: StoreOp::Store,
                },
            }
        } else {
            self.get_unsampled_attachment()
        }
    }

    /// Get this texture view as an attachment, without the resolve target. The attachment will be cleared with
    /// a value of `clear_color` if this is the first time calling this function, otherwise it will be loaded.
    ///
    /// The returned attachment will always have writing enabled (`store: StoreOp::Load`).
    pub fn get_unsampled_attachment(&self) -> RenderPassColorAttachment {
        let first_call = self.is_first_call.fetch_and(false, Ordering::SeqCst);

        RenderPassColorAttachment {
            view: &self.texture.default_view,
            resolve_target: None,
            ops: Operations {
                load: match (self.clear_color, first_call) {
                    (Some(clear_color), true) => LoadOp::Clear(clear_color.into()),
                    (None, _) | (Some(_), false) => LoadOp::Load,
                },
                store: StoreOp::Store,
            },
        }
    }

    pub(crate) fn mark_as_cleared(&self) {
        self.is_first_call.store(false, Ordering::SeqCst);
    }
}

/// A wrapper for a [`TextureView`] that is used as a depth-only [`RenderPassDepthStencilAttachment`].
pub struct DepthAttachment {
    pub view: TextureView,
    clear_value: Option<f32>,
    is_first_call: Arc<AtomicBool>,
}

impl DepthAttachment {
    pub fn new(view: TextureView, clear_value: Option<f32>) -> Self {
        Self {
            view,
            clear_value,
            is_first_call: Arc::new(AtomicBool::new(clear_value.is_some())),
        }
    }

    /// Get this texture view as an attachment. The attachment will be cleared with a value of
    /// `clear_value` if this is the first time calling this function with `store` == [`StoreOp::Store`],
    /// and a clear value was provided, otherwise it will be loaded.
    pub fn get_attachment(&self, store: StoreOp) -> RenderPassDepthStencilAttachment {
        let first_call = self
            .is_first_call
            .fetch_and(store != StoreOp::Store, Ordering::SeqCst);

        RenderPassDepthStencilAttachment {
            view: &self.view,
            depth_ops: Some(Operations {
                load: if first_call {
                    // If first_call is true, then a clear value will always have been provided in the constructor
                    LoadOp::Clear(self.clear_value.unwrap())
                } else {
                    LoadOp::Load
                },
                store,
            }),
            stencil_ops: None,
        }
    }
}<|MERGE_RESOLUTION|>--- conflicted
+++ resolved
@@ -14,11 +14,7 @@
 pub struct ColorAttachment {
     pub texture: CachedTexture,
     pub resolve_target: Option<CachedTexture>,
-<<<<<<< HEAD
-    clear_color: Option<Color>,
-=======
     clear_color: Option<LinearRgba>,
->>>>>>> 4ca8cf5d
     is_first_call: Arc<AtomicBool>,
 }
 
@@ -26,11 +22,7 @@
     pub fn new(
         texture: CachedTexture,
         resolve_target: Option<CachedTexture>,
-<<<<<<< HEAD
-        clear_color: Option<Color>,
-=======
         clear_color: Option<LinearRgba>,
->>>>>>> 4ca8cf5d
     ) -> Self {
         Self {
             texture,
