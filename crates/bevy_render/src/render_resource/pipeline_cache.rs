use crate::renderer::RenderAdapter;
use crate::{render_resource::*, renderer::RenderDevice, Extract};
use bevy_asset::{AssetEvent, AssetId, Assets};
use bevy_ecs::system::{Res, ResMut};
use bevy_ecs::{event::EventReader, system::Resource};
use bevy_tasks::Task;
use bevy_utils::hashbrown::hash_map::EntryRef;
use bevy_utils::{
    default,
    tracing::{debug, error},
    HashMap, HashSet,
};
use naga::valid::Capabilities;
use std::{
    borrow::Cow,
    future::Future,
    hash::Hash,
    mem,
    ops::Deref,
    sync::{Arc, Mutex, PoisonError},
};
use thiserror::Error;
#[cfg(feature = "shader_format_spirv")]
use wgpu::util::make_spirv;
<<<<<<< HEAD
use wgpu::{
    DownlevelFlags, Features, PipelineLayoutDescriptor, PushConstantRange, ShaderModuleDescriptor,
    VertexBufferLayout as RawVertexBufferLayout,
};
=======
use wgpu::{DownlevelFlags, Features, VertexBufferLayout as RawVertexBufferLayout};
>>>>>>> 4ca8cf5d

use crate::render_resource::resource_macros::*;

render_resource_wrapper!(ErasedShaderModule, wgpu::ShaderModule);
render_resource_wrapper!(ErasedPipelineLayout, wgpu::PipelineLayout);

/// A descriptor for a [`Pipeline`].
///
/// Used to store an heterogenous collection of render and compute pipeline descriptors together.
#[derive(Debug)]
pub enum PipelineDescriptor {
    RenderPipelineDescriptor(Box<RenderPipelineDescriptor>),
    ComputePipelineDescriptor(Box<ComputePipelineDescriptor>),
}

/// A pipeline defining the data layout and shader logic for a specific GPU task.
///
/// Used to store an heterogenous collection of render and compute pipelines together.
#[derive(Debug)]
pub enum Pipeline {
    RenderPipeline(RenderPipeline),
    ComputePipeline(ComputePipeline),
}

type CachedPipelineId = usize;

/// Index of a cached render pipeline in a [`PipelineCache`].
#[derive(Copy, Clone, Debug, Hash, Eq, PartialEq, PartialOrd, Ord)]
pub struct CachedRenderPipelineId(CachedPipelineId);

impl CachedRenderPipelineId {
    /// An invalid cached render pipeline index, often used to initialize a variable.
    pub const INVALID: Self = CachedRenderPipelineId(usize::MAX);

    #[inline]
    pub fn id(&self) -> usize {
        self.0
    }
}

/// Index of a cached compute pipeline in a [`PipelineCache`].
#[derive(Copy, Clone, Debug, Hash, Eq, PartialEq)]
pub struct CachedComputePipelineId(CachedPipelineId);

impl CachedComputePipelineId {
    /// An invalid cached compute pipeline index, often used to initialize a variable.
    pub const INVALID: Self = CachedComputePipelineId(usize::MAX);

    #[inline]
    pub fn id(&self) -> usize {
        self.0
    }
}

pub struct CachedPipeline {
    pub descriptor: PipelineDescriptor,
    pub state: CachedPipelineState,
}

/// State of a cached pipeline inserted into a [`PipelineCache`].
#[derive(Debug)]
pub enum CachedPipelineState {
    /// The pipeline GPU object is queued for creation.
    Queued,
    /// The pipeline GPU object is being created.
    Creating(Task<Result<Pipeline, PipelineCacheError>>),
    /// The pipeline GPU object was created successfully and is available (allocated on the GPU).
    Ok(Pipeline),
    /// An error occurred while trying to create the pipeline GPU object.
    Err(PipelineCacheError),
}

impl CachedPipelineState {
    /// Convenience method to "unwrap" a pipeline state into its underlying GPU object.
    ///
    /// # Returns
    ///
    /// The method returns the allocated pipeline GPU object.
    ///
    /// # Panics
    ///
    /// This method panics if the pipeline GPU object is not available, either because it is
    /// pending creation or because an error occurred while attempting to create GPU object.
    pub fn unwrap(&self) -> &Pipeline {
        match self {
            CachedPipelineState::Ok(pipeline) => pipeline,
            CachedPipelineState::Queued => {
                panic!("Pipeline has not been compiled yet. It is still in the 'Queued' state.")
            }
            CachedPipelineState::Creating(..) => {
                panic!("Pipeline has not been compiled yet. It is still in the 'Creating' state.")
            }
            CachedPipelineState::Err(err) => panic!("{}", err),
        }
    }
}

#[derive(Default)]
struct ShaderData {
    pipelines: HashSet<CachedPipelineId>,
    processed_shaders: HashMap<Box<[ShaderDefVal]>, ErasedShaderModule>,
    resolved_imports: HashMap<ShaderImport, AssetId<Shader>>,
    dependents: HashSet<AssetId<Shader>>,
}

struct ShaderCache {
    data: HashMap<AssetId<Shader>, ShaderData>,
    shaders: HashMap<AssetId<Shader>, Shader>,
    import_path_shaders: HashMap<ShaderImport, AssetId<Shader>>,
    waiting_on_import: HashMap<ShaderImport, Vec<AssetId<Shader>>>,
    composer: naga_oil::compose::Composer,
}

#[derive(Clone, PartialEq, Eq, Debug, Hash)]
pub enum ShaderDefVal {
    Bool(String, bool),
    Int(String, i32),
    UInt(String, u32),
}

impl From<&str> for ShaderDefVal {
    fn from(key: &str) -> Self {
        ShaderDefVal::Bool(key.to_string(), true)
    }
}

impl From<String> for ShaderDefVal {
    fn from(key: String) -> Self {
        ShaderDefVal::Bool(key, true)
    }
}

impl ShaderDefVal {
    pub fn value_as_string(&self) -> String {
        match self {
            ShaderDefVal::Bool(_, def) => def.to_string(),
            ShaderDefVal::Int(_, def) => def.to_string(),
            ShaderDefVal::UInt(_, def) => def.to_string(),
        }
    }
}

impl ShaderCache {
    fn new(render_device: &RenderDevice, render_adapter: &RenderAdapter) -> Self {
        const CAPABILITIES: &[(Features, Capabilities)] = &[
            (Features::PUSH_CONSTANTS, Capabilities::PUSH_CONSTANT),
            (Features::SHADER_F64, Capabilities::FLOAT64),
            (
                Features::SHADER_PRIMITIVE_INDEX,
                Capabilities::PRIMITIVE_INDEX,
            ),
            (
                Features::SAMPLED_TEXTURE_AND_STORAGE_BUFFER_ARRAY_NON_UNIFORM_INDEXING,
                Capabilities::SAMPLED_TEXTURE_AND_STORAGE_BUFFER_ARRAY_NON_UNIFORM_INDEXING,
            ),
            (
                Features::SAMPLED_TEXTURE_AND_STORAGE_BUFFER_ARRAY_NON_UNIFORM_INDEXING,
                Capabilities::SAMPLER_NON_UNIFORM_INDEXING,
            ),
            (
                Features::UNIFORM_BUFFER_AND_STORAGE_TEXTURE_ARRAY_NON_UNIFORM_INDEXING,
                Capabilities::UNIFORM_BUFFER_AND_STORAGE_TEXTURE_ARRAY_NON_UNIFORM_INDEXING,
            ),
        ];
        let features = render_device.features();
        let mut capabilities = Capabilities::empty();
        for (feature, capability) in CAPABILITIES {
            if features.contains(*feature) {
                capabilities |= *capability;
            }
        }

        if render_adapter
            .get_downlevel_capabilities()
            .flags
            .contains(DownlevelFlags::CUBE_ARRAY_TEXTURES)
        {
            capabilities |= Capabilities::CUBE_ARRAY_TEXTURES;
        }

        #[cfg(debug_assertions)]
        let composer = naga_oil::compose::Composer::default();
        #[cfg(not(debug_assertions))]
        let composer = naga_oil::compose::Composer::non_validating();

        let composer = composer.with_capabilities(capabilities);

        Self {
            composer,
            data: Default::default(),
            shaders: Default::default(),
            import_path_shaders: Default::default(),
            waiting_on_import: Default::default(),
        }
    }

    fn add_import_to_composer(
        composer: &mut naga_oil::compose::Composer,
        import_path_shaders: &HashMap<ShaderImport, AssetId<Shader>>,
        shaders: &HashMap<AssetId<Shader>, Shader>,
        import: &ShaderImport,
    ) -> Result<(), PipelineCacheError> {
        if !composer.contains_module(&import.module_name()) {
            if let Some(shader_handle) = import_path_shaders.get(import) {
                if let Some(shader) = shaders.get(shader_handle) {
                    for import in &shader.imports {
                        Self::add_import_to_composer(
                            composer,
                            import_path_shaders,
                            shaders,
                            import,
                        )?;
                    }

                    composer.add_composable_module(shader.into())?;
                }
            }
            // if we fail to add a module the composer will tell us what is missing
        }

        Ok(())
    }

    #[allow(clippy::result_large_err)]
    fn get(
        &mut self,
        render_device: &RenderDevice,
        pipeline: CachedPipelineId,
        id: AssetId<Shader>,
        shader_defs: &[ShaderDefVal],
    ) -> Result<ErasedShaderModule, PipelineCacheError> {
        let shader = self
            .shaders
            .get(&id)
            .ok_or(PipelineCacheError::ShaderNotLoaded(id))?;
        let data = self.data.entry(id).or_default();
        let n_asset_imports = shader
            .imports()
            .filter(|import| matches!(import, ShaderImport::AssetPath(_)))
            .count();
        let n_resolved_asset_imports = data
            .resolved_imports
            .keys()
            .filter(|import| matches!(import, ShaderImport::AssetPath(_)))
            .count();
        if n_asset_imports != n_resolved_asset_imports {
            return Err(PipelineCacheError::ShaderImportNotYetAvailable);
        }

        data.pipelines.insert(pipeline);

        // PERF: this shader_defs clone isn't great. use raw_entry_mut when it stabilizes
        let module = match data.processed_shaders.entry_ref(shader_defs) {
            EntryRef::Occupied(entry) => entry.into_mut(),
            EntryRef::Vacant(entry) => {
                let mut shader_defs = shader_defs.to_vec();
                #[cfg(all(feature = "webgl", target_arch = "wasm32", not(feature = "webgpu")))]
                {
                    shader_defs.push("NO_ARRAY_TEXTURES_SUPPORT".into());
                    shader_defs.push("NO_CUBE_ARRAY_TEXTURES_SUPPORT".into());
                    shader_defs.push("SIXTEEN_BYTE_ALIGNMENT".into());
                }

<<<<<<< HEAD
                if cfg!(ios_simulator) {
=======
                if cfg!(feature = "ios_simulator") {
>>>>>>> 4ca8cf5d
                    shader_defs.push("NO_CUBE_ARRAY_TEXTURES_SUPPORT".into());
                }

                shader_defs.push(ShaderDefVal::UInt(
                    String::from("AVAILABLE_STORAGE_BUFFER_BINDINGS"),
                    render_device.limits().max_storage_buffers_per_shader_stage,
                ));

                debug!(
                    "processing shader {:?}, with shader defs {:?}",
                    id, shader_defs
                );
                let shader_source = match &shader.source {
                    #[cfg(feature = "shader_format_spirv")]
                    Source::SpirV(data) => make_spirv(data),
                    #[cfg(not(feature = "shader_format_spirv"))]
                    Source::SpirV(_) => {
                        unimplemented!(
                            "Enable feature \"shader_format_spirv\" to use SPIR-V shaders"
                        )
                    }
                    _ => {
                        for import in shader.imports() {
                            Self::add_import_to_composer(
                                &mut self.composer,
                                &self.import_path_shaders,
                                &self.shaders,
                                import,
                            )?;
                        }

                        let shader_defs = shader_defs
                            .into_iter()
                            .chain(shader.shader_defs.iter().cloned())
                            .map(|def| match def {
                                ShaderDefVal::Bool(k, v) => {
                                    (k, naga_oil::compose::ShaderDefValue::Bool(v))
                                }
                                ShaderDefVal::Int(k, v) => {
                                    (k, naga_oil::compose::ShaderDefValue::Int(v))
                                }
                                ShaderDefVal::UInt(k, v) => {
                                    (k, naga_oil::compose::ShaderDefValue::UInt(v))
                                }
                            })
                            .collect::<std::collections::HashMap<_, _>>();

                        let naga = self.composer.make_naga_module(
                            naga_oil::compose::NagaModuleDescriptor {
                                shader_defs,
                                ..shader.into()
                            },
                        )?;

                        wgpu::ShaderSource::Naga(Cow::Owned(naga))
                    }
                };

                let module_descriptor = ShaderModuleDescriptor {
                    label: None,
                    source: shader_source,
                };

                render_device
                    .wgpu_device()
                    .push_error_scope(wgpu::ErrorFilter::Validation);
                let shader_module = render_device.create_shader_module(module_descriptor);
                let error = render_device.wgpu_device().pop_error_scope();

                // `now_or_never` will return Some if the future is ready and None otherwise.
                // On native platforms, wgpu will yield the error immediately while on wasm it may take longer since the browser APIs are asynchronous.
                // So to keep the complexity of the ShaderCache low, we will only catch this error early on native platforms,
                // and on wasm the error will be handled by wgpu and crash the application.
                if let Some(Some(wgpu::Error::Validation { description, .. })) =
                    bevy_utils::futures::now_or_never(error)
                {
                    return Err(PipelineCacheError::CreateShaderModule(description));
                }

                entry.insert(ErasedShaderModule::new(shader_module))
            }
        };

        Ok(module.clone())
    }

    fn clear(&mut self, id: AssetId<Shader>) -> Vec<CachedPipelineId> {
        let mut shaders_to_clear = vec![id];
        let mut pipelines_to_queue = Vec::new();
        while let Some(handle) = shaders_to_clear.pop() {
            if let Some(data) = self.data.get_mut(&handle) {
                data.processed_shaders.clear();
                pipelines_to_queue.extend(data.pipelines.iter().copied());
                shaders_to_clear.extend(data.dependents.iter().copied());

                if let Some(Shader { import_path, .. }) = self.shaders.get(&handle) {
                    self.composer
                        .remove_composable_module(&import_path.module_name());
                }
            }
        }

        pipelines_to_queue
    }

    fn set_shader(&mut self, id: AssetId<Shader>, shader: Shader) -> Vec<CachedPipelineId> {
        let pipelines_to_queue = self.clear(id);
        let path = shader.import_path();
        self.import_path_shaders.insert(path.clone(), id);
        if let Some(waiting_shaders) = self.waiting_on_import.get_mut(path) {
            for waiting_shader in waiting_shaders.drain(..) {
                // resolve waiting shader import
                let data = self.data.entry(waiting_shader).or_default();
                data.resolved_imports.insert(path.clone(), id);
                // add waiting shader as dependent of this shader
                let data = self.data.entry(id).or_default();
                data.dependents.insert(waiting_shader);
            }
        }

        for import in shader.imports() {
            if let Some(import_id) = self.import_path_shaders.get(import).copied() {
                // resolve import because it is currently available
                let data = self.data.entry(id).or_default();
                data.resolved_imports.insert(import.clone(), import_id);
                // add this shader as a dependent of the import
                let data = self.data.entry(import_id).or_default();
                data.dependents.insert(id);
            } else {
                let waiting = self.waiting_on_import.entry(import.clone()).or_default();
                waiting.push(id);
            }
        }

        self.shaders.insert(id, shader);
        pipelines_to_queue
    }

    fn remove(&mut self, id: AssetId<Shader>) -> Vec<CachedPipelineId> {
        let pipelines_to_queue = self.clear(id);
        if let Some(shader) = self.shaders.remove(&id) {
            self.import_path_shaders.remove(shader.import_path());
        }

        pipelines_to_queue
    }
}

type LayoutCacheKey = (Vec<BindGroupLayoutId>, Vec<PushConstantRange>);
#[derive(Default)]
struct LayoutCache {
    layouts: HashMap<LayoutCacheKey, ErasedPipelineLayout>,
}

impl LayoutCache {
    fn get(
        &mut self,
        render_device: &RenderDevice,
        bind_group_layouts: &[BindGroupLayout],
        push_constant_ranges: Vec<PushConstantRange>,
    ) -> ErasedPipelineLayout {
        let bind_group_ids = bind_group_layouts.iter().map(|l| l.id()).collect();
        self.layouts
            .entry((bind_group_ids, push_constant_ranges))
            .or_insert_with_key(|(_, push_constant_ranges)| {
                let bind_group_layouts = bind_group_layouts
                    .iter()
                    .map(|l| l.value())
                    .collect::<Vec<_>>();
                ErasedPipelineLayout::new(render_device.create_pipeline_layout(
                    &PipelineLayoutDescriptor {
                        bind_group_layouts: &bind_group_layouts,
                        push_constant_ranges,
                        ..default()
                    },
                ))
            })
            .clone()
    }
}

/// Cache for render and compute pipelines.
///
/// The cache stores existing render and compute pipelines allocated on the GPU, as well as
/// pending creation. Pipelines inserted into the cache are identified by a unique ID, which
/// can be used to retrieve the actual GPU object once it's ready. The creation of the GPU
/// pipeline object is deferred to the [`RenderSet::Render`] step, just before the render
/// graph starts being processed, as this requires access to the GPU.
///
/// Note that the cache does not perform automatic deduplication of identical pipelines. It is
/// up to the user not to insert the same pipeline twice to avoid wasting GPU resources.
///
/// [`RenderSet::Render`]: crate::RenderSet::Render
#[derive(Resource)]
pub struct PipelineCache {
    layout_cache: Arc<Mutex<LayoutCache>>,
    shader_cache: Arc<Mutex<ShaderCache>>,
    device: RenderDevice,
    pipelines: Vec<CachedPipeline>,
    waiting_pipelines: HashSet<CachedPipelineId>,
    new_pipelines: Mutex<Vec<CachedPipeline>>,
    /// If `true`, disables asynchronous pipeline compilation.
    /// This has no effect on MacOS, wasm, or without the `multi_threaded` feature.
    synchronous_pipeline_compilation: bool,
}

impl PipelineCache {
    pub fn pipelines(&self) -> impl Iterator<Item = &CachedPipeline> {
        self.pipelines.iter()
    }

    /// Create a new pipeline cache associated with the given render device.
    pub fn new(
        device: RenderDevice,
        render_adapter: RenderAdapter,
        synchronous_pipeline_compilation: bool,
    ) -> Self {
        Self {
            shader_cache: Arc::new(Mutex::new(ShaderCache::new(&device, &render_adapter))),
            device,
            layout_cache: default(),
            waiting_pipelines: default(),
            new_pipelines: default(),
            pipelines: default(),
            synchronous_pipeline_compilation,
        }
    }

    /// Get the state of a cached render pipeline.
    ///
    /// See [`PipelineCache::queue_render_pipeline()`].
    #[inline]
    pub fn get_render_pipeline_state(&self, id: CachedRenderPipelineId) -> &CachedPipelineState {
        &self.pipelines[id.0].state
    }

    /// Get the state of a cached compute pipeline.
    ///
    /// See [`PipelineCache::queue_compute_pipeline()`].
    #[inline]
    pub fn get_compute_pipeline_state(&self, id: CachedComputePipelineId) -> &CachedPipelineState {
        &self.pipelines[id.0].state
    }

    /// Get the render pipeline descriptor a cached render pipeline was inserted from.
    ///
    /// See [`PipelineCache::queue_render_pipeline()`].
    #[inline]
    pub fn get_render_pipeline_descriptor(
        &self,
        id: CachedRenderPipelineId,
    ) -> &RenderPipelineDescriptor {
        match &self.pipelines[id.0].descriptor {
            PipelineDescriptor::RenderPipelineDescriptor(descriptor) => descriptor,
            PipelineDescriptor::ComputePipelineDescriptor(_) => unreachable!(),
        }
    }

    /// Get the compute pipeline descriptor a cached render pipeline was inserted from.
    ///
    /// See [`PipelineCache::queue_compute_pipeline()`].
    #[inline]
    pub fn get_compute_pipeline_descriptor(
        &self,
        id: CachedComputePipelineId,
    ) -> &ComputePipelineDescriptor {
        match &self.pipelines[id.0].descriptor {
            PipelineDescriptor::RenderPipelineDescriptor(_) => unreachable!(),
            PipelineDescriptor::ComputePipelineDescriptor(descriptor) => descriptor,
        }
    }

    /// Try to retrieve a render pipeline GPU object from a cached ID.
    ///
    /// # Returns
    ///
    /// This method returns a successfully created render pipeline if any, or `None` if the pipeline
    /// was not created yet or if there was an error during creation. You can check the actual creation
    /// state with [`PipelineCache::get_render_pipeline_state()`].
    #[inline]
    pub fn get_render_pipeline(&self, id: CachedRenderPipelineId) -> Option<&RenderPipeline> {
        if let CachedPipelineState::Ok(Pipeline::RenderPipeline(pipeline)) =
            &self.pipelines[id.0].state
        {
            Some(pipeline)
        } else {
            None
        }
    }

    /// Wait for a render pipeline to finish compiling.
    #[inline]
    pub fn block_on_render_pipeline(&mut self, id: CachedRenderPipelineId) {
        if self.pipelines.len() <= id.0 {
            self.process_queue();
        }

        let state = &mut self.pipelines[id.0].state;
        if let CachedPipelineState::Creating(task) = state {
            *state = match bevy_tasks::block_on(task) {
                Ok(p) => CachedPipelineState::Ok(p),
                Err(e) => CachedPipelineState::Err(e),
            };
        }
    }

    /// Try to retrieve a compute pipeline GPU object from a cached ID.
    ///
    /// # Returns
    ///
    /// This method returns a successfully created compute pipeline if any, or `None` if the pipeline
    /// was not created yet or if there was an error during creation. You can check the actual creation
    /// state with [`PipelineCache::get_compute_pipeline_state()`].
    #[inline]
    pub fn get_compute_pipeline(&self, id: CachedComputePipelineId) -> Option<&ComputePipeline> {
        if let CachedPipelineState::Ok(Pipeline::ComputePipeline(pipeline)) =
            &self.pipelines[id.0].state
        {
            Some(pipeline)
        } else {
            None
        }
    }

    /// Insert a render pipeline into the cache, and queue its creation.
    ///
    /// The pipeline is always inserted and queued for creation. There is no attempt to deduplicate it with
    /// an already cached pipeline.
    ///
    /// # Returns
    ///
    /// This method returns the unique render shader ID of the cached pipeline, which can be used to query
    /// the caching state with [`get_render_pipeline_state()`] and to retrieve the created GPU pipeline once
    /// it's ready with [`get_render_pipeline()`].
    ///
    /// [`get_render_pipeline_state()`]: PipelineCache::get_render_pipeline_state
    /// [`get_render_pipeline()`]: PipelineCache::get_render_pipeline
    pub fn queue_render_pipeline(
        &self,
        descriptor: RenderPipelineDescriptor,
    ) -> CachedRenderPipelineId {
        let mut new_pipelines = self
            .new_pipelines
            .lock()
            .unwrap_or_else(PoisonError::into_inner);
        let id = CachedRenderPipelineId(self.pipelines.len() + new_pipelines.len());
        new_pipelines.push(CachedPipeline {
            descriptor: PipelineDescriptor::RenderPipelineDescriptor(Box::new(descriptor)),
            state: CachedPipelineState::Queued,
        });
        id
    }

    /// Insert a compute pipeline into the cache, and queue its creation.
    ///
    /// The pipeline is always inserted and queued for creation. There is no attempt to deduplicate it with
    /// an already cached pipeline.
    ///
    /// # Returns
    ///
    /// This method returns the unique compute shader ID of the cached pipeline, which can be used to query
    /// the caching state with [`get_compute_pipeline_state()`] and to retrieve the created GPU pipeline once
    /// it's ready with [`get_compute_pipeline()`].
    ///
    /// [`get_compute_pipeline_state()`]: PipelineCache::get_compute_pipeline_state
    /// [`get_compute_pipeline()`]: PipelineCache::get_compute_pipeline
    pub fn queue_compute_pipeline(
        &self,
        descriptor: ComputePipelineDescriptor,
    ) -> CachedComputePipelineId {
        let mut new_pipelines = self
            .new_pipelines
            .lock()
            .unwrap_or_else(PoisonError::into_inner);
        let id = CachedComputePipelineId(self.pipelines.len() + new_pipelines.len());
        new_pipelines.push(CachedPipeline {
            descriptor: PipelineDescriptor::ComputePipelineDescriptor(Box::new(descriptor)),
            state: CachedPipelineState::Queued,
        });
        id
    }

    fn set_shader(&mut self, id: AssetId<Shader>, shader: &Shader) {
        let mut shader_cache = self.shader_cache.lock().unwrap();
        let pipelines_to_queue = shader_cache.set_shader(id, shader.clone());
        for cached_pipeline in pipelines_to_queue {
            self.pipelines[cached_pipeline].state = CachedPipelineState::Queued;
            self.waiting_pipelines.insert(cached_pipeline);
        }
    }

    fn remove_shader(&mut self, shader: AssetId<Shader>) {
        let mut shader_cache = self.shader_cache.lock().unwrap();
        let pipelines_to_queue = shader_cache.remove(shader);
        for cached_pipeline in pipelines_to_queue {
            self.pipelines[cached_pipeline].state = CachedPipelineState::Queued;
            self.waiting_pipelines.insert(cached_pipeline);
        }
    }

    fn start_create_render_pipeline(
        &mut self,
        id: CachedPipelineId,
        descriptor: RenderPipelineDescriptor,
    ) -> CachedPipelineState {
        let device = self.device.clone();
        let shader_cache = self.shader_cache.clone();
        let layout_cache = self.layout_cache.clone();
        create_pipeline_task(
            async move {
                let mut shader_cache = shader_cache.lock().unwrap();
                let mut layout_cache = layout_cache.lock().unwrap();

                let vertex_module = match shader_cache.get(
                    &device,
                    id,
                    descriptor.vertex.shader.id(),
                    &descriptor.vertex.shader_defs,
                ) {
                    Ok(module) => module,
                    Err(err) => return Err(err),
                };

                let fragment_module = match &descriptor.fragment {
                    Some(fragment) => {
                        match shader_cache.get(
                            &device,
                            id,
                            fragment.shader.id(),
                            &fragment.shader_defs,
                        ) {
                            Ok(module) => Some(module),
                            Err(err) => return Err(err),
                        }
                    }
                    None => None,
                };

                let layout =
                    if descriptor.layout.is_empty() && descriptor.push_constant_ranges.is_empty() {
                        None
                    } else {
                        Some(layout_cache.get(
                            &device,
                            &descriptor.layout,
                            descriptor.push_constant_ranges.to_vec(),
                        ))
                    };

                drop((shader_cache, layout_cache));

                let vertex_buffer_layouts = descriptor
                    .vertex
                    .buffers
                    .iter()
                    .map(|layout| RawVertexBufferLayout {
                        array_stride: layout.array_stride,
                        attributes: &layout.attributes,
                        step_mode: layout.step_mode,
                    })
                    .collect::<Vec<_>>();

                let fragment_data = descriptor.fragment.as_ref().map(|fragment| {
                    (
                        fragment_module.unwrap(),
                        fragment.entry_point.deref(),
                        fragment.targets.as_slice(),
                    )
                });

                let descriptor = RawRenderPipelineDescriptor {
                    multiview: None,
                    depth_stencil: descriptor.depth_stencil.clone(),
                    label: descriptor.label.as_deref(),
                    layout: layout.as_deref(),
                    multisample: descriptor.multisample,
                    primitive: descriptor.primitive,
                    vertex: RawVertexState {
                        buffers: &vertex_buffer_layouts,
                        entry_point: descriptor.vertex.entry_point.deref(),
                        module: &vertex_module,
                    },
                    fragment: fragment_data
                        .as_ref()
                        .map(|(module, entry_point, targets)| RawFragmentState {
                            entry_point,
                            module,
                            targets,
                        }),
                };

                Ok(Pipeline::RenderPipeline(
                    device.create_render_pipeline(&descriptor),
                ))
            },
            self.synchronous_pipeline_compilation,
        )
    }

    fn start_create_compute_pipeline(
        &mut self,
        id: CachedPipelineId,
        descriptor: ComputePipelineDescriptor,
    ) -> CachedPipelineState {
        let device = self.device.clone();
        let shader_cache = self.shader_cache.clone();
        let layout_cache = self.layout_cache.clone();
        create_pipeline_task(
            async move {
                let mut shader_cache = shader_cache.lock().unwrap();
                let mut layout_cache = layout_cache.lock().unwrap();

                let compute_module = match shader_cache.get(
                    &device,
                    id,
                    descriptor.shader.id(),
                    &descriptor.shader_defs,
                ) {
                    Ok(module) => module,
                    Err(err) => return Err(err),
                };

                let layout =
                    if descriptor.layout.is_empty() && descriptor.push_constant_ranges.is_empty() {
                        None
                    } else {
                        Some(layout_cache.get(
                            &device,
                            &descriptor.layout,
                            descriptor.push_constant_ranges.to_vec(),
                        ))
                    };

                drop((shader_cache, layout_cache));

                let descriptor = RawComputePipelineDescriptor {
                    label: descriptor.label.as_deref(),
                    layout: layout.as_deref(),
                    module: &compute_module,
                    entry_point: &descriptor.entry_point,
                };

                Ok(Pipeline::ComputePipeline(
                    device.create_compute_pipeline(&descriptor),
                ))
            },
            self.synchronous_pipeline_compilation,
        )
    }

    /// Process the pipeline queue and create all pending pipelines if possible.
    ///
    /// This is generally called automatically during the [`RenderSet::Render`] step, but can
    /// be called manually to force creation at a different time.
    ///
    /// [`RenderSet::Render`]: crate::RenderSet::Render
    pub fn process_queue(&mut self) {
        let mut waiting_pipelines = mem::take(&mut self.waiting_pipelines);
        let mut pipelines = mem::take(&mut self.pipelines);

        {
            let mut new_pipelines = self
                .new_pipelines
                .lock()
                .unwrap_or_else(PoisonError::into_inner);
            for new_pipeline in new_pipelines.drain(..) {
                let id = pipelines.len();
                pipelines.push(new_pipeline);
                waiting_pipelines.insert(id);
            }
        }

        for id in waiting_pipelines {
            self.process_pipeline(&mut pipelines[id], id);
        }

        self.pipelines = pipelines;
    }

    fn process_pipeline(&mut self, cached_pipeline: &mut CachedPipeline, id: usize) {
        match &mut cached_pipeline.state {
            CachedPipelineState::Queued => {
                cached_pipeline.state = match &cached_pipeline.descriptor {
                    PipelineDescriptor::RenderPipelineDescriptor(descriptor) => {
                        self.start_create_render_pipeline(id, *descriptor.clone())
                    }
                    PipelineDescriptor::ComputePipelineDescriptor(descriptor) => {
                        self.start_create_compute_pipeline(id, *descriptor.clone())
                    }
                };
            }

            CachedPipelineState::Creating(ref mut task) => {
                match bevy_utils::futures::check_ready(task) {
                    Some(Ok(pipeline)) => {
                        cached_pipeline.state = CachedPipelineState::Ok(pipeline);
                        return;
                    }
                    Some(Err(err)) => cached_pipeline.state = CachedPipelineState::Err(err),
                    _ => (),
                }
            }

            CachedPipelineState::Err(err) => match err {
                // Retry
                PipelineCacheError::ShaderNotLoaded(_)
                | PipelineCacheError::ShaderImportNotYetAvailable => {
                    cached_pipeline.state = CachedPipelineState::Queued;
                }

                // Shader could not be processed ... retrying won't help
                PipelineCacheError::ProcessShaderError(err) => {
                    let error_detail =
                        err.emit_to_string(&self.shader_cache.lock().unwrap().composer);
                    error!("failed to process shader:\n{}", error_detail);
                    return;
                }
                PipelineCacheError::CreateShaderModule(description) => {
                    error!("failed to create shader module: {}", description);
                    return;
                }
            },

            CachedPipelineState::Ok(_) => return,
        }

        // Retry
        self.waiting_pipelines.insert(id);
    }

    pub(crate) fn process_pipeline_queue_system(mut cache: ResMut<Self>) {
        cache.process_queue();
    }

    pub(crate) fn extract_shaders(
        mut cache: ResMut<Self>,
        shaders: Extract<Res<Assets<Shader>>>,
        mut events: Extract<EventReader<AssetEvent<Shader>>>,
    ) {
        for event in events.read() {
            #[allow(clippy::match_same_arms)]
            match event {
                // PERF: Instead of blocking waiting for the shader cache lock, try again next frame if the lock is currently held
                AssetEvent::Added { id } | AssetEvent::Modified { id } => {
                    if let Some(shader) = shaders.get(*id) {
                        cache.set_shader(*id, shader);
                    }
                }
                AssetEvent::Removed { id } => cache.remove_shader(*id),
                AssetEvent::Unused { .. } => {}
                AssetEvent::LoadedWithDependencies { .. } => {
                    // TODO: handle this
                }
            }
        }
    }
}

#[cfg(all(
    not(target_arch = "wasm32"),
    not(target_os = "macos"),
    feature = "multi-threaded"
))]
fn create_pipeline_task(
    task: impl Future<Output = Result<Pipeline, PipelineCacheError>> + Send + 'static,
    sync: bool,
) -> CachedPipelineState {
    if !sync {
        return CachedPipelineState::Creating(bevy_tasks::AsyncComputeTaskPool::get().spawn(task));
    }

    match futures_lite::future::block_on(task) {
        Ok(pipeline) => CachedPipelineState::Ok(pipeline),
        Err(err) => CachedPipelineState::Err(err),
    }
}

#[cfg(any(
    target_arch = "wasm32",
    target_os = "macos",
    not(feature = "multi-threaded")
))]
fn create_pipeline_task(
    task: impl Future<Output = Result<Pipeline, PipelineCacheError>> + Send + 'static,
    _sync: bool,
) -> CachedPipelineState {
    match futures_lite::future::block_on(task) {
        Ok(pipeline) => CachedPipelineState::Ok(pipeline),
        Err(err) => CachedPipelineState::Err(err),
    }
}

/// Type of error returned by a [`PipelineCache`] when the creation of a GPU pipeline object failed.
#[derive(Error, Debug)]
pub enum PipelineCacheError {
    #[error(
        "Pipeline could not be compiled because the following shader is not loaded yet: {0:?}"
    )]
    ShaderNotLoaded(AssetId<Shader>),
    #[error(transparent)]
    ProcessShaderError(#[from] naga_oil::compose::ComposerError),
    #[error("Shader import not yet available.")]
    ShaderImportNotYetAvailable,
    #[error("Could not create shader module: {0}")]
    CreateShaderModule(String),
}<|MERGE_RESOLUTION|>--- conflicted
+++ resolved
@@ -22,14 +22,7 @@
 use thiserror::Error;
 #[cfg(feature = "shader_format_spirv")]
 use wgpu::util::make_spirv;
-<<<<<<< HEAD
-use wgpu::{
-    DownlevelFlags, Features, PipelineLayoutDescriptor, PushConstantRange, ShaderModuleDescriptor,
-    VertexBufferLayout as RawVertexBufferLayout,
-};
-=======
 use wgpu::{DownlevelFlags, Features, VertexBufferLayout as RawVertexBufferLayout};
->>>>>>> 4ca8cf5d
 
 use crate::render_resource::resource_macros::*;
 
@@ -293,11 +286,7 @@
                     shader_defs.push("SIXTEEN_BYTE_ALIGNMENT".into());
                 }
 
-<<<<<<< HEAD
-                if cfg!(ios_simulator) {
-=======
                 if cfg!(feature = "ios_simulator") {
->>>>>>> 4ca8cf5d
                     shader_defs.push("NO_CUBE_ARRAY_TEXTURES_SUPPORT".into());
                 }
 
