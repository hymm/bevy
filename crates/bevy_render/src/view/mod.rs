--- conflicted
+++ resolved
@@ -507,7 +507,6 @@
                             sample_count: 1,
                             dimension: TextureDimension::D2,
                             format: main_texture_format,
-<<<<<<< HEAD
                             usage: if view.hdr {
                                 TextureUsages::RENDER_ATTACHMENT
                                     | TextureUsages::TEXTURE_BINDING
@@ -518,9 +517,6 @@
                                     | TextureUsages::TEXTURE_BINDING
                                     | TextureUsages::COPY_SRC
                             },
-=======
-                            usage: texture_usage.0,
->>>>>>> f1f83bf5
                             view_formats: match main_texture_format {
                                 TextureFormat::Bgra8Unorm => &[TextureFormat::Bgra8UnormSrgb],
                                 TextureFormat::Rgba8Unorm => &[TextureFormat::Rgba8UnormSrgb],
