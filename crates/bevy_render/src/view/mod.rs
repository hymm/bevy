--- conflicted
+++ resolved
@@ -563,13 +563,8 @@
                 let converted_clear_color = clear_color.map(|color| color.into());
 
                 let main_textures = MainTargetTextures {
-<<<<<<< HEAD
-                    a: ColorAttachment::new(a.clone(), sampled.clone(), clear_color),
-                    b: ColorAttachment::new(b.clone(), sampled.clone(), clear_color),
-=======
                     a: ColorAttachment::new(a.clone(), sampled.clone(), converted_clear_color),
                     b: ColorAttachment::new(b.clone(), sampled.clone(), converted_clear_color),
->>>>>>> 4ca8cf5d
                     main_texture: main_texture.clone(),
                 };
 
