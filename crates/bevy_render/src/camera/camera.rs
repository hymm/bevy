use crate::{
    camera::CameraProjection,
    camera::{ManualTextureViewHandle, ManualTextureViews},
    prelude::Image,
    primitives::Frustum,
    render_asset::RenderAssets,
    render_graph::{InternedRenderSubGraph, RenderSubGraph},
    render_resource::TextureView,
    view::{ColorGrading, ExtractedView, ExtractedWindows, RenderLayers, VisibleEntities},
    Extract,
};
use bevy_asset::{AssetEvent, AssetId, Assets, Handle};
use bevy_derive::{Deref, DerefMut};
use bevy_ecs::{
    change_detection::DetectChanges,
    component::Component,
    entity::Entity,
    event::EventReader,
    prelude::With,
    reflect::ReflectComponent,
    system::{Commands, Query, Res, ResMut, Resource},
};
use bevy_math::{vec2, Dir3, Mat4, Ray3d, Rect, URect, UVec2, UVec4, Vec2, Vec3};
use bevy_reflect::prelude::*;
use bevy_render_macros::ExtractComponent;
use bevy_transform::components::GlobalTransform;
use bevy_utils::tracing::warn;
use bevy_utils::{HashMap, HashSet};
use bevy_window::{
    NormalizedWindowRef, PrimaryWindow, Window, WindowCreated, WindowRef, WindowResized,
    WindowScaleFactorChanged,
};
use std::ops::Range;
use wgpu::{BlendState, LoadOp, TextureFormat, TextureUsages};

use super::{ClearColorConfig, Projection};

/// Render viewport configuration for the [`Camera`] component.
///
/// The viewport defines the area on the render target to which the camera renders its image.
/// You can overlay multiple cameras in a single window using viewports to create effects like
/// split screen, minimaps, and character viewers.
#[derive(Reflect, Debug, Clone)]
#[reflect(Default)]
pub struct Viewport {
    /// The physical position to render this viewport to within the [`RenderTarget`] of this [`Camera`].
    /// (0,0) corresponds to the top-left corner
    pub physical_position: UVec2,
    /// The physical size of the viewport rectangle to render to within the [`RenderTarget`] of this [`Camera`].
    /// The origin of the rectangle is in the top-left corner.
    pub physical_size: UVec2,
    /// The minimum and maximum depth to render (on a scale from 0.0 to 1.0).
    pub depth: Range<f32>,
}

impl Default for Viewport {
    fn default() -> Self {
        Self {
            physical_position: Default::default(),
            physical_size: Default::default(),
            depth: 0.0..1.0,
        }
    }
}

/// Information about the current [`RenderTarget`].
#[derive(Default, Debug, Clone)]
pub struct RenderTargetInfo {
    /// The physical size of this render target (in physical pixels, ignoring scale factor).
    pub physical_size: UVec2,
    /// The scale factor of this render target.
    ///
    /// When rendering to a window, typically it is a value greater or equal than 1.0,
    /// representing the ratio between the size of the window in physical pixels and the logical size of the window.
    pub scale_factor: f32,
}

/// Holds internally computed [`Camera`] values.
#[derive(Default, Debug, Clone)]
pub struct ComputedCameraValues {
    projection_matrix: Mat4,
    target_info: Option<RenderTargetInfo>,
    // size of the `Viewport`
    old_viewport_size: Option<UVec2>,
}

/// How much energy a `Camera3d` absorbs from incoming light.
///
/// <https://en.wikipedia.org/wiki/Exposure_(photography)>
#[derive(Component, Clone, Copy, Reflect)]
<<<<<<< HEAD
#[reflect_value(Component)]
=======
#[reflect_value(Component, Default)]
>>>>>>> 4ca8cf5d
pub struct Exposure {
    /// <https://en.wikipedia.org/wiki/Exposure_value#Tabulated_exposure_values>
    pub ev100: f32,
}

impl Exposure {
    pub const SUNLIGHT: Self = Self {
        ev100: Self::EV100_SUNLIGHT,
    };
    pub const OVERCAST: Self = Self {
        ev100: Self::EV100_OVERCAST,
    };
    pub const INDOOR: Self = Self {
        ev100: Self::EV100_INDOOR,
    };
    /// This value was calibrated to match Blender's implicit/default exposure as closely as possible.
    /// It also happens to be a reasonable default.
    ///
    /// See <https://github.com/bevyengine/bevy/issues/11577> for details.
    pub const BLENDER: Self = Self {
        ev100: Self::EV100_BLENDER,
    };

    pub const EV100_SUNLIGHT: f32 = 15.0;
    pub const EV100_OVERCAST: f32 = 12.0;
    pub const EV100_INDOOR: f32 = 7.0;

    /// This value was calibrated to match Blender's implicit/default exposure as closely as possible.
    /// It also happens to be a reasonable default.
    ///
    /// See <https://github.com/bevyengine/bevy/issues/11577> for details.
    pub const EV100_BLENDER: f32 = 9.7;

    pub fn from_physical_camera(physical_camera_parameters: PhysicalCameraParameters) -> Self {
        Self {
            ev100: physical_camera_parameters.ev100(),
        }
    }

    /// Converts EV100 values to exposure values.
    /// <https://google.github.io/filament/Filament.md.html#imagingpipeline/physicallybasedcamera/exposure>
    #[inline]
    pub fn exposure(&self) -> f32 {
        (-self.ev100).exp2() / 1.2
    }
}

impl Default for Exposure {
    fn default() -> Self {
        Self::BLENDER
    }
}

/// Parameters based on physical camera characteristics for calculating
/// EV100 values for use with [`Exposure`].
#[derive(Clone, Copy)]
pub struct PhysicalCameraParameters {
    /// <https://en.wikipedia.org/wiki/F-number>
    pub aperture_f_stops: f32,
    /// <https://en.wikipedia.org/wiki/Shutter_speed>
    pub shutter_speed_s: f32,
    /// <https://en.wikipedia.org/wiki/Film_speed>
    pub sensitivity_iso: f32,
}

impl PhysicalCameraParameters {
    /// Calculate the [EV100](https://en.wikipedia.org/wiki/Exposure_value).
    pub fn ev100(&self) -> f32 {
        (self.aperture_f_stops * self.aperture_f_stops * 100.0
            / (self.shutter_speed_s * self.sensitivity_iso))
            .log2()
    }
}

impl Default for PhysicalCameraParameters {
    fn default() -> Self {
        Self {
            aperture_f_stops: 1.0,
            shutter_speed_s: 1.0 / 125.0,
            sensitivity_iso: 100.0,
        }
    }
}

/// The defining [`Component`] for camera entities,
/// storing information about how and what to render through this camera.
///
/// The [`Camera`] component is added to an entity to define the properties of the viewpoint from
/// which rendering occurs. It defines the position of the view to render, the projection method
/// to transform the 3D objects into a 2D image, as well as the render target into which that image
/// is produced.
///
/// Adding a camera is typically done by adding a bundle, either the `Camera2dBundle` or the
/// `Camera3dBundle`.
#[derive(Component, Debug, Reflect, Clone)]
#[reflect(Component, Default)]
pub struct Camera {
    /// If set, this camera will render to the given [`Viewport`] rectangle within the configured [`RenderTarget`].
    pub viewport: Option<Viewport>,
    /// Cameras with a higher order are rendered later, and thus on top of lower order cameras.
    pub order: isize,
    /// If this is set to `true`, this camera will be rendered to its specified [`RenderTarget`]. If `false`, this
    /// camera will not be rendered.
    pub is_active: bool,
    /// Computed values for this camera, such as the projection matrix and the render target size.
    #[reflect(ignore)]
    pub computed: ComputedCameraValues,
    /// The "target" that this camera will render to.
    #[reflect(ignore)]
    pub target: RenderTarget,
    /// If this is set to `true`, the camera will use an intermediate "high dynamic range" render texture.
    /// This allows rendering with a wider range of lighting values.
    pub hdr: bool,
    // todo: reflect this when #6042 lands
    /// The [`CameraOutputMode`] for this camera.
    #[reflect(ignore)]
    pub output_mode: CameraOutputMode,
    /// If this is enabled, a previous camera exists that shares this camera's render target, and this camera has MSAA enabled, then the previous camera's
    /// outputs will be written to the intermediate multi-sampled render target textures for this camera. This enables cameras with MSAA enabled to
    /// "write their results on top" of previous camera results, and include them as a part of their render results. This is enabled by default to ensure
    /// cameras with MSAA enabled layer their results in the same way as cameras without MSAA enabled by default.
    pub msaa_writeback: bool,
    /// The clear color operation to perform on the render target.
    pub clear_color: ClearColorConfig,
}

impl Default for Camera {
    fn default() -> Self {
        Self {
            is_active: true,
            order: 0,
            viewport: None,
            computed: Default::default(),
            target: Default::default(),
            output_mode: Default::default(),
            hdr: false,
            msaa_writeback: true,
            clear_color: Default::default(),
        }
    }
}

impl Camera {
    /// Converts a physical size in this `Camera` to a logical size.
    #[inline]
    pub fn to_logical(&self, physical_size: UVec2) -> Option<Vec2> {
        let scale = self.computed.target_info.as_ref()?.scale_factor;
        Some(physical_size.as_vec2() / scale)
    }

    /// The rendered physical bounds [`URect`] of the camera. If the `viewport` field is
    /// set to [`Some`], this will be the rect of that custom viewport. Otherwise it will default to
    /// the full physical rect of the current [`RenderTarget`].
    #[inline]
    pub fn physical_viewport_rect(&self) -> Option<URect> {
        let min = self
            .viewport
            .as_ref()
            .map(|v| v.physical_position)
            .unwrap_or(UVec2::ZERO);
        let max = min + self.physical_viewport_size()?;
        Some(URect { min, max })
    }

    /// The rendered logical bounds [`Rect`] of the camera. If the `viewport` field is set to
    /// [`Some`], this will be the rect of that custom viewport. Otherwise it will default to the
    /// full logical rect of the current [`RenderTarget`].
    #[inline]
    pub fn logical_viewport_rect(&self) -> Option<Rect> {
        let URect { min, max } = self.physical_viewport_rect()?;
        Some(Rect {
            min: self.to_logical(min)?,
            max: self.to_logical(max)?,
        })
    }

    /// The logical size of this camera's viewport. If the `viewport` field is set to [`Some`], this
    /// will be the size of that custom viewport. Otherwise it will default to the full logical size
    /// of the current [`RenderTarget`].
    ///  For logic that requires the full logical size of the
    /// [`RenderTarget`], prefer [`Camera::logical_target_size`].
    ///
    /// Returns `None` if either:
    /// - the function is called just after the `Camera` is created, before `camera_system` is executed,
    /// - the [`RenderTarget`] isn't correctly set:
    ///   - it references the [`PrimaryWindow`](RenderTarget::Window) when there is none,
    ///   - it references a [`Window`](RenderTarget::Window) entity that doesn't exist or doesn't actually have a `Window` component,
    ///   - it references an [`Image`](RenderTarget::Image) that doesn't exist (invalid handle),
    ///   - it references a [`TextureView`](RenderTarget::TextureView) that doesn't exist (invalid handle).
    #[inline]
    pub fn logical_viewport_size(&self) -> Option<Vec2> {
        self.viewport
            .as_ref()
            .and_then(|v| self.to_logical(v.physical_size))
            .or_else(|| self.logical_target_size())
    }

    /// The physical size of this camera's viewport (in physical pixels).
    /// If the `viewport` field is set to [`Some`], this
    /// will be the size of that custom viewport. Otherwise it will default to the full physical size of
    /// the current [`RenderTarget`].
    /// For logic that requires the full physical size of the [`RenderTarget`], prefer [`Camera::physical_target_size`].
    #[inline]
    pub fn physical_viewport_size(&self) -> Option<UVec2> {
        self.viewport
            .as_ref()
            .map(|v| v.physical_size)
            .or_else(|| self.physical_target_size())
    }

    /// The full logical size of this camera's [`RenderTarget`], ignoring custom `viewport` configuration.
    /// Note that if the `viewport` field is [`Some`], this will not represent the size of the rendered area.
    /// For logic that requires the size of the actually rendered area, prefer [`Camera::logical_viewport_size`].
    #[inline]
    pub fn logical_target_size(&self) -> Option<Vec2> {
        self.computed
            .target_info
            .as_ref()
            .and_then(|t| self.to_logical(t.physical_size))
    }

    /// The full physical size of this camera's [`RenderTarget`] (in physical pixels),
    /// ignoring custom `viewport` configuration.
    /// Note that if the `viewport` field is [`Some`], this will not represent the size of the rendered area.
    /// For logic that requires the size of the actually rendered area, prefer [`Camera::physical_viewport_size`].
    #[inline]
    pub fn physical_target_size(&self) -> Option<UVec2> {
        self.computed.target_info.as_ref().map(|t| t.physical_size)
    }

    #[inline]
    pub fn target_scaling_factor(&self) -> Option<f32> {
        self.computed.target_info.as_ref().map(|t| t.scale_factor)
    }

    /// The projection matrix computed using this camera's [`CameraProjection`].
    #[inline]
    pub fn projection_matrix(&self) -> Mat4 {
        self.computed.projection_matrix
    }

    /// Given a position in world space, use the camera to compute the viewport-space coordinates.
    ///
    /// To get the coordinates in Normalized Device Coordinates, you should use
    /// [`world_to_ndc`](Self::world_to_ndc).
    ///
    /// Returns `None` if any of these conditions occur:
    /// - The computed coordinates are beyond the near or far plane
    /// - The logical viewport size cannot be computed. See [`logical_viewport_size`](Camera::logical_viewport_size)
    /// - The world coordinates cannot be mapped to the Normalized Device Coordinates. See [`world_to_ndc`](Camera::world_to_ndc)
    /// May also panic if `glam_assert` is enabled. See [`world_to_ndc`](Camera::world_to_ndc).
    #[doc(alias = "world_to_screen")]
    pub fn world_to_viewport(
        &self,
        camera_transform: &GlobalTransform,
        world_position: Vec3,
    ) -> Option<Vec2> {
        let target_size = self.logical_viewport_size()?;
        let ndc_space_coords = self.world_to_ndc(camera_transform, world_position)?;
        // NDC z-values outside of 0 < z < 1 are outside the (implicit) camera frustum and are thus not in viewport-space
        if ndc_space_coords.z < 0.0 || ndc_space_coords.z > 1.0 {
            return None;
        }

        // Once in NDC space, we can discard the z element and rescale x/y to fit the screen
        let mut viewport_position = (ndc_space_coords.truncate() + Vec2::ONE) / 2.0 * target_size;
        // Flip the Y co-ordinate origin from the bottom to the top.
        viewport_position.y = target_size.y - viewport_position.y;
        Some(viewport_position)
    }

    /// Returns a ray originating from the camera, that passes through everything beyond `viewport_position`.
    ///
    /// The resulting ray starts on the near plane of the camera.
    ///
    /// If the camera's projection is orthographic the direction of the ray is always equal to `camera_transform.forward()`.
    ///
    /// To get the world space coordinates with Normalized Device Coordinates, you should use
    /// [`ndc_to_world`](Self::ndc_to_world).
    ///
    /// Returns `None` if any of these conditions occur:
    /// - The logical viewport size cannot be computed. See [`logical_viewport_size`](Camera::logical_viewport_size)
    /// - The near or far plane cannot be computed. This can happen if the `camera_transform`, the `world_position`, or the projection matrix defined by [`CameraProjection`] contain `NAN`.
    /// Panics if the projection matrix is null and `glam_assert` is enabled.
    pub fn viewport_to_world(
        &self,
        camera_transform: &GlobalTransform,
        mut viewport_position: Vec2,
    ) -> Option<Ray3d> {
        let target_size = self.logical_viewport_size()?;
        // Flip the Y co-ordinate origin from the top to the bottom.
        viewport_position.y = target_size.y - viewport_position.y;
        let ndc = viewport_position * 2. / target_size - Vec2::ONE;

        let ndc_to_world =
            camera_transform.compute_matrix() * self.computed.projection_matrix.inverse();
        let world_near_plane = ndc_to_world.project_point3(ndc.extend(1.));
        // Using EPSILON because an ndc with Z = 0 returns NaNs.
        let world_far_plane = ndc_to_world.project_point3(ndc.extend(f32::EPSILON));

        // The fallible direction constructor ensures that world_near_plane and world_far_plane aren't NaN.
        Dir3::new(world_far_plane - world_near_plane).map_or(None, |direction| {
            Some(Ray3d {
                origin: world_near_plane,
                direction,
            })
        })
    }

    /// Returns a 2D world position computed from a position on this [`Camera`]'s viewport.
    ///
    /// Useful for 2D cameras and other cameras with an orthographic projection pointing along the Z axis.
    ///
    /// To get the world space coordinates with Normalized Device Coordinates, you should use
    /// [`ndc_to_world`](Self::ndc_to_world).
    ///
    /// Returns `None` if any of these conditions occur:
    /// - The logical viewport size cannot be computed. See [`logical_viewport_size`](Camera::logical_viewport_size)
    /// - The viewport position cannot be mapped to the world. See [`ndc_to_world`](Camera::ndc_to_world)
    /// May panic. See [`ndc_to_world`](Camera::ndc_to_world).
    pub fn viewport_to_world_2d(
        &self,
        camera_transform: &GlobalTransform,
        mut viewport_position: Vec2,
    ) -> Option<Vec2> {
        let target_size = self.logical_viewport_size()?;
        // Flip the Y co-ordinate origin from the top to the bottom.
        viewport_position.y = target_size.y - viewport_position.y;
        let ndc = viewport_position * 2. / target_size - Vec2::ONE;

        let world_near_plane = self.ndc_to_world(camera_transform, ndc.extend(1.))?;

        Some(world_near_plane.truncate())
    }

    /// Given a position in world space, use the camera's viewport to compute the Normalized Device Coordinates.
    ///
    /// When the position is within the viewport the values returned will be between -1.0 and 1.0 on the X and Y axes,
    /// and between 0.0 and 1.0 on the Z axis.
    /// To get the coordinates in the render target's viewport dimensions, you should use
    /// [`world_to_viewport`](Self::world_to_viewport).
    ///
    /// Returns `None` if the `camera_transform`, the `world_position`, or the projection matrix defined by [`CameraProjection`] contain `NAN`.
    /// Panics if the `camera_transform` contains `NAN` and the `glam_assert` feature is enabled.
    pub fn world_to_ndc(
        &self,
        camera_transform: &GlobalTransform,
        world_position: Vec3,
    ) -> Option<Vec3> {
        // Build a transformation matrix to convert from world space to NDC using camera data
        let world_to_ndc: Mat4 =
            self.computed.projection_matrix * camera_transform.compute_matrix().inverse();
        let ndc_space_coords: Vec3 = world_to_ndc.project_point3(world_position);

        (!ndc_space_coords.is_nan()).then_some(ndc_space_coords)
    }

    /// Given a position in Normalized Device Coordinates,
    /// use the camera's viewport to compute the world space position.
    ///
    /// When the position is within the viewport the values returned will be between -1.0 and 1.0 on the X and Y axes,
    /// and between 0.0 and 1.0 on the Z axis.
    /// To get the world space coordinates with the viewport position, you should use
    /// [`world_to_viewport`](Self::world_to_viewport).
    ///
    /// Returns `None` if the `camera_transform`, the `world_position`, or the projection matrix defined by [`CameraProjection`] contain `NAN`.
    /// Panics if the projection matrix is null and `glam_assert` is enabled.
    pub fn ndc_to_world(&self, camera_transform: &GlobalTransform, ndc: Vec3) -> Option<Vec3> {
        // Build a transformation matrix to convert from NDC to world space using camera data
        let ndc_to_world =
            camera_transform.compute_matrix() * self.computed.projection_matrix.inverse();

        let world_space_coords = ndc_to_world.project_point3(ndc);

        (!world_space_coords.is_nan()).then_some(world_space_coords)
    }
}

/// Control how this camera outputs once rendering is completed.
#[derive(Debug, Clone, Copy)]
pub enum CameraOutputMode {
    /// Writes the camera output to configured render target.
    Write {
        /// The blend state that will be used by the pipeline that writes the intermediate render textures to the final render target texture.
        blend_state: Option<BlendState>,
        /// The color attachment load operation that will be used by the pipeline that writes the intermediate render textures to the final render
        /// target texture.
        color_attachment_load_op: LoadOp<wgpu::Color>,
    },
    /// Skips writing the camera output to the configured render target. The output will remain in the
    /// Render Target's "intermediate" textures, which a camera with a higher order should write to the render target
    /// using [`CameraOutputMode::Write`]. The "skip" mode can easily prevent render results from being displayed, or cause
    /// them to be lost. Only use this if you know what you are doing!
    /// In camera setups with multiple active cameras rendering to the same RenderTarget, the Skip mode can be used to remove
    /// unnecessary / redundant writes to the final output texture, removing unnecessary render passes.
    Skip,
}

impl Default for CameraOutputMode {
    fn default() -> Self {
        CameraOutputMode::Write {
            blend_state: None,
            color_attachment_load_op: LoadOp::Clear(Default::default()),
        }
    }
}

/// Configures the [`RenderGraph`](crate::render_graph::RenderGraph) name assigned to be run for a given [`Camera`] entity.
#[derive(Component, Deref, DerefMut, Reflect, Clone)]
#[reflect_value(Component)]
pub struct CameraRenderGraph(InternedRenderSubGraph);

impl CameraRenderGraph {
    /// Creates a new [`CameraRenderGraph`] from any string-like type.
    #[inline]
    pub fn new<T: RenderSubGraph>(name: T) -> Self {
        Self(name.intern())
    }

    /// Sets the graph name.
    #[inline]
    pub fn set<T: RenderSubGraph>(&mut self, name: T) {
        self.0 = name.intern();
    }
}

/// The "target" that a [`Camera`] will render to. For example, this could be a [`Window`]
/// swapchain or an [`Image`].
#[derive(Debug, Clone, Reflect)]
pub enum RenderTarget {
    /// Window to which the camera's view is rendered.
    Window(WindowRef),
    /// Image to which the camera's view is rendered.
    Image(Handle<Image>),
    /// Texture View to which the camera's view is rendered.
    /// Useful when the texture view needs to be created outside of Bevy, for example OpenXR.
    TextureView(ManualTextureViewHandle),
}

impl From<Handle<Image>> for RenderTarget {
    fn from(handle: Handle<Image>) -> Self {
        Self::Image(handle)
    }
}

/// Normalized version of the render target.
///
/// Once we have this we shouldn't need to resolve it down anymore.
#[derive(Debug, Clone, Reflect, PartialEq, Eq, Hash, PartialOrd, Ord)]
pub enum NormalizedRenderTarget {
    /// Window to which the camera's view is rendered.
    Window(NormalizedWindowRef),
    /// Image to which the camera's view is rendered.
    Image(Handle<Image>),
    /// Texture View to which the camera's view is rendered.
    /// Useful when the texture view needs to be created outside of Bevy, for example OpenXR.
    TextureView(ManualTextureViewHandle),
}

impl Default for RenderTarget {
    fn default() -> Self {
        Self::Window(Default::default())
    }
}

impl RenderTarget {
    /// Normalize the render target down to a more concrete value, mostly used for equality comparisons.
    pub fn normalize(&self, primary_window: Option<Entity>) -> Option<NormalizedRenderTarget> {
        match self {
            RenderTarget::Window(window_ref) => window_ref
                .normalize(primary_window)
                .map(NormalizedRenderTarget::Window),
            RenderTarget::Image(handle) => Some(NormalizedRenderTarget::Image(handle.clone())),
            RenderTarget::TextureView(id) => Some(NormalizedRenderTarget::TextureView(*id)),
        }
    }

    /// Get a handle to the render target's image,
    /// or `None` if the render target is another variant.
    pub fn as_image(&self) -> Option<&Handle<Image>> {
        if let Self::Image(handle) = self {
            Some(handle)
        } else {
            None
        }
    }
}

impl NormalizedRenderTarget {
    pub fn get_texture_view<'a>(
        &self,
        windows: &'a ExtractedWindows,
        images: &'a RenderAssets<Image>,
        manual_texture_views: &'a ManualTextureViews,
    ) -> Option<&'a TextureView> {
        match self {
            NormalizedRenderTarget::Window(window_ref) => windows
                .get(&window_ref.entity())
                .and_then(|window| window.swap_chain_texture_view.as_ref()),
            NormalizedRenderTarget::Image(image_handle) => {
                images.get(image_handle).map(|image| &image.texture_view)
            }
            NormalizedRenderTarget::TextureView(id) => {
                manual_texture_views.get(id).map(|tex| &tex.texture_view)
            }
        }
    }

    /// Retrieves the [`TextureFormat`] of this render target, if it exists.
    pub fn get_texture_format<'a>(
        &self,
        windows: &'a ExtractedWindows,
        images: &'a RenderAssets<Image>,
        manual_texture_views: &'a ManualTextureViews,
    ) -> Option<TextureFormat> {
        match self {
            NormalizedRenderTarget::Window(window_ref) => windows
                .get(&window_ref.entity())
                .and_then(|window| window.swap_chain_texture_format),
            NormalizedRenderTarget::Image(image_handle) => {
                images.get(image_handle).map(|image| image.texture_format)
            }
            NormalizedRenderTarget::TextureView(id) => {
                manual_texture_views.get(id).map(|tex| tex.format)
            }
        }
    }

    pub fn get_render_target_info<'a>(
        &self,
        resolutions: impl IntoIterator<Item = (Entity, &'a Window)>,
        images: &Assets<Image>,
        manual_texture_views: &ManualTextureViews,
    ) -> Option<RenderTargetInfo> {
        match self {
            NormalizedRenderTarget::Window(window_ref) => resolutions
                .into_iter()
                .find(|(entity, _)| *entity == window_ref.entity())
                .map(|(_, window)| RenderTargetInfo {
                    physical_size: window.physical_size(),
                    scale_factor: window.resolution.scale_factor(),
                }),
            NormalizedRenderTarget::Image(image_handle) => {
                let image = images.get(image_handle)?;
                Some(RenderTargetInfo {
                    physical_size: image.size(),
                    scale_factor: 1.0,
                })
            }
            NormalizedRenderTarget::TextureView(id) => {
                manual_texture_views.get(id).map(|tex| RenderTargetInfo {
                    physical_size: tex.size,
                    scale_factor: 1.0,
                })
            }
        }
    }

    // Check if this render target is contained in the given changed windows or images.
    fn is_changed(
        &self,
        changed_window_ids: &HashSet<Entity>,
        changed_image_handles: &HashSet<&AssetId<Image>>,
    ) -> bool {
        match self {
            NormalizedRenderTarget::Window(window_ref) => {
                changed_window_ids.contains(&window_ref.entity())
            }
            NormalizedRenderTarget::Image(image_handle) => {
                changed_image_handles.contains(&image_handle.id())
            }
            NormalizedRenderTarget::TextureView(_) => true,
        }
    }
}

/// System in charge of updating a [`Camera`] when its window or projection changes.
///
/// The system detects window creation, resize, and scale factor change events to update the camera
/// projection if needed. It also queries any [`CameraProjection`] component associated with the same
/// entity as the [`Camera`] one, to automatically update the camera projection matrix.
///
/// The system function is generic over the camera projection type, and only instances of
/// [`OrthographicProjection`] and [`PerspectiveProjection`] are automatically added to
/// the app, as well as the runtime-selected [`Projection`].
/// The system runs during [`PostUpdate`](bevy_app::PostUpdate).
///
/// ## World Resources
///
/// [`Res<Assets<Image>>`](Assets<Image>) -- For cameras that render to an image, this resource is used to
/// inspect information about the render target. This system will not access any other image assets.
///
/// [`OrthographicProjection`]: crate::camera::OrthographicProjection
/// [`PerspectiveProjection`]: crate::camera::PerspectiveProjection
#[allow(clippy::too_many_arguments)]
pub fn camera_system<T: CameraProjection + Component>(
    mut window_resized_events: EventReader<WindowResized>,
    mut window_created_events: EventReader<WindowCreated>,
    mut window_scale_factor_changed_events: EventReader<WindowScaleFactorChanged>,
    mut image_asset_events: EventReader<AssetEvent<Image>>,
    primary_window: Query<Entity, With<PrimaryWindow>>,
    windows: Query<(Entity, &Window)>,
    images: Res<Assets<Image>>,
    manual_texture_views: Res<ManualTextureViews>,
    mut cameras: Query<(&mut Camera, &mut T)>,
) {
    let primary_window = primary_window.iter().next();

    let mut changed_window_ids = HashSet::new();
    changed_window_ids.extend(window_created_events.read().map(|event| event.window));
    changed_window_ids.extend(window_resized_events.read().map(|event| event.window));
    let scale_factor_changed_window_ids: HashSet<_> = window_scale_factor_changed_events
        .read()
        .map(|event| event.window)
        .collect();
    changed_window_ids.extend(scale_factor_changed_window_ids.clone());

    let changed_image_handles: HashSet<&AssetId<Image>> = image_asset_events
        .read()
        .filter_map(|event| match event {
            AssetEvent::Modified { id } | AssetEvent::Added { id } => Some(id),
            _ => None,
        })
        .collect();

    for (mut camera, mut camera_projection) in &mut cameras {
        let mut viewport_size = camera
            .viewport
            .as_ref()
            .map(|viewport| viewport.physical_size);

        if let Some(normalized_target) = camera.target.normalize(primary_window) {
            if normalized_target.is_changed(&changed_window_ids, &changed_image_handles)
                || camera.is_added()
                || camera_projection.is_changed()
                || camera.computed.old_viewport_size != viewport_size
            {
                let new_computed_target_info = normalized_target.get_render_target_info(
                    &windows,
                    &images,
                    &manual_texture_views,
                );
                // Check for the scale factor changing, and resize the viewport if needed.
                // This can happen when the window is moved between monitors with different DPIs.
                // Without this, the viewport will take a smaller portion of the window moved to
                // a higher DPI monitor.
                if normalized_target.is_changed(&scale_factor_changed_window_ids, &HashSet::new()) {
                    if let (Some(new_scale_factor), Some(old_scale_factor)) = (
                        new_computed_target_info
                            .as_ref()
                            .map(|info| info.scale_factor),
                        camera
                            .computed
                            .target_info
                            .as_ref()
                            .map(|info| info.scale_factor),
                    ) {
                        let resize_factor = new_scale_factor / old_scale_factor;
                        if let Some(ref mut viewport) = camera.viewport {
                            let resize = |vec: UVec2| (vec.as_vec2() * resize_factor).as_uvec2();
                            viewport.physical_position = resize(viewport.physical_position);
                            viewport.physical_size = resize(viewport.physical_size);
                            viewport_size = Some(viewport.physical_size);
                        }
                    }
                }
                camera.computed.target_info = new_computed_target_info;
                if let Some(size) = camera.logical_viewport_size() {
                    camera_projection.update(size.x, size.y);
                    camera.computed.projection_matrix = camera_projection.get_projection_matrix();
                }
            }
        }

        if camera.computed.old_viewport_size != viewport_size {
            camera.computed.old_viewport_size = viewport_size;
        }
    }
}

/// This component lets you control the [`TextureUsages`] field of the main texture generated for the camera
#[derive(Component, ExtractComponent, Clone, Copy, Reflect)]
<<<<<<< HEAD
#[reflect_value(Component)]
=======
#[reflect_value(Component, Default)]
>>>>>>> 4ca8cf5d
pub struct CameraMainTextureUsages(pub TextureUsages);
impl Default for CameraMainTextureUsages {
    fn default() -> Self {
        Self(
            TextureUsages::RENDER_ATTACHMENT
                | TextureUsages::TEXTURE_BINDING
                | TextureUsages::COPY_SRC,
        )
    }
}

#[derive(Component, Debug)]
pub struct ExtractedCamera {
    pub target: Option<NormalizedRenderTarget>,
    pub physical_viewport_size: Option<UVec2>,
    pub physical_target_size: Option<UVec2>,
    pub viewport: Option<Viewport>,
    pub render_graph: InternedRenderSubGraph,
    pub order: isize,
    pub output_mode: CameraOutputMode,
    pub msaa_writeback: bool,
    pub clear_color: ClearColorConfig,
    pub sorted_camera_index_for_target: usize,
    pub exposure: f32,
}

pub fn extract_cameras(
    mut commands: Commands,
    query: Extract<
        Query<(
            Entity,
            &Camera,
            &CameraRenderGraph,
            &GlobalTransform,
            &VisibleEntities,
            &Frustum,
            Option<&ColorGrading>,
            Option<&Exposure>,
            Option<&TemporalJitter>,
            Option<&RenderLayers>,
            Option<&Projection>,
        )>,
    >,
    primary_window: Extract<Query<Entity, With<PrimaryWindow>>>,
) {
    let primary_window = primary_window.iter().next();
    for (
        entity,
        camera,
        camera_render_graph,
        transform,
        visible_entities,
        frustum,
        color_grading,
        exposure,
        temporal_jitter,
        render_layers,
        projection,
    ) in query.iter()
    {
        let color_grading = *color_grading.unwrap_or(&ColorGrading::default());

        if !camera.is_active {
            continue;
        }

        if let (
            Some(URect {
                min: viewport_origin,
                ..
            }),
            Some(viewport_size),
            Some(target_size),
        ) = (
            camera.physical_viewport_rect(),
            camera.physical_viewport_size(),
            camera.physical_target_size(),
        ) {
            if target_size.x == 0 || target_size.y == 0 {
                continue;
            }

            let mut commands = commands.get_or_spawn(entity);

            commands.insert((
                ExtractedCamera {
                    target: camera.target.normalize(primary_window),
                    viewport: camera.viewport.clone(),
                    physical_viewport_size: Some(viewport_size),
                    physical_target_size: Some(target_size),
                    render_graph: camera_render_graph.0,
                    order: camera.order,
                    output_mode: camera.output_mode,
                    msaa_writeback: camera.msaa_writeback,
                    clear_color: camera.clear_color.clone(),
                    // this will be set in sort_cameras
                    sorted_camera_index_for_target: 0,
                    exposure: exposure
                        .map(|e| e.exposure())
                        .unwrap_or_else(|| Exposure::default().exposure()),
                },
                ExtractedView {
                    projection: camera.projection_matrix(),
                    transform: *transform,
                    view_projection: None,
                    hdr: camera.hdr,
                    viewport: UVec4::new(
                        viewport_origin.x,
                        viewport_origin.y,
                        viewport_size.x,
                        viewport_size.y,
                    ),
                    color_grading,
                    target_size,
                },
                visible_entities.clone(),
                *frustum,
            ));

            if let Some(temporal_jitter) = temporal_jitter {
                commands.insert(temporal_jitter.clone());
            }

            if let Some(render_layers) = render_layers {
                commands.insert(*render_layers);
            }

            if let Some(perspective) = projection {
                commands.insert(perspective.clone());
            }
        }
    }
}

/// Cameras sorted by their order field. This is updated in the [`sort_cameras`] system.
#[derive(Resource, Default)]
pub struct SortedCameras(pub Vec<SortedCamera>);

pub struct SortedCamera {
    pub entity: Entity,
    pub order: isize,
    pub target: Option<NormalizedRenderTarget>,
}

pub fn sort_cameras(
    mut sorted_cameras: ResMut<SortedCameras>,
    mut cameras: Query<(Entity, &mut ExtractedCamera)>,
) {
    sorted_cameras.0.clear();
    for (entity, camera) in cameras.iter() {
        sorted_cameras.0.push(SortedCamera {
            entity,
            order: camera.order,
            target: camera.target.clone(),
        });
    }
    // sort by order and ensure within an order, RenderTargets of the same type are packed together
    sorted_cameras
        .0
        .sort_by(|c1, c2| match c1.order.cmp(&c2.order) {
            std::cmp::Ordering::Equal => c1.target.cmp(&c2.target),
            ord => ord,
        });
    let mut previous_order_target = None;
    let mut ambiguities = HashSet::new();
    let mut target_counts = HashMap::new();
    for sorted_camera in &mut sorted_cameras.0 {
        let new_order_target = (sorted_camera.order, sorted_camera.target.clone());
        if let Some(previous_order_target) = previous_order_target {
            if previous_order_target == new_order_target {
                ambiguities.insert(new_order_target.clone());
            }
        }
        if let Some(target) = &sorted_camera.target {
            let count = target_counts.entry(target.clone()).or_insert(0usize);
            let (_, mut camera) = cameras.get_mut(sorted_camera.entity).unwrap();
            camera.sorted_camera_index_for_target = *count;
            *count += 1;
        }
        previous_order_target = Some(new_order_target);
    }

    if !ambiguities.is_empty() {
        warn!(
            "Camera order ambiguities detected for active cameras with the following priorities: {:?}. \
            To fix this, ensure there is exactly one Camera entity spawned with a given order for a given RenderTarget. \
            Ambiguities should be resolved because either (1) multiple active cameras were spawned accidentally, which will \
            result in rendering multiple instances of the scene or (2) for cases where multiple active cameras is intentional, \
            ambiguities could result in unpredictable render results.",
            ambiguities
        );
    }
}

/// A subpixel offset to jitter a perspective camera's frustum by.
///
/// Useful for temporal rendering techniques.
///
/// Do not use with [`OrthographicProjection`].
///
/// [`OrthographicProjection`]: crate::camera::OrthographicProjection
#[derive(Component, Clone, Default, Reflect)]
#[reflect(Default, Component)]
pub struct TemporalJitter {
    /// Offset is in range [-0.5, 0.5].
    pub offset: Vec2,
}

impl TemporalJitter {
    pub fn jitter_projection(&self, projection: &mut Mat4, view_size: Vec2) {
        if projection.w_axis.w == 1.0 {
            warn!(
                "TemporalJitter not supported with OrthographicProjection. Use PerspectiveProjection instead."
            );
            return;
        }

        // https://github.com/GPUOpen-LibrariesAndSDKs/FidelityFX-SDK/blob/d7531ae47d8b36a5d4025663e731a47a38be882f/docs/techniques/media/super-resolution-temporal/jitter-space.svg
        let jitter = (self.offset * vec2(2.0, -2.0)) / view_size;

        projection.z_axis.x += jitter.x;
        projection.z_axis.y += jitter.y;
    }
}

/// Camera component specifying a mip bias to apply when sampling from material textures.
///
/// Often used in conjunction with antialiasing post-process effects to reduce textures blurriness.
#[derive(Default, Component, Reflect)]
#[reflect(Default, Component)]
pub struct MipBias(pub f32);<|MERGE_RESOLUTION|>--- conflicted
+++ resolved
@@ -88,11 +88,7 @@
 ///
 /// <https://en.wikipedia.org/wiki/Exposure_(photography)>
 #[derive(Component, Clone, Copy, Reflect)]
-<<<<<<< HEAD
-#[reflect_value(Component)]
-=======
 #[reflect_value(Component, Default)]
->>>>>>> 4ca8cf5d
 pub struct Exposure {
     /// <https://en.wikipedia.org/wiki/Exposure_value#Tabulated_exposure_values>
     pub ev100: f32,
@@ -775,11 +771,7 @@
 
 /// This component lets you control the [`TextureUsages`] field of the main texture generated for the camera
 #[derive(Component, ExtractComponent, Clone, Copy, Reflect)]
-<<<<<<< HEAD
-#[reflect_value(Component)]
-=======
 #[reflect_value(Component, Default)]
->>>>>>> 4ca8cf5d
 pub struct CameraMainTextureUsages(pub TextureUsages);
 impl Default for CameraMainTextureUsages {
     fn default() -> Self {
