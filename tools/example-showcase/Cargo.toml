[package]
name = "example-showcase"
<<<<<<< HEAD
version = "0.13.1"
=======
version = "0.14.0-dev"
>>>>>>> 4ca8cf5d
edition = "2021"
description = "Run examples"
publish = false
license = "MIT OR Apache-2.0"


[dependencies]
xshell = "0.2"
clap = { version = "4.0", features = ["derive"] }
ron = "0.8"
toml_edit = { version = "0.22.7", default-features = false, features = [
  "parse",
] }
pbr = "1.1"

[lints]
workspace = true

[package.metadata.docs.rs]
rustdoc-args = ["-Zunstable-options", "--cfg", "docsrs"]
all-features = true<|MERGE_RESOLUTION|>--- conflicted
+++ resolved
@@ -1,10 +1,6 @@
 [package]
 name = "example-showcase"
-<<<<<<< HEAD
-version = "0.13.1"
-=======
 version = "0.14.0-dev"
->>>>>>> 4ca8cf5d
 edition = "2021"
 description = "Run examples"
 publish = false
